--- conflicted
+++ resolved
@@ -69,11 +69,7 @@
 
     @JsonIgnore
     @Override
-<<<<<<< HEAD
-    public TypeReference<CloseableIterable<EntitySeed>> getTypeReference() {
-=======
     public TypeReference<CloseableIterable<EntitySeed>> getOutputTypeReference() {
->>>>>>> 24f0eaa0
         return new TypeReferenceImpl.CloseableIterableEntitySeed();
     }
 
