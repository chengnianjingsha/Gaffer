/*
 * Copyright 2016-2017 Crown Copyright
 *
 * Licensed under the Apache License, Version 2.0 (the "License");
 * you may not use this file except in compliance with the License.
 * You may obtain a copy of the License at
 *
 *     http://www.apache.org/licenses/LICENSE-2.0
 *
 * Unless required by applicable law or agreed to in writing, software
 * distributed under the License is distributed on an "AS IS" BASIS,
 * WITHOUT WARRANTIES OR CONDITIONS OF ANY KIND, either express or implied.
 * See the License for the specific language governing permissions and
 * limitations under the License.
 */

package uk.gov.gchq.gaffer.operation;

import com.fasterxml.jackson.annotation.JsonGetter;
import com.fasterxml.jackson.annotation.JsonIgnore;
import com.fasterxml.jackson.annotation.JsonSetter;
import com.fasterxml.jackson.annotation.JsonTypeInfo;
import com.fasterxml.jackson.core.type.TypeReference;
import com.google.common.collect.Lists;
import org.apache.commons.lang3.builder.EqualsBuilder;
import org.apache.commons.lang3.builder.HashCodeBuilder;
import org.apache.commons.lang3.exception.CloneFailedException;
import uk.gov.gchq.gaffer.commonutil.CloseableUtil;
import uk.gov.gchq.gaffer.commonutil.ToStringBuilder;
import uk.gov.gchq.gaffer.operation.io.Input;
import uk.gov.gchq.gaffer.operation.io.InputOutput;
import uk.gov.gchq.gaffer.operation.io.Output;
import uk.gov.gchq.gaffer.operation.serialisation.TypeReferenceImpl;
import java.io.IOException;
import java.util.ArrayList;
import java.util.Collections;
import java.util.List;
import java.util.stream.Collectors;

/**
 * <p>
 * An <code>OperationChain</code> holds a list of {@link uk.gov.gchq.gaffer.operation.Operation}s that are chained together -
 * ie. the output of one operation is passed to the input of the next. For the chaining to be successful the operations
 * must be ordered correctly so the O and I types are compatible. The safest way to ensure they will be
 * compatible is to use the OperationChain.Builder to construct the chain.
 * </p>
 * A couple of special cases:
 * <ul>
 * <li>An operation with no output can come before any operation.</li>
 * <li>An operation with no input can follow any operation - the output from the previous operation will
 * just be lost.</li>
 * </ul>
 *
 * @param <OUT> the output type of the <code>OperationChain</code>. This should match the output type of the last
 *              {@link uk.gov.gchq.gaffer.operation.Operation} in the chain.
 * @see uk.gov.gchq.gaffer.operation.OperationChain.Builder
 */
@JsonTypeInfo(use = JsonTypeInfo.Id.NONE)
public class OperationChain<OUT> implements Operation, Output<OUT> {
    private List<Operation> operations;

    public OperationChain() {
        this(new ArrayList<>());
    }

    public OperationChain(final Operation operation) {
        this(new ArrayList<>(1));
        operations.add(operation);
    }

    public OperationChain(final Output<OUT> operation) {
        this(new ArrayList<>(1));
        operations.add(operation);
    }

    public OperationChain(final List<Operation> operations) {
        this(operations, false);
    }

    public OperationChain(final List<Operation> operations, final boolean flatten) {
        this.operations = new ArrayList<>(operations);

        if (flatten) {
            this.operations = flatten();
        }
    }

    @JsonIgnore
    @Override
    public TypeReference<OUT> getOutputTypeReference() {
        if (null != operations && !operations.isEmpty()) {
            final Operation lastOp = operations.get(operations.size() - 1);
            if (lastOp instanceof Output) {
                return ((Output) lastOp).getOutputTypeReference();
            }
        }

        return (TypeReference<OUT>) new TypeReferenceImpl.Void();
    }

    public List<Operation> getOperations() {
        return operations;
    }

    @JsonGetter("operations")
    Operation[] getOperationArray() {
        return null != operations ? operations.toArray(new Operation[operations.size()]) : new Operation[0];
    }

    @JsonSetter("operations")
    void setOperationArray(final Operation[] operations) {
        if (null != operations) {
            this.operations = Lists.newArrayList(operations);
        } else {
            this.operations = new ArrayList<>();
        }
    }

    public OperationChain<OUT> shallowClone() throws CloneFailedException {
        if (null == operations) {
            return new OperationChain<>();
        }

        final List<Operation> clonedOps = operations.stream()
                .map(Operation::shallowClone)
                .collect(Collectors.toList());
        return new OperationChain<>(clonedOps);
    }

    @Override
    public String toString() {
        return new ToStringBuilder(this)
                .append("operations", operations)
                .build();
    }

    @Override
    public void close() throws IOException {
        if (null != operations) {
            for (final Operation operation : operations) {
                CloseableUtil.close(operation);
            }
        }
    }

<<<<<<< HEAD
    @Override
    public boolean equals(final Object obj) {
        boolean isEqual = false;
        if (obj != null && obj instanceof OperationChain) {
            final OperationChain that = (OperationChain) obj;

            isEqual = new EqualsBuilder()
                    .append(this.getOperations(), that.getOperations())
                    .isEquals();
        }
        return isEqual;
    }

    @Override
    public int hashCode() {
        return new HashCodeBuilder(17, 21)
                .append(operations)
                .toHashCode();
=======
    public List<Operation> flatten() {
        final List<Operation> tmp = new ArrayList<>(1);

        for (final Operation operation : getOperations()) {
            if (operation instanceof OperationChain) {
                tmp.addAll(((OperationChain) operation).flatten());
            } else {
                tmp.add(operation);
            }
        }

        return Collections.unmodifiableList(tmp);
>>>>>>> 8c8f7390
    }

    /**
     * <p>
     * A <code>Builder</code> is a type safe way of building an {@link uk.gov.gchq.gaffer.operation.OperationChain}.
     * The builder instance is updated after each method call so it is best to chain the method calls together.
     * Usage:<br>
     * new Builder()<br>
     * &nbsp;.first(new SomeOperation.Builder()<br>
     * &nbsp;&nbsp;.addSomething()<br>
     * &nbsp;&nbsp;.build()<br>
     * &nbsp;)<br>
     * &nbsp;.then(new SomeOtherOperation.Builder()<br>
     * &nbsp;&nbsp;.addSomethingElse()<br>
     * &nbsp;&nbsp;.build()<br>
     * &nbsp;)<br>
     * &nbsp;.build();
     * </p>
     * For a full example see the Example module.
     */
    public static class Builder {
        public NoOutputBuilder first(final Operation op) {
            return new NoOutputBuilder(op);
        }

        public <NEXT_OUT> OutputBuilder<NEXT_OUT> first(final Output<NEXT_OUT> op) {
            return new OutputBuilder<>(op);
        }
    }

    public static final class NoOutputBuilder {
        private final List<Operation> ops;

        private NoOutputBuilder(final Operation op) {
            this(new ArrayList<>());
            ops.add(op);
        }

        private NoOutputBuilder(final List<Operation> ops) {
            this.ops = ops;
        }

        public NoOutputBuilder then(final Operation op) {
            ops.add(op);
            return new NoOutputBuilder(ops);
        }

        public <NEXT_OUT> OutputBuilder<NEXT_OUT> then(final Output<NEXT_OUT> op) {
            ops.add(op);
            return new OutputBuilder<>(ops);
        }

        public OperationChain<Void> build() {
            return new OperationChain<>(ops);
        }
    }

    public static final class OutputBuilder<OUT> {
        private final List<Operation> ops;

        private OutputBuilder(final Output<OUT> op) {
            this(new ArrayList<>());
            ops.add(op);
        }

        private OutputBuilder(final List<Operation> ops) {
            this.ops = ops;
        }

        public NoOutputBuilder then(final Input<? super OUT> op) {
            ops.add(op);
            return new NoOutputBuilder(ops);
        }

        public <NEXT_OUT> OutputBuilder<NEXT_OUT> then(final InputOutput<? super OUT, NEXT_OUT> op) {
            ops.add(op);
            return new OutputBuilder<>(ops);
        }

        public OperationChain<OUT> build() {
            return new OperationChain<>(ops);
        }
    }
}<|MERGE_RESOLUTION|>--- conflicted
+++ resolved
@@ -25,16 +25,19 @@
 import org.apache.commons.lang3.builder.EqualsBuilder;
 import org.apache.commons.lang3.builder.HashCodeBuilder;
 import org.apache.commons.lang3.exception.CloneFailedException;
+
 import uk.gov.gchq.gaffer.commonutil.CloseableUtil;
 import uk.gov.gchq.gaffer.commonutil.ToStringBuilder;
 import uk.gov.gchq.gaffer.operation.io.Input;
 import uk.gov.gchq.gaffer.operation.io.InputOutput;
 import uk.gov.gchq.gaffer.operation.io.Output;
 import uk.gov.gchq.gaffer.operation.serialisation.TypeReferenceImpl;
+
 import java.io.IOException;
 import java.util.ArrayList;
 import java.util.Collections;
 import java.util.List;
+import java.util.Map;
 import java.util.stream.Collectors;
 
 /**
@@ -58,6 +61,7 @@
 @JsonTypeInfo(use = JsonTypeInfo.Id.NONE)
 public class OperationChain<OUT> implements Operation, Output<OUT> {
     private List<Operation> operations;
+    private Map<String, String> options;
 
     public OperationChain() {
         this(new ArrayList<>());
@@ -124,7 +128,19 @@
         final List<Operation> clonedOps = operations.stream()
                 .map(Operation::shallowClone)
                 .collect(Collectors.toList());
-        return new OperationChain<>(clonedOps);
+        final OperationChain<OUT> clone = new OperationChain<>(clonedOps);
+        clone.setOptions(options);
+        return clone;
+    }
+
+    @Override
+    public Map<String, String> getOptions() {
+        return options;
+    }
+
+    @Override
+    public void setOptions(final Map<String, String> options) {
+        this.options = options;
     }
 
     @Override
@@ -143,7 +159,6 @@
         }
     }
 
-<<<<<<< HEAD
     @Override
     public boolean equals(final Object obj) {
         boolean isEqual = false;
@@ -162,7 +177,8 @@
         return new HashCodeBuilder(17, 21)
                 .append(operations)
                 .toHashCode();
-=======
+    }
+
     public List<Operation> flatten() {
         final List<Operation> tmp = new ArrayList<>(1);
 
@@ -175,7 +191,6 @@
         }
 
         return Collections.unmodifiableList(tmp);
->>>>>>> 8c8f7390
     }
 
     /**
