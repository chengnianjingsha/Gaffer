/*
 * Copyright 2016 Crown Copyright
 *
 * Licensed under the Apache License, Version 2.0 (the "License");
 * you may not use this file except in compliance with the License.
 * You may obtain a copy of the License at
 *
 *     http://www.apache.org/licenses/LICENSE-2.0
 *
 * Unless required by applicable law or agreed to in writing, software
 * distributed under the License is distributed on an "AS IS" BASIS,
 * WITHOUT WARRANTIES OR CONDITIONS OF ANY KIND, either express or implied.
 * See the License for the specific language governing permissions and
 * limitations under the License.
 */

package gaffer.store;

import edu.umd.cs.findbugs.annotations.SuppressFBWarnings;
import gaffer.data.element.Element;
import gaffer.data.element.IdentifierType;
import gaffer.data.elementdefinition.exception.SchemaException;
import gaffer.store.operationdeclaration.OperationDeclaration;
import gaffer.store.operationdeclaration.OperationDeclarations;
import gaffer.operation.Operation;
import gaffer.operation.OperationChain;
import gaffer.operation.OperationException;
import gaffer.operation.data.ElementSeed;
import gaffer.operation.data.EntitySeed;
import gaffer.operation.impl.CountGroups;
import gaffer.operation.impl.Deduplicate;
import gaffer.operation.impl.Validate;
import gaffer.operation.impl.add.AddElements;
import gaffer.operation.impl.export.FetchExport;
import gaffer.operation.impl.export.FetchExporter;
import gaffer.operation.impl.export.FetchExporters;
import gaffer.operation.impl.export.UpdateExport;
import gaffer.operation.impl.export.initialise.InitialiseSetExport;
import gaffer.operation.impl.generate.GenerateElements;
import gaffer.operation.impl.generate.GenerateObjects;
import gaffer.operation.impl.get.GetAdjacentEntitySeeds;
import gaffer.operation.impl.get.GetAllEdges;
import gaffer.operation.impl.get.GetAllElements;
import gaffer.operation.impl.get.GetAllEntities;
import gaffer.operation.impl.get.GetEdgesBySeed;
import gaffer.operation.impl.get.GetElements;
import gaffer.operation.impl.get.GetElementsSeed;
import gaffer.operation.impl.get.GetEntitiesBySeed;
import gaffer.operation.impl.get.GetRelatedEdges;
import gaffer.operation.impl.get.GetRelatedElements;
import gaffer.operation.impl.get.GetRelatedEntities;
import gaffer.serialisation.Serialisation;
import gaffer.store.operation.handler.CountGroupsHandler;
import gaffer.store.operation.handler.DeduplicateHandler;
import gaffer.store.operation.handler.OperationHandler;
import gaffer.store.operation.handler.ValidateHandler;
import gaffer.store.operation.handler.export.FetchExportHandler;
import gaffer.store.operation.handler.export.FetchExporterHandler;
import gaffer.store.operation.handler.export.FetchExportersHandler;
import gaffer.store.operation.handler.export.InitialiseExportHandler;
import gaffer.store.operation.handler.export.UpdateExportHandler;
import gaffer.store.operation.handler.generate.GenerateElementsHandler;
import gaffer.store.operation.handler.generate.GenerateObjectsHandler;
import gaffer.store.optimiser.CoreOperationChainOptimiser;
import gaffer.store.optimiser.OperationChainOptimiser;
import gaffer.store.schema.Schema;
import gaffer.store.schema.SchemaElementDefinition;
import gaffer.store.schema.ViewValidator;
import gaffer.user.User;
import org.slf4j.Logger;
import org.slf4j.LoggerFactory;
import java.util.ArrayList;
import java.util.HashMap;
import java.util.HashSet;
import java.util.List;
import java.util.Map;
import java.util.Set;

/**
 * A <code>Store</code> backs a Graph and is responsible for storing the {@link gaffer.data.element.Element}s and
 * handling {@link Operation}s.
 * {@link Operation}s and their corresponding {@link OperationHandler}s are registered in a map and used to handle
 * provided operations - allowing different store implementations to handle the same operations in their own store specific way.
 * Optional functionality can be added to store implementations defined by the {@link gaffer.store.StoreTrait}s.
 */
public abstract class Store {
    private static final Logger LOGGER = LoggerFactory.getLogger(Store.class);

    /**
     * The schema - contains the type of {@link gaffer.data.element.Element}s to be stored and how to aggregate the elements.
     */
    private Schema schema;

    /**
     * The store properties - contains specific configuration information for the store - such as database connection strings.
     */
    private StoreProperties properties;

    private final Map<Class<? extends Operation>, OperationHandler> operationHandlers = new HashMap<>();

    private ViewValidator viewValidator;
    private List<OperationChainOptimiser> opChainOptimisers = new ArrayList<>();

    public Store() {
        opChainOptimisers.add(new CoreOperationChainOptimiser(this));
        viewValidator = new ViewValidator();
        addOpHandlers();
    }

    public void initialise(final Schema schema, final StoreProperties properties) throws StoreException {
        this.schema = schema;
        this.properties = properties;
        optimiseSchemas();
        validateSchemas();
    }

    /**
     * Returns true if the Store can handle the provided trait and false if it cannot.
     *
     * @param storeTrait the Class of the Processor to be checked.
     * @return true if the Processor can be handled and false if it cannot.
     */
    public boolean hasTrait(final StoreTrait storeTrait) {
        return getTraits().contains(storeTrait);
    }

    /**
     * Returns the {@link gaffer.store.StoreTrait}s for this store. Most stores should support FILTERING.
     * <p>
     * If you use Operation.validateFilter(Element) in you handlers, it will deal with the filtering for you.
     *
     * @return the {@link gaffer.store.StoreTrait}s for this store.
     */
    public abstract Set<StoreTrait> getTraits();

    /**
     * @return true if the store requires validation, so it requires Validatable operations to have a validation step.
     */
    public abstract boolean isValidationRequired();

    /**
     * Executes a given operation and returns the result.
     *
     * @param operation   the operation to execute.
     * @param <OPERATION> the operation type
     * @param user        the user executing the operation
     * @param <OUTPUT>    the output type.
     * @return the result from the operation
     * @throws OperationException thrown by the operation handler if the operation fails.
     */
    public <OPERATION extends Operation<?, OUTPUT>, OUTPUT> OUTPUT execute(
            final OPERATION operation, final User user) throws OperationException {
        return execute(new OperationChain<>(operation), user);
    }

    /**
     * Executes a given operation chain and returns the result.
     *
     * @param operationChain the operation chain to execute.
     * @param user           the user executing the operation chain
     * @param <OUTPUT>       the output type of the operation.
     * @return the result of executing the operation.
     * @throws OperationException thrown by an operation handler if an operation fails
     */
    public <OUTPUT> OUTPUT execute(final OperationChain<OUTPUT> operationChain, final User user) throws OperationException {
        validateOperationChain(operationChain, user);

        OperationChain<OUTPUT> optimisedOperationChain = operationChain;
        for (final OperationChainOptimiser opChainOptimiser : opChainOptimisers) {
            optimisedOperationChain = opChainOptimiser.optimise(optimisedOperationChain);
        }

        return handleOperationChain(optimisedOperationChain, createContext(user));
    }

    /**
     * @param operationClass the operation class to check
     * @return true if the provided operation is supported.
     */
    public boolean isSupported(final Class<? extends Operation> operationClass) {
        final OperationHandler operationHandler = operationHandlers.get(operationClass);
        return operationHandler != null;
    }

    /**
     * @return a collection of all the supported {@link Operation}s.
     */
    public Set<Class<? extends Operation>> getSupportedOperations() {
        return operationHandlers.keySet();
    }

    /**
     * Ensures all identifier and property values are populated on an element by triggering getters on the element for
     * all identifier and properties in the {@link Schema} forcing a lazy element to load all of its values.
     *
     * @param lazyElement the lazy element
     * @return the fully populated unwrapped element
     */
    @SuppressFBWarnings(value = "RV_RETURN_VALUE_IGNORED_NO_SIDE_EFFECT",
            justification = "Getters are called to trigger the loading data")
    public Element populateElement(final Element lazyElement) {
        final SchemaElementDefinition elementDefinition = getSchema().getElement(lazyElement.getGroup());
        if (null != elementDefinition) {
            for (final IdentifierType identifierType : elementDefinition.getIdentifiers()) {
                lazyElement.getIdentifier(identifierType);
            }

            for (final String propertyName : elementDefinition.getProperties()) {
                lazyElement.getProperty(propertyName);
            }
        }

        return lazyElement.getElement();
    }

    /**
     * Get this Store's {@link Schema}.
     *
     * @return the instance of {@link Schema} used for describing the type of
     * {@link gaffer.data.element.Element}s to be stored and how to aggregate the elements.
     */
    public Schema getSchema() {
        return schema;
    }

    /**
     * Get this Store's {@link gaffer.store.StoreProperties}.
     *
     * @return the instance of {@link gaffer.store.StoreProperties}, this may contain details such as database connection details.
     */
    public StoreProperties getProperties() {
        return properties;
    }

    /**
     * Removes any types in the schema that are not used.
     */
    public void optimiseSchemas() {
        final Set<String> usedTypeNames = new HashSet<>();
        final Set<SchemaElementDefinition> schemaElements = new HashSet<>();
        schemaElements.addAll(getSchema().getEdges().values());
        schemaElements.addAll(getSchema().getEntities().values());
        for (SchemaElementDefinition elDef : schemaElements) {
            usedTypeNames.addAll(elDef.getIdentifierTypeNames());
            usedTypeNames.addAll(elDef.getPropertyTypeNames());
        }

        if (null != getSchema().getTypes()) {
            for (String typeName : new HashSet<>(getSchema().getTypes().keySet())) {
                if (!usedTypeNames.contains(typeName)) {
                    getSchema().getTypes().remove(typeName);
                }
            }
        }
    }

    public void validateSchemas() {
        boolean valid = schema.validate();

        final HashMap<String, SchemaElementDefinition> schemaElements = new HashMap<>();
        schemaElements.putAll(getSchema().getEdges());
        schemaElements.putAll(getSchema().getEntities());
        for (Map.Entry<String, SchemaElementDefinition> schemaElementDefinitionEntry : schemaElements.entrySet()) {
            for (String propertyName : schemaElementDefinitionEntry.getValue().getProperties()) {
                Class propertyClass = schemaElementDefinitionEntry.getValue().getPropertyClass(propertyName);
                Serialisation serialisation = schemaElementDefinitionEntry.getValue().getPropertyTypeDef(propertyName).getSerialiser();

                if (!serialisation.canHandle(propertyClass)) {
                    valid = false;
                    LOGGER.error("Schema serialiser (" + serialisation.getClass().getName() + ") for property '" + propertyName + "' in the group '" + schemaElementDefinitionEntry.getKey() + "' cannot handle property found in the schema");
                }
            }
        }
        if (!valid) {
            throw new SchemaException("Schema is not valid. Check the logs for more information.");
        }
    }

    protected void validateOperationChain(final OperationChain<?> operationChain, final User user) {
        if (operationChain.getOperations().isEmpty()) {
            throw new IllegalArgumentException("Operation chain contains no operations");
        }

        for (Operation<?, ?> op : operationChain.getOperations()) {
            if (!viewValidator.validate(op.getView(), schema)) {
                throw new SchemaException("View for operation "
                        + op.getClass().getName()
                        + " is not valid. See the logs for more information.");
            }
        }
    }

    protected void setViewValidator(final ViewValidator viewValidator) {
        this.viewValidator = viewValidator;
    }

    protected void addOperationChainOptimisers(final List<OperationChainOptimiser> newOpChainOptimisers) {
        opChainOptimisers.addAll(newOpChainOptimisers);
    }

    protected Context createContext(final User user) {
        return new Context(user);
    }

    /**
     * Any additional operations that a store can handle should be registered in this method by calling addOperationHandler(...)
     */
    protected abstract void addAdditionalOperationHandlers();

    /**
     * Get this Stores implementation of the handler for {@link gaffer.operation.impl.get.GetElements}. All Stores must implement this.
     *
     * @return the implementation of the handler for {@link gaffer.operation.impl.get.GetElements}
     */
    protected abstract OperationHandler<GetElements<ElementSeed, Element>, Iterable<Element>> getGetElementsHandler();

    /**
     * Get this Stores implementation of the handler for {@link gaffer.operation.impl.get.GetAllElements}. All Stores must implement this.
     *
     * @return the implementation of the handler for {@link gaffer.operation.impl.get.GetAllElements}
     */
    protected abstract OperationHandler<GetAllElements<Element>, Iterable<Element>> getGetAllElementsHandler();

    /**
     * Get this Stores implementation of the handler for {@link gaffer.operation.impl.get.GetAdjacentEntitySeeds}.
     * All Stores must implement this.
     *
     * @return the implementation of the handler for {@link gaffer.operation.impl.get.GetAdjacentEntitySeeds}
     */
    protected abstract OperationHandler<? extends GetAdjacentEntitySeeds, Iterable<EntitySeed>> getAdjacentEntitySeedsHandler();

    /**
     * Get this Stores implementation of the handler for {@link gaffer.operation.impl.add.AddElements}. All Stores must implement this.
     *
     * @return the implementation of the handler for {@link gaffer.operation.impl.add.AddElements}
     */
    protected abstract OperationHandler<? extends AddElements, Void> getAddElementsHandler();

    /**
     * Should deal with any unhandled operations, could simply throw an {@link UnsupportedOperationException}.
     *
     * @param <OUTPUT>  the operation output type
     * @param operation the operation that does not have a registered handler.
     * @param context   operation execution context
     * @return the result of the operation.
     */
    protected abstract <OUTPUT> OUTPUT doUnhandledOperation(final Operation<?, OUTPUT> operation, final Context context);

    protected final void addOperationHandler(final Class<? extends Operation> opClass, final OperationHandler handler) {
        operationHandlers.put(opClass, handler);
    }

    protected final <OPERATION extends Operation<?, OUTPUT>, OUTPUT> OperationHandler<OPERATION, OUTPUT> getOperationHandler(final Class<? extends Operation> opClass) {
        return operationHandlers.get(opClass);
    }

    protected <OUTPUT> OUTPUT handleOperationChain(
            final OperationChain<OUTPUT> operationChain, final Context context) throws
            OperationException {
        Object result = null;
        for (final Operation op : operationChain.getOperations()) {
            updateOperationInput(op, result);
            result = handleOperation(op, context);
        }

        return (OUTPUT) result;
    }

    protected <OPERATION extends Operation<?, OUTPUT>, OUTPUT> OUTPUT handleOperation(final OPERATION operation, final Context context) throws OperationException {
        final OperationHandler<OPERATION, OUTPUT> handler = getOperationHandler(operation.getClass());
        final OUTPUT result;
        if (null != handler) {
            result = handler.doOperation(operation, context, this);
        } else {
            result = doUnhandledOperation(operation, context);
        }

        return result;
    }

    protected void updateOperationInput(final Operation op,
                                        final Object result) {
        if (null != result && null == op.getInput()) {
            try {
                op.setInput(result);
            } catch (final ClassCastException e) {
                throw new UnsupportedOperationException("Operation chain is not compatible. "
                        + op.getClass().getName() + " cannot take " + result.getClass().getName() + " as an input");
            }
        }
    }

    private void addOpHandlers() {
        addCoreOpHandlers();
        addAdditionalOperationHandlers();
        addConfiguredOperationHandlers();
    }

    private void addCoreOpHandlers() {
        addOperationHandler(GenerateElements.class, new GenerateElementsHandler<>());
        addOperationHandler(GenerateObjects.class, new GenerateObjectsHandler<>());
        addOperationHandler(Validate.class, new ValidateHandler());
        addOperationHandler(Deduplicate.class, new DeduplicateHandler());
        addOperationHandler(CountGroups.class, new CountGroupsHandler());

        // Export
        addOperationHandler(InitialiseSetExport.class, new InitialiseExportHandler());
        addOperationHandler(UpdateExport.class, new UpdateExportHandler());
        addOperationHandler(FetchExport.class, new FetchExportHandler());
        addOperationHandler(FetchExporter.class, new FetchExporterHandler());
        addOperationHandler(FetchExporters.class, new FetchExportersHandler());

        // Add elements
        addOperationHandler(AddElements.class, getAddElementsHandler());

        // Get Elements
        addOperationHandler(GetElementsSeed.class, (OperationHandler) getGetElementsHandler());
        addOperationHandler(GetEntitiesBySeed.class, (OperationHandler) getGetElementsHandler());
        addOperationHandler(GetEdgesBySeed.class, (OperationHandler) getGetElementsHandler());

        addOperationHandler(GetRelatedElements.class, (OperationHandler) getGetElementsHandler());
        addOperationHandler(GetRelatedEntities.class, (OperationHandler) getGetElementsHandler());
        addOperationHandler(GetRelatedEdges.class, (OperationHandler) getGetElementsHandler());

        addOperationHandler(GetAdjacentEntitySeeds.class, (OperationHandler) getAdjacentEntitySeedsHandler());

        addOperationHandler(GetAllElements.class, (OperationHandler) getGetAllElementsHandler());
        addOperationHandler(GetAllEntities.class, (OperationHandler) getGetAllElementsHandler());
        addOperationHandler(GetAllEdges.class, (OperationHandler) getGetAllElementsHandler());
    }
<<<<<<< HEAD
=======

    private void addConfiguredOperationHandlers() {
        this.getProperties().whenReady(new Runnable() {
            @Override
            public void run() {
                final OperationDeclarations declarations = Store.this.getProperties().getOperationDeclarations();

                if (null != declarations) {
                    for (final OperationDeclaration definition : declarations.getOperations()) {
                        addOperationHandler(definition.getOperation(), definition.getHandler());
                    }
                }
            }
        });
    }

    private List<Operation> getValidatedOperations(
            final OperationChain<?> operationChain) {
        final List<Operation> ops = new ArrayList<>();

        boolean isParentAValidateOp = false;
        for (Operation<?, ?> op : operationChain.getOperations()) {
            if (!viewValidator.validate(op.getView(), schema)) {
                throw new SchemaException("View for operation "
                        + op.getClass().getName()
                        + " is not valid. See the logs for more information.");
            }

            if (doesOperationNeedValidating(op, isParentAValidateOp)) {
                final Validatable<?> validatable = (Validatable) op;
                final Validate validate = new Validate(validatable.isSkipInvalidElements());
                validate.setOptions(validatable.getOptions());

                // Move input to new validate operation
                validate.setElements(validatable.getElements());
                op.setInput(null);

                ops.add(validate);
            }

            isParentAValidateOp = op instanceof Validate;
            ops.add(op);
        }

        return ops;
    }

    private boolean doesOperationNeedValidating(final Operation<?, ?> op,
                                                final boolean isParentAValidateOp) {
        if (op instanceof Validatable) {
            if (((Validatable<?>) op).isValidate()) {
                return !isParentAValidateOp;
            }

            if (isValidationRequired()) {
                throw new UnsupportedOperationException("Validation is required by the store for all validatable "
                        + "operations so it cannot be disabled");
            }
        }

        return false;
    }
>>>>>>> cc190776
}<|MERGE_RESOLUTION|>--- conflicted
+++ resolved
@@ -20,8 +20,6 @@
 import gaffer.data.element.Element;
 import gaffer.data.element.IdentifierType;
 import gaffer.data.elementdefinition.exception.SchemaException;
-import gaffer.store.operationdeclaration.OperationDeclaration;
-import gaffer.store.operationdeclaration.OperationDeclarations;
 import gaffer.operation.Operation;
 import gaffer.operation.OperationChain;
 import gaffer.operation.OperationException;
@@ -61,6 +59,8 @@
 import gaffer.store.operation.handler.export.UpdateExportHandler;
 import gaffer.store.operation.handler.generate.GenerateElementsHandler;
 import gaffer.store.operation.handler.generate.GenerateObjectsHandler;
+import gaffer.store.operationdeclaration.OperationDeclaration;
+import gaffer.store.operationdeclaration.OperationDeclarations;
 import gaffer.store.optimiser.CoreOperationChainOptimiser;
 import gaffer.store.optimiser.OperationChainOptimiser;
 import gaffer.store.schema.Schema;
@@ -104,12 +104,12 @@
     public Store() {
         opChainOptimisers.add(new CoreOperationChainOptimiser(this));
         viewValidator = new ViewValidator();
-        addOpHandlers();
     }
 
     public void initialise(final Schema schema, final StoreProperties properties) throws StoreException {
         this.schema = schema;
         this.properties = properties;
+        addOpHandlers();
         optimiseSchemas();
         validateSchemas();
     }
@@ -428,8 +428,6 @@
         addOperationHandler(GetAllEntities.class, (OperationHandler) getGetAllElementsHandler());
         addOperationHandler(GetAllEdges.class, (OperationHandler) getGetAllElementsHandler());
     }
-<<<<<<< HEAD
-=======
 
     private void addConfiguredOperationHandlers() {
         this.getProperties().whenReady(new Runnable() {
@@ -445,52 +443,4 @@
             }
         });
     }
-
-    private List<Operation> getValidatedOperations(
-            final OperationChain<?> operationChain) {
-        final List<Operation> ops = new ArrayList<>();
-
-        boolean isParentAValidateOp = false;
-        for (Operation<?, ?> op : operationChain.getOperations()) {
-            if (!viewValidator.validate(op.getView(), schema)) {
-                throw new SchemaException("View for operation "
-                        + op.getClass().getName()
-                        + " is not valid. See the logs for more information.");
-            }
-
-            if (doesOperationNeedValidating(op, isParentAValidateOp)) {
-                final Validatable<?> validatable = (Validatable) op;
-                final Validate validate = new Validate(validatable.isSkipInvalidElements());
-                validate.setOptions(validatable.getOptions());
-
-                // Move input to new validate operation
-                validate.setElements(validatable.getElements());
-                op.setInput(null);
-
-                ops.add(validate);
-            }
-
-            isParentAValidateOp = op instanceof Validate;
-            ops.add(op);
-        }
-
-        return ops;
-    }
-
-    private boolean doesOperationNeedValidating(final Operation<?, ?> op,
-                                                final boolean isParentAValidateOp) {
-        if (op instanceof Validatable) {
-            if (((Validatable<?>) op).isValidate()) {
-                return !isParentAValidateOp;
-            }
-
-            if (isValidationRequired()) {
-                throw new UnsupportedOperationException("Validation is required by the store for all validatable "
-                        + "operations so it cannot be disabled");
-            }
-        }
-
-        return false;
-    }
->>>>>>> cc190776
 }