/*
 * Copyright 2016 Crown Copyright
 *
 * Licensed under the Apache License, Version 2.0 (the "License");
 * you may not use this file except in compliance with the License.
 * You may obtain a copy of the License at
 *
 *     http://www.apache.org/licenses/LICENSE-2.0
 *
 * Unless required by applicable law or agreed to in writing, software
 * distributed under the License is distributed on an "AS IS" BASIS,
 * WITHOUT WARRANTIES OR CONDITIONS OF ANY KIND, either express or implied.
 * See the License for the specific language governing permissions and
 * limitations under the License.
 */
package uk.gov.gchq.gaffer.spark.operation.javardd;

import com.fasterxml.jackson.annotation.JsonIgnore;
import com.fasterxml.jackson.core.type.TypeReference;
import org.apache.spark.api.java.JavaRDD;
import org.apache.spark.api.java.JavaSparkContext;
import uk.gov.gchq.gaffer.data.element.Element;
import uk.gov.gchq.gaffer.operation.AbstractGetElementsOperation;
import uk.gov.gchq.gaffer.spark.operation.AbstractGetSparkRDD;

public abstract class AbstractGetJavaRDD<SEED_TYPE> extends AbstractGetSparkRDD<SEED_TYPE, JavaRDD<Element>> {

    private JavaSparkContext javaSparkContext;

    public static class TypeReferenceJavaRDDElement extends
            TypeReference<JavaRDD<Element>> {
    }

    public JavaSparkContext getJavaSparkContext() {
        return javaSparkContext;
    }

    public void setJavaSparkContext(final JavaSparkContext javaSparkContext) {
        this.javaSparkContext = javaSparkContext;
    }

    @JsonIgnore
    @Override
<<<<<<< HEAD
    public TypeReference<JavaRDD<Element>> getTypeReference() {
=======
    public TypeReference<JavaRDD<Element>> getOutputTypeReference() {
>>>>>>> 24f0eaa0
        return new TypeReferenceJavaRDDElement();
    }

    protected abstract static class BaseBuilder<OP_TYPE extends AbstractGetJavaRDD<SEED_TYPE>,
            SEED_TYPE,
            CHILD_CLASS extends BaseBuilder<OP_TYPE, SEED_TYPE, ?>>
            extends AbstractGetElementsOperation.BaseBuilder<OP_TYPE, SEED_TYPE, JavaRDD<Element>, CHILD_CLASS> {

        public BaseBuilder(final OP_TYPE op) {
            super(op);
        }

        public CHILD_CLASS javaSparkContext(final JavaSparkContext sparkContext) {
            op.setJavaSparkContext(sparkContext);
            return self();
        }

        public CHILD_CLASS setIncludeEdges(final IncludeEdgeType value) {
            op.setIncludeEdges(value);
            return self();
        }

        public CHILD_CLASS setIncludeEntities(final boolean b) {
            op.setIncludeEntities(b);
            return self();
        }
    }

    public static final class Builder<OP_TYPE extends AbstractGetJavaRDD<SEED_TYPE>, SEED_TYPE>
            extends BaseBuilder<OP_TYPE, SEED_TYPE, Builder<OP_TYPE, SEED_TYPE>> {

        public Builder(final OP_TYPE op) {
            super(op);
        }

        @Override
        protected Builder<OP_TYPE, SEED_TYPE> self() {
            return this;
        }
    }
}<|MERGE_RESOLUTION|>--- conflicted
+++ resolved
@@ -41,11 +41,7 @@
 
     @JsonIgnore
     @Override
-<<<<<<< HEAD
-    public TypeReference<JavaRDD<Element>> getTypeReference() {
-=======
     public TypeReference<JavaRDD<Element>> getOutputTypeReference() {
->>>>>>> 24f0eaa0
         return new TypeReferenceJavaRDDElement();
     }
 
