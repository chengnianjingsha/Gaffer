/*
 * Copyright 2016-2017 Crown Copyright
 *
 * Licensed under the Apache License, Version 2.0 (the "License");
 * you may not use this file except in compliance with the License.
 * You may obtain a copy of the License at
 *
 *     http://www.apache.org/licenses/LICENSE-2.0
 *
 * Unless required by applicable law or agreed to in writing, software
 * distributed under the License is distributed on an "AS IS" BASIS,
 * WITHOUT WARRANTIES OR CONDITIONS OF ANY KIND, either express or implied.
 * See the License for the specific language governing permissions and
 * limitations under the License.
 */

package uk.gov.gchq.gaffer.store;

import edu.umd.cs.findbugs.annotations.SuppressFBWarnings;
import org.slf4j.Logger;
import org.slf4j.LoggerFactory;

import uk.gov.gchq.gaffer.cache.CacheServiceLoader;
import uk.gov.gchq.gaffer.commonutil.CloseableUtil;
import uk.gov.gchq.gaffer.commonutil.iterable.CloseableIterable;
import uk.gov.gchq.gaffer.data.element.Element;
import uk.gov.gchq.gaffer.data.element.IdentifierType;
import uk.gov.gchq.gaffer.data.element.id.EntityId;
import uk.gov.gchq.gaffer.data.elementdefinition.exception.SchemaException;
import uk.gov.gchq.gaffer.jobtracker.JobDetail;
import uk.gov.gchq.gaffer.jobtracker.JobStatus;
import uk.gov.gchq.gaffer.jobtracker.JobTracker;
import uk.gov.gchq.gaffer.jsonserialisation.JSONSerialiser;
import uk.gov.gchq.gaffer.named.operation.AddNamedOperation;
import uk.gov.gchq.gaffer.named.operation.DeleteNamedOperation;
import uk.gov.gchq.gaffer.named.operation.GetAllNamedOperations;
import uk.gov.gchq.gaffer.named.operation.NamedOperation;
import uk.gov.gchq.gaffer.operation.Operation;
import uk.gov.gchq.gaffer.operation.OperationChain;
import uk.gov.gchq.gaffer.operation.OperationChainDAO;
import uk.gov.gchq.gaffer.operation.OperationException;
import uk.gov.gchq.gaffer.operation.impl.Count;
import uk.gov.gchq.gaffer.operation.impl.CountGroups;
import uk.gov.gchq.gaffer.operation.impl.DiscardOutput;
import uk.gov.gchq.gaffer.operation.impl.Limit;
import uk.gov.gchq.gaffer.operation.impl.Validate;
import uk.gov.gchq.gaffer.operation.impl.add.AddElements;
import uk.gov.gchq.gaffer.operation.impl.compare.Max;
import uk.gov.gchq.gaffer.operation.impl.compare.Min;
import uk.gov.gchq.gaffer.operation.impl.compare.Sort;
import uk.gov.gchq.gaffer.operation.impl.export.GetExports;
import uk.gov.gchq.gaffer.operation.impl.export.resultcache.ExportToGafferResultCache;
import uk.gov.gchq.gaffer.operation.impl.export.set.ExportToSet;
import uk.gov.gchq.gaffer.operation.impl.export.set.GetSetExport;
import uk.gov.gchq.gaffer.operation.impl.function.Aggregate;
import uk.gov.gchq.gaffer.operation.impl.function.Filter;
import uk.gov.gchq.gaffer.operation.impl.function.Transform;
import uk.gov.gchq.gaffer.operation.impl.generate.GenerateElements;
import uk.gov.gchq.gaffer.operation.impl.generate.GenerateObjects;
import uk.gov.gchq.gaffer.operation.impl.get.GetAdjacentIds;
import uk.gov.gchq.gaffer.operation.impl.get.GetAllElements;
import uk.gov.gchq.gaffer.operation.impl.get.GetElements;
import uk.gov.gchq.gaffer.operation.impl.job.GetAllJobDetails;
import uk.gov.gchq.gaffer.operation.impl.job.GetJobDetails;
import uk.gov.gchq.gaffer.operation.impl.job.GetJobResults;
import uk.gov.gchq.gaffer.operation.impl.output.ToArray;
import uk.gov.gchq.gaffer.operation.impl.output.ToCsv;
import uk.gov.gchq.gaffer.operation.impl.output.ToEntitySeeds;
import uk.gov.gchq.gaffer.operation.impl.output.ToList;
import uk.gov.gchq.gaffer.operation.impl.output.ToMap;
import uk.gov.gchq.gaffer.operation.impl.output.ToSet;
import uk.gov.gchq.gaffer.operation.impl.output.ToStream;
import uk.gov.gchq.gaffer.operation.impl.output.ToVertices;
import uk.gov.gchq.gaffer.operation.io.Input;
import uk.gov.gchq.gaffer.operation.io.Output;
import uk.gov.gchq.gaffer.serialisation.Serialiser;
import uk.gov.gchq.gaffer.store.library.GraphLibrary;
import uk.gov.gchq.gaffer.store.library.NoGraphLibrary;
import uk.gov.gchq.gaffer.store.operation.GetSchema;
import uk.gov.gchq.gaffer.store.operation.GetTraits;
import uk.gov.gchq.gaffer.store.operation.OperationChainValidator;
import uk.gov.gchq.gaffer.store.operation.OperationUtil;
import uk.gov.gchq.gaffer.store.operation.add.AddSchema;
import uk.gov.gchq.gaffer.store.operation.add.AddStoreProperties;
import uk.gov.gchq.gaffer.store.operation.declaration.OperationDeclaration;
import uk.gov.gchq.gaffer.store.operation.declaration.OperationDeclarations;
import uk.gov.gchq.gaffer.store.operation.handler.AddSchemaHandler;
import uk.gov.gchq.gaffer.store.operation.handler.AddStorePropertiesHandler;
import uk.gov.gchq.gaffer.store.operation.handler.CountGroupsHandler;
import uk.gov.gchq.gaffer.store.operation.handler.CountHandler;
import uk.gov.gchq.gaffer.store.operation.handler.DiscardOutputHandler;
import uk.gov.gchq.gaffer.store.operation.handler.GetSchemaHandler;
import uk.gov.gchq.gaffer.store.operation.handler.GetTraitsHandler;
import uk.gov.gchq.gaffer.store.operation.handler.LimitHandler;
import uk.gov.gchq.gaffer.store.operation.handler.OperationChainHandler;
import uk.gov.gchq.gaffer.store.operation.handler.OperationHandler;
import uk.gov.gchq.gaffer.store.operation.handler.OutputOperationHandler;
import uk.gov.gchq.gaffer.store.operation.handler.ValidateHandler;
import uk.gov.gchq.gaffer.store.operation.handler.compare.MaxHandler;
import uk.gov.gchq.gaffer.store.operation.handler.compare.MinHandler;
import uk.gov.gchq.gaffer.store.operation.handler.compare.SortHandler;
import uk.gov.gchq.gaffer.store.operation.handler.export.GetExportsHandler;
import uk.gov.gchq.gaffer.store.operation.handler.export.set.ExportToSetHandler;
import uk.gov.gchq.gaffer.store.operation.handler.export.set.GetSetExportHandler;
import uk.gov.gchq.gaffer.store.operation.handler.function.AggregateHandler;
import uk.gov.gchq.gaffer.store.operation.handler.function.FilterHandler;
import uk.gov.gchq.gaffer.store.operation.handler.function.TransformHandler;
import uk.gov.gchq.gaffer.store.operation.handler.generate.GenerateElementsHandler;
import uk.gov.gchq.gaffer.store.operation.handler.generate.GenerateObjectsHandler;
import uk.gov.gchq.gaffer.store.operation.handler.job.GetAllJobDetailsHandler;
import uk.gov.gchq.gaffer.store.operation.handler.job.GetJobDetailsHandler;
import uk.gov.gchq.gaffer.store.operation.handler.job.GetJobResultsHandler;
import uk.gov.gchq.gaffer.store.operation.handler.named.AddNamedOperationHandler;
import uk.gov.gchq.gaffer.store.operation.handler.named.DeleteNamedOperationHandler;
import uk.gov.gchq.gaffer.store.operation.handler.named.GetAllNamedOperationsHandler;
import uk.gov.gchq.gaffer.store.operation.handler.named.NamedOperationHandler;
import uk.gov.gchq.gaffer.store.operation.handler.output.ToArrayHandler;
import uk.gov.gchq.gaffer.store.operation.handler.output.ToCsvHandler;
import uk.gov.gchq.gaffer.store.operation.handler.output.ToEntitySeedsHandler;
import uk.gov.gchq.gaffer.store.operation.handler.output.ToListHandler;
import uk.gov.gchq.gaffer.store.operation.handler.output.ToMapHandler;
import uk.gov.gchq.gaffer.store.operation.handler.output.ToSetHandler;
import uk.gov.gchq.gaffer.store.operation.handler.output.ToStreamHandler;
import uk.gov.gchq.gaffer.store.operation.handler.output.ToVerticesHandler;
import uk.gov.gchq.gaffer.store.optimiser.OperationChainOptimiser;
import uk.gov.gchq.gaffer.store.schema.Schema;
import uk.gov.gchq.gaffer.store.schema.SchemaElementDefinition;
import uk.gov.gchq.gaffer.store.schema.SchemaOptimiser;
import uk.gov.gchq.gaffer.store.schema.TypeDefinition;
import uk.gov.gchq.gaffer.store.schema.ViewValidator;
import uk.gov.gchq.gaffer.user.User;
import uk.gov.gchq.koryphe.ValidationResult;

import java.util.ArrayList;
import java.util.HashMap;
import java.util.LinkedHashMap;
import java.util.LinkedHashSet;
import java.util.List;
import java.util.Map;
import java.util.Properties;
import java.util.Set;
import java.util.concurrent.ExecutorService;
import java.util.concurrent.Executors;

/**
 * A {@code Store} backs a Graph and is responsible for storing the {@link
 * uk.gov.gchq.gaffer.data.element.Element}s and
 * handling {@link Operation}s.
 * {@link Operation}s and their corresponding {@link OperationHandler}s are
 * registered in a map and used to handle
 * provided operations - allowing different store implementations to handle the
 * same operations in their own store specific way.
 * Optional functionality can be added to store implementations defined by the
 * {@link uk.gov.gchq.gaffer.store.StoreTrait}s.
 */
public abstract class Store {
    private static final Logger LOGGER = LoggerFactory.getLogger(Store.class);
    private final Class<? extends Serialiser> requiredParentSerialiserClass;
    private final Map<Class<? extends Operation>, OperationHandler> operationHandlers = new LinkedHashMap<>();
    protected final List<OperationChainOptimiser> opChainOptimisers = new ArrayList<>();
    protected final OperationChainValidator opChainValidator;
    private final SchemaOptimiser schemaOptimiser;

    /**
     * The schema - contains the type of {@link uk.gov.gchq.gaffer.data.element.Element}s
     * to be stored and how to aggregate the elements.
     */
    private Schema schema;

    /**
     * The original schema containing all of the original descriptions and parent groups.
     */
    private Schema originalSchema;

    /**
     * The store properties - contains specific configuration information for
     * the store - such as database connection strings.
     */
    private StoreProperties properties;

    private GraphLibrary library;

    private JobTracker jobTracker;
    private ExecutorService executorService;
    private String graphId;

    public Store() {
        this.requiredParentSerialiserClass = getRequiredParentSerialiserClass();
        this.opChainValidator = createOperationChainValidator();
        this.schemaOptimiser = createSchemaOptimiser();
    }

    public static Store createStore(final String graphId, final byte[] schema, final Properties storeProperties) {
        return createStore(graphId, Schema.fromJson(schema), StoreProperties.loadStoreProperties(storeProperties));
    }

    public static Store createStore(final String graphId, final Schema schema, final StoreProperties storeProperties) {
        if (null == storeProperties) {
            throw new IllegalArgumentException("Store properties are required to create a store. graphId: " + graphId);
        }

        final String storeClass = storeProperties.getStoreClass();
        if (null == storeClass) {
            throw new IllegalArgumentException("The Store class name was not found in the store properties for key: " + StoreProperties.STORE_CLASS + ", GraphId: " + graphId);
        }

        final Store newStore;
        try {
            newStore = Class.forName(storeClass)
                    .asSubclass(Store.class)
                    .newInstance();
        } catch (final InstantiationException | IllegalAccessException | ClassNotFoundException e) {
            throw new IllegalArgumentException("Could not create store of type: " + storeClass, e);
        }

        try {
            newStore.initialise(graphId, schema, storeProperties);
        } catch (final StoreException e) {
            throw new IllegalArgumentException("Could not initialise the store with provided arguments.", e);
        }
        return newStore;
    }

    public void initialise(final String graphId, final Schema schema, final StoreProperties properties) throws StoreException {
        LOGGER.debug("Initialising {}", getClass().getSimpleName());
        if (null == graphId) {
            throw new IllegalArgumentException("graphId is required");
        }
        this.graphId = graphId;
        this.schema = schema;
        setProperties(properties);

        JSONSerialiser.update(getProperties().getJsonSerialiserClass(), getProperties().getJsonSerialiserModules());

        startCacheServiceLoader(properties);
        this.jobTracker = createJobTracker();

        optimiseSchema();
        validateSchemas();
        addOpHandlers();
        addExecutorService();
    }

    /**
     * Returns true if the Store can handle the provided trait and false if it
     * cannot.
     *
     * @param storeTrait the Class of the Processor to be checked.
     * @return true if the Processor can be handled and false if it cannot.
     */
    public boolean hasTrait(final StoreTrait storeTrait) {
        final Set<StoreTrait> traits = getTraits();
        return null != traits && traits.contains(storeTrait);
    }

    /**
     * Returns the {@link uk.gov.gchq.gaffer.store.StoreTrait}s for this store.
     * Most stores should support FILTERING.
     * <p>
     * If you use Operation.validateFilter(Element) in you handlers, it will
     * deal with the filtering for you.
     * </p>
     *
     * @return the {@link uk.gov.gchq.gaffer.store.StoreTrait}s for this store.
     */
    public abstract Set<StoreTrait> getTraits();

    /**
     * Executes a given operation and returns the result.
     *
     * @param operation the operation to execute.
     * @param context   the context executing the operation
     * @throws OperationException thrown by the operation handler if the
     *                            operation fails.
     */
    public void execute(final Operation operation, final Context context) throws OperationException {
        execute(OperationChain.wrap(operation), context);
    }

    /**
     * Executes a given operation and returns the result.
     *
     * @param operation the operation to execute.
     * @param context   the context executing the operation
     * @param <O>       the output type of the operation
     * @return the result of executing the operation
     * @throws OperationException thrown by the operation handler if the
     *                            operation fails.
     */
    public <O> O execute(final Output<O> operation, final Context context) throws OperationException {
        return execute(OperationChain.wrap(operation), context);
    }

    protected <O> O execute(final OperationChain<O> operation, final Context context) throws OperationException {
        addOrUpdateJobDetail(operation, context, null, JobStatus.RUNNING);
        try {
            final O result = (O) handleOperation(operation, context);
            addOrUpdateJobDetail(operation, context, null, JobStatus.FINISHED);
            return result;
        } catch (final Throwable t) {
            addOrUpdateJobDetail(operation, context, t.getMessage(), JobStatus.FAILED);
            throw t;
        }
    }

    /**
     * Executes a given operation job and returns the job detail.
     *
     * @param operation the operation to execute.
     * @param context   the context executing the job
     * @return the job detail
     * @throws OperationException thrown if jobs are not configured.
     */
    public JobDetail executeJob(final Operation operation, final Context context) throws OperationException {
        return executeJob(OperationChain.wrap(operation), context);
    }

    protected JobDetail executeJob(final OperationChain<?> operationChain, final Context context) throws OperationException {
        if (null == jobTracker) {
            throw new OperationException("Running jobs has not configured.");
        }

        if (isSupported(ExportToGafferResultCache.class)) {
            boolean hasExport = false;
            for (final Operation operation : operationChain.getOperations()) {
                if (operation instanceof ExportToGafferResultCache) {
                    hasExport = true;
                    break;
                }
            }
            if (!hasExport) {
                operationChain.getOperations()
                        .add(new ExportToGafferResultCache());
            }
        }

        final JobDetail initialJobDetail = addOrUpdateJobDetail(operationChain, context, null, JobStatus.RUNNING);

        final Runnable runnable = () -> {
            try {
                handleOperation(operationChain, context);
                addOrUpdateJobDetail(operationChain, context, null, JobStatus.FINISHED);
            } catch (final Error e) {
                addOrUpdateJobDetail(operationChain, context, e.getMessage(), JobStatus.FAILED);
                throw e;
            } catch (final Exception e) {
                LOGGER.warn("Operation chain job failed to execute", e);
                addOrUpdateJobDetail(operationChain, context, e.getMessage(), JobStatus.FAILED);
            }
        };

        executorService.execute(runnable);

        return initialJobDetail;
    }

    public void runAsync(final Runnable runnable) {
        executorService.execute(runnable);
    }

    public JobTracker getJobTracker() {
        return jobTracker;
    }

    /**
     * @param operationClass the operation class to check
     * @return true if the provided operation is supported.
     */
    public boolean isSupported(final Class<? extends Operation> operationClass) {
        final OperationHandler operationHandler = operationHandlers.get(operationClass);
        return null != operationHandler;
    }

    /**
     * @return a collection of all the supported {@link Operation}s.
     */
    public Set<Class<? extends Operation>> getSupportedOperations() {
        return operationHandlers.keySet();
    }

    public Set<Class<? extends Operation>> getNextOperations(final Class<? extends Operation> operation) {
        if (null == operation || !Output.class.isAssignableFrom(operation)) {
            return getSupportedOperations();
        }

        final Set<Class<? extends Operation>> ops = new LinkedHashSet<>();
        if (Output.class.isAssignableFrom(operation)) {
            final Class<?> outputType = OperationUtil.getOutputType((Class) operation);
            for (final Class<? extends Operation> nextOp : getSupportedOperations()) {
                if (Input.class.isAssignableFrom(nextOp)) {
                    final Class<?> inputType = OperationUtil.getInputType((Class) nextOp);
                    if (OperationUtil.isValid(outputType, inputType)
                            .isValid()) {
                        ops.add(nextOp);
                    }
                }
            }
        }

        return ops;
    }

    /**
     * Ensures all identifier and property values are populated on an element by
     * triggering getters on the element for
     * all identifier and properties in the {@link Schema} forcing a lazy
     * element to load all of its values.
     *
     * @param lazyElement the lazy element
     * @return the fully populated unwrapped element
     */
    @SuppressFBWarnings(value = "RV_RETURN_VALUE_IGNORED_NO_SIDE_EFFECT",
            justification = "Getters are called to trigger the loading data")
    public Element populateElement(final Element lazyElement) {
        final SchemaElementDefinition elementDefinition = getSchema().getElement(
                lazyElement.getGroup());
        if (null != elementDefinition) {
            for (final IdentifierType identifierType : elementDefinition.getIdentifiers()) {
                lazyElement.getIdentifier(identifierType);
            }

            for (final String propertyName : elementDefinition.getProperties()) {
                lazyElement.getProperty(propertyName);
            }
        }

        return lazyElement.getElement();
    }

    public String getGraphId() {
        return graphId;
    }

    /**
     * Get this Store's {@link Schema}.
     *
     * @return the instance of {@link Schema} used for describing the type of
     * {@link uk.gov.gchq.gaffer.data.element.Element}s to be stored and how to
     * aggregate the elements.
     */
    public Schema getSchema() {
        return schema;
    }

    /**
     * Get this Store's {@link uk.gov.gchq.gaffer.store.StoreProperties}.
     *
     * @return the instance of {@link uk.gov.gchq.gaffer.store.StoreProperties},
     * this may contain details such as database connection details.
     */
    public StoreProperties getProperties() {
        return properties;
    }

    protected void setProperties(final StoreProperties properties) {
        final Class<? extends StoreProperties> requiredPropsClass = getPropertiesClass();
        properties.updateStorePropertiesClass(requiredPropsClass);

        // If the properties instance is not already an instance of the required class then reload the properties
        if (requiredPropsClass.isAssignableFrom(properties.getClass())) {
            this.properties = properties;
        } else {
            this.properties = StoreProperties.loadStoreProperties(properties.getProperties());
        }
    }

    public GraphLibrary getGraphLibrary() {
        return library;
    }

    public void setGraphLibrary(final GraphLibrary library) {
        this.library = library;
    }

    public void optimiseSchema() {
        schema = schemaOptimiser.optimise(schema, hasTrait(StoreTrait.ORDERED));
    }

    public void validateSchemas() {
        final ValidationResult validationResult = new ValidationResult();
        if (null == schema) {
            validationResult.addError("Schema is missing");
        } else {
            validationResult.add(schema.validate());

            getSchemaElements().forEach((key, value) -> value
                    .getProperties()
                    .forEach(propertyName -> {
                        final Class propertyClass = value
                                .getPropertyClass(propertyName);
                        final Serialiser serialisation = value
                                .getPropertyTypeDef(propertyName)
                                .getSerialiser();

                        if (null == serialisation) {
                            validationResult.addError(
                                    String.format("Could not find a serialiser for property '%s' in the group '%s'.", propertyName, key));
                        } else if (!serialisation.canHandle(propertyClass)) {
                            validationResult.addError(String.format("Schema serialiser (%s) for property '%s' in the group '%s' cannot handle property found in the schema", serialisation
                                    .getClass()
                                    .getName(), propertyName, key));
                        }
                    }));

            validateSchema(validationResult, getSchema().getVertexSerialiser());

            getSchema().getTypes()
                    .forEach((k, v) -> validateSchema(validationResult, v.getSerialiser()));
        }

        if (!validationResult.isValid()) {
            throw new SchemaException("Schema is not valid. "
                    + validationResult.getErrorString());
        }
    }

    public Context createContext(final User user) {
        return new Context(user);
    }

    protected Class<? extends StoreProperties> getPropertiesClass() {
        return StoreProperties.class;
    }

    /**
     * Throws a {@link SchemaException} if the Vertex Serialiser is
     * inconsistent.
     */
    protected void validateConsistentVertex() {
        if (null != getSchema().getVertexSerialiser() && !getSchema().getVertexSerialiser()
                .isConsistent()) {
            throw new SchemaException("Vertex serialiser is inconsistent. This store requires vertices to be serialised in a consistent way.");
        }
    }

    /**
     * Ensures that each of the GroupBy properties in the {@link
     * SchemaElementDefinition} is consistent,
     * otherwise an error is added to the {@link ValidationResult}.
     *
     * @param schemaElementDefinitionEntry A map of SchemaElementDefinitions
     * @param validationResult             The validation result
     */
    protected void validateConsistentGroupByProperties(final Map.Entry<String, SchemaElementDefinition> schemaElementDefinitionEntry, final ValidationResult validationResult) {
        for (final String property : schemaElementDefinitionEntry.getValue()
                .getGroupBy()) {
            final TypeDefinition propertyTypeDef = schemaElementDefinitionEntry.getValue()
                    .getPropertyTypeDef(property);
            if (null != propertyTypeDef) {
                final Serialiser serialiser = propertyTypeDef.getSerialiser();
                if (null != serialiser && !serialiser.isConsistent()) {
                    validationResult.addError("Serialiser for groupBy property: " + property
                            + " is inconsistent. This store requires all groupBy property serialisers to be consistent. Serialiser "
                            + serialiser.getClass().getName() + " is not consistent.");
                }
            }
        }
    }

    protected void validateSchemaElementDefinition(final Map.Entry<String, SchemaElementDefinition> schemaElementDefinitionEntry, final ValidationResult validationResult) {
        schemaElementDefinitionEntry.getValue()
                .getProperties()
                .forEach(propertyName -> {
                    final Class propertyClass = schemaElementDefinitionEntry.getValue().getPropertyClass(propertyName);
                    final Serialiser serialisation = schemaElementDefinitionEntry.getValue().getPropertyTypeDef(propertyName).getSerialiser();

                    if (null == serialisation) {
                        validationResult.addError(
                                String.format("Could not find a serialiser for property '%s' in the group '%s'.", propertyName, schemaElementDefinitionEntry.getKey()));
                    } else if (!serialisation.canHandle(propertyClass)) {
                        validationResult.addError(String.format("Schema serialiser (%s) for property '%s' in the group '%s' cannot handle property found in the schema",
                                serialisation.getClass().getName(), propertyName, schemaElementDefinitionEntry.getKey()));
                    }
                });
    }

    protected void validateSchema(final ValidationResult validationResult, final Serialiser serialiser) {
        if ((null != serialiser) && !requiredParentSerialiserClass.isInstance(serialiser)) {
            validationResult.addError(
                    String.format("Schema serialiser (%s) is not instance of %s",
                            serialiser.getClass().getSimpleName(),
                            requiredParentSerialiserClass.getSimpleName()));
        }
    }

    protected JobTracker createJobTracker() {
        if (properties.getJobTrackerEnabled()) {
            return new JobTracker();
        }
        return null;
    }

    protected SchemaOptimiser createSchemaOptimiser() {
        return new SchemaOptimiser();
    }

    protected OperationChainValidator createOperationChainValidator() {
        return new OperationChainValidator(new ViewValidator());
    }

    protected void addOperationChainOptimisers(final List<OperationChainOptimiser> newOpChainOptimisers) {
        opChainOptimisers.addAll(newOpChainOptimisers);
    }

    /**
     * Any additional operations that a store can handle should be registered in
     * this method by calling addOperationHandler(...)
     */
    protected abstract void addAdditionalOperationHandlers();

    /**
     * Get this Stores implementation of the handler for {@link
     * uk.gov.gchq.gaffer.operation.impl.get.GetElements}. All Stores must
     * implement this.
     *
     * @return the implementation of the handler for {@link
     * uk.gov.gchq.gaffer.operation.impl.get.GetElements}
     */
    protected abstract OutputOperationHandler<GetElements, CloseableIterable<? extends Element>> getGetElementsHandler();

    /**
     * Get this Stores implementation of the handler for {@link
     * uk.gov.gchq.gaffer.operation.impl.get.GetAllElements}. All Stores must
     * implement this.
     *
     * @return the implementation of the handler for {@link
     * uk.gov.gchq.gaffer.operation.impl.get.GetAllElements}
     */
    protected abstract OutputOperationHandler<GetAllElements, CloseableIterable<? extends Element>> getGetAllElementsHandler();

    /**
     * Get this Stores implementation of the handler for {@link
     * GetAdjacentIds}.
     * All Stores must implement this.
     *
     * @return the implementation of the handler for {@link GetAdjacentIds}
     */
    protected abstract OutputOperationHandler<? extends GetAdjacentIds, CloseableIterable<? extends EntityId>> getAdjacentIdsHandler();

    /**
     * Get this Stores implementation of the handler for {@link
     * uk.gov.gchq.gaffer.operation.impl.add.AddElements}.
     * All Stores must implement this.
     *
     * @return the implementation of the handler for {@link
     * uk.gov.gchq.gaffer.operation.impl.add.AddElements}
     */
    protected abstract OperationHandler<? extends AddElements> getAddElementsHandler();

    /**
     * Get this Store's implementation of the handler for {@link
     * uk.gov.gchq.gaffer.operation.OperationChain}.
     * All Stores must implement this.
     *
     * @return the implementation of the handler for {@link
     * uk.gov.gchq.gaffer.operation.OperationChain}
     */
    protected OperationHandler<? extends OperationChain<?>> getOperationChainHandler() {
        return new OperationChainHandler<>(opChainValidator, opChainOptimisers);
    }

    protected HashMap<String, SchemaElementDefinition> getSchemaElements() {
        final HashMap<String, SchemaElementDefinition> schemaElements = new HashMap<>();
        schemaElements.putAll(getSchema().getEdges());
        schemaElements.putAll(getSchema().getEntities());
        return schemaElements;
    }

    protected abstract Class<? extends Serialiser> getRequiredParentSerialiserClass();

    /**
     * Should deal with any unhandled operations, simply throws an {@link
     * UnsupportedOperationException}.
     *
     * @param operation the operation that does not have a registered handler.
     * @param context   operation execution context
     * @return the result of the operation.
     */
    protected Object doUnhandledOperation(final Operation operation, final Context context) {
        throw new UnsupportedOperationException("Operation " + operation.getClass() + " is not supported by the " + getClass()
                .getSimpleName() + '.');
    }

    protected final void addOperationHandler(final Class<? extends Operation> opClass, final OperationHandler handler) {
        if (null == handler) {
            operationHandlers.remove(opClass);
        } else {
            operationHandlers.put(opClass, handler);
        }
    }

    protected final <OP extends Output<O>, O> void addOperationHandler(final Class<? extends Output<O>> opClass, final OutputOperationHandler<OP, O> handler) {
        operationHandlers.put(opClass, handler);
    }

    protected final OperationHandler<Operation> getOperationHandler(final Class<? extends Operation> opClass) {
        return operationHandlers.get(opClass);
    }

    private JobDetail addOrUpdateJobDetail(final OperationChain<?> operationChain, final Context context, final String msg, final JobStatus jobStatus) {
        final JobDetail newJobDetail = new JobDetail(context.getJobId(), context
                .getUser()
                .getUserId(), operationChain, jobStatus, msg);
        if (null != jobTracker) {
            final JobDetail oldJobDetail = jobTracker.getJob(newJobDetail.getJobId(), context
                    .getUser());
            if (null == oldJobDetail) {
                jobTracker.addOrUpdateJob(newJobDetail, context.getUser());
            } else {
                jobTracker.addOrUpdateJob(new JobDetail(oldJobDetail, newJobDetail), context
                        .getUser());
            }
        }
        return newJobDetail;
    }

    public Object handleOperation(final Operation operation, final Context context) throws
            OperationException {
        final OperationHandler<Operation> handler = getOperationHandler(
                operation.getClass());
        Object result;
        try {
            if (null != handler) {
                result = handler.doOperation(operation, context, this);
            } else {
                result = doUnhandledOperation(operation, context);
            }
        } catch (final Exception e) {
            CloseableUtil.close(operation);
            throw e;
        }

        if (null == result) {
            CloseableUtil.close(operation);
        }

        return result;
    }

    private void addExecutorService() {
        final Integer jobExecutorThreadCount = getProperties().getJobExecutorThreadCount();
        LOGGER.debug("Initialising ExecutorService with " + jobExecutorThreadCount + " threads");
        this.executorService = Executors.newFixedThreadPool(jobExecutorThreadCount, runnable -> {
            final Thread thread = new Thread(runnable);
            thread.setDaemon(true);
            return thread;
        });
    }

    private void addOpHandlers() {
        addCoreOpHandlers();
        addAdditionalOperationHandlers();
        addConfiguredOperationHandlers();
    }

    private void addCoreOpHandlers() {
        // Add elements
        addOperationHandler(AddElements.class, getAddElementsHandler());

        // Get Elements
        addOperationHandler(GetElements.class, (OperationHandler) getGetElementsHandler());

        // Get Adjacent
        addOperationHandler(GetAdjacentIds.class, (OperationHandler) getAdjacentIdsHandler());

        // Get All Elements
        addOperationHandler(GetAllElements.class, (OperationHandler) getGetAllElementsHandler());

        // Export
        addOperationHandler(ExportToSet.class, new ExportToSetHandler());
        addOperationHandler(GetSetExport.class, new GetSetExportHandler());
        addOperationHandler(GetExports.class, new GetExportsHandler());

        // Jobs
        addOperationHandler(GetJobDetails.class, new GetJobDetailsHandler());
        addOperationHandler(GetAllJobDetails.class, new GetAllJobDetailsHandler());
        addOperationHandler(GetJobResults.class, new GetJobResultsHandler());

        // Output
        addOperationHandler(ToArray.class, new ToArrayHandler<>());
        addOperationHandler(ToEntitySeeds.class, new ToEntitySeedsHandler());
        addOperationHandler(ToList.class, new ToListHandler<>());
        addOperationHandler(ToMap.class, new ToMapHandler());
        addOperationHandler(ToCsv.class, new ToCsvHandler());
        addOperationHandler(ToSet.class, new ToSetHandler<>());
        addOperationHandler(ToStream.class, new ToStreamHandler<>());
        addOperationHandler(ToVertices.class, new ToVerticesHandler());

        // Named operation
        if (null != CacheServiceLoader.getService()) {
            addOperationHandler(NamedOperation.class, new NamedOperationHandler());
            addOperationHandler(AddNamedOperation.class, new AddNamedOperationHandler());
            addOperationHandler(GetAllNamedOperations.class, new GetAllNamedOperationsHandler());
            addOperationHandler(DeleteNamedOperation.class, new DeleteNamedOperationHandler());
        }

        // ElementComparison
        addOperationHandler(Max.class, new MaxHandler());
        addOperationHandler(Min.class, new MinHandler());
        addOperationHandler(Sort.class, new SortHandler());

        // OperationChain
        addOperationHandler(OperationChain.class, getOperationChainHandler());
        addOperationHandler(OperationChainDAO.class, getOperationChainHandler());

        // Other
        addOperationHandler(GenerateElements.class, new GenerateElementsHandler<>());
        addOperationHandler(GenerateObjects.class, new GenerateObjectsHandler<>());
        addOperationHandler(Validate.class, new ValidateHandler());
        addOperationHandler(Count.class, new CountHandler());
        addOperationHandler(CountGroups.class, new CountGroupsHandler());
        addOperationHandler(Limit.class, new LimitHandler());
        addOperationHandler(DiscardOutput.class, new DiscardOutputHandler());
        addOperationHandler(GetSchema.class, new GetSchemaHandler());

        // Function
        addOperationHandler(Filter.class, new FilterHandler());
        addOperationHandler(Transform.class, new TransformHandler());
        addOperationHandler(Aggregate.class, new AggregateHandler());

        // GraphLibrary Adds
        if (null != getGraphLibrary() && !(getGraphLibrary() instanceof NoGraphLibrary)) {
            addOperationHandler(AddSchema.class, new AddSchemaHandler());
            addOperationHandler(AddStoreProperties.class, new AddStorePropertiesHandler());
        }
<<<<<<< HEAD

        addOperationHandler(GetTraits.class, new GetTraitsHandler());
=======
>>>>>>> de8f67d2
    }

    private void addConfiguredOperationHandlers() {
        final OperationDeclarations declarations = getProperties().getOperationDeclarations();
        if (null != declarations) {
            for (final OperationDeclaration definition : declarations.getOperations()) {
                addOperationHandler(definition.getOperation(), definition.getHandler());
            }
        }
    }

    protected void startCacheServiceLoader(final StoreProperties properties) {
        CacheServiceLoader.initialise(properties.getProperties());
    }

    public void setOriginalSchema(final Schema originalSchema) {
        this.originalSchema = originalSchema;
    }

    public Schema getOriginalSchema() {
        return originalSchema;
    }
}<|MERGE_RESOLUTION|>--- conflicted
+++ resolved
@@ -823,11 +823,8 @@
             addOperationHandler(AddSchema.class, new AddSchemaHandler());
             addOperationHandler(AddStoreProperties.class, new AddStorePropertiesHandler());
         }
-<<<<<<< HEAD
 
         addOperationHandler(GetTraits.class, new GetTraitsHandler());
-=======
->>>>>>> de8f67d2
     }
 
     private void addConfiguredOperationHandlers() {
