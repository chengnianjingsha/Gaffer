--- conflicted
+++ resolved
@@ -26,13 +26,8 @@
 import uk.gov.gchq.gaffer.data.element.id.EdgeId;
 import uk.gov.gchq.gaffer.exception.SerialisationException;
 import uk.gov.gchq.gaffer.operation.SeedMatching;
-<<<<<<< HEAD
-import uk.gov.gchq.gaffer.operation.SeededGraphGet;
-=======
-import uk.gov.gchq.gaffer.operation.data.EdgeSeed;
 import uk.gov.gchq.gaffer.operation.graph.GraphFilters;
 import uk.gov.gchq.gaffer.operation.graph.SeededGraphFilters;
->>>>>>> 460f2b3d
 import uk.gov.gchq.gaffer.serialisation.Serialisation;
 import uk.gov.gchq.gaffer.store.schema.Schema;
 import java.util.Arrays;
@@ -52,13 +47,8 @@
     }
 
     @Override
-<<<<<<< HEAD
-    protected <T extends SeededGraphGet<?, ?>> Key getKeyFromEdgeId(final EdgeId seed, final T operation,
-                                                                    final boolean endKey) throws RangeFactoryException {
-=======
-    protected Key getKeyFromEdgeSeed(final EdgeSeed seed, final GraphFilters operation,
-                                     final boolean endKey) throws RangeFactoryException {
->>>>>>> 460f2b3d
+    protected Key getKeyFromEdgeId(final EdgeId seed, final GraphFilters operation,
+                                   final boolean endKey) throws RangeFactoryException {
         final Serialisation vertexSerialiser = schema.getVertexSerialiser();
         final byte directionFlag1 = seed.isDirected() ? ByteEntityPositions.CORRECT_WAY_DIRECTED_EDGE
                 : ByteEntityPositions.UNDIRECTED_EDGE;
