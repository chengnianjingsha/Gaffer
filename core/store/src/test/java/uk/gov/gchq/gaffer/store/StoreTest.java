--- conflicted
+++ resolved
@@ -496,10 +496,7 @@
 
                 // OperationChain
                 OperationChain.class,
-<<<<<<< HEAD
-=======
                 OperationChainDAO.class,
->>>>>>> 1f8db143
 
                 // Other
                 GenerateElements.class,
