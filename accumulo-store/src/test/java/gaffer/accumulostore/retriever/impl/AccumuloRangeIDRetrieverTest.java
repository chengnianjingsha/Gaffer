/*
 * Copyright 2016 Crown Copyright
 *
 * Licensed under the Apache License, Version 2.0 (the "License");
 * you may not use this file except in compliance with the License.
 * You may obtain a copy of the License at
 *
 *     http://www.apache.org/licenses/LICENSE-2.0
 *
 * Unless required by applicable law or agreed to in writing, software
 * distributed under the License is distributed on an "AS IS" BASIS,
 * WITHOUT WARRANTIES OR CONDITIONS OF ANY KIND, either express or implied.
 * See the License for the specific language governing permissions and
 * limitations under the License.
 */

package gaffer.accumulostore.retriever.impl;

import static org.junit.Assert.assertEquals;
import static org.junit.Assert.fail;

import com.google.common.collect.Iterables;
import gaffer.accumulostore.AccumuloStore;
import gaffer.accumulostore.MockAccumuloStoreForTest;
import gaffer.accumulostore.key.core.impl.byteEntity.ByteEntityKeyPackage;
import gaffer.accumulostore.key.core.impl.classic.ClassicKeyPackage;
import gaffer.accumulostore.key.exception.IteratorSettingException;
import gaffer.accumulostore.operation.impl.GetElementsInRanges;
import gaffer.accumulostore.utils.Pair;
import gaffer.commonutil.TestGroups;
import gaffer.data.element.Edge;
import gaffer.data.element.Element;
import gaffer.data.elementdefinition.view.View;
import gaffer.operation.AbstractGetOperation;
import gaffer.operation.OperationException;
import gaffer.operation.data.ElementSeed;
import gaffer.operation.data.EntitySeed;
import gaffer.operation.impl.add.AddElements;
import gaffer.store.StoreException;
<<<<<<< HEAD
import org.junit.After;
import org.junit.Before;
=======
import gaffer.user.User;
import org.junit.AfterClass;
import org.junit.BeforeClass;
>>>>>>> e65b146c
import org.junit.Test;
import java.io.IOException;
import java.util.ArrayList;
import java.util.HashSet;
import java.util.List;
import java.util.Set;

public class AccumuloRangeIDRetrieverTest {

    private final int numEntries = 1000;
    private View defaultView;
    private AccumuloStore byteEntityStore;
    private AccumuloStore gaffer1KeyStore;

    @Before
    public void setup() throws StoreException, IOException {
        byteEntityStore = new MockAccumuloStoreForTest(ByteEntityKeyPackage.class);
        gaffer1KeyStore = new MockAccumuloStoreForTest(ClassicKeyPackage.class);
        defaultView = new View.Builder().edge(TestGroups.EDGE).entity(TestGroups.ENTITY).build();
        setupGraph(byteEntityStore, numEntries);
        setupGraph(gaffer1KeyStore, numEntries);
    }

    @After
    public void tearDown() {
        byteEntityStore = null;
        gaffer1KeyStore = null;
        defaultView = null;
    }

    @Test
    public void shouldRetieveElementsInRangeBetweenSeedsByteEntityStore() throws StoreException {
        shouldRetieveElementsInRangeBetweenSeeds(byteEntityStore);
    }

<<<<<<< HEAD
    @Test
    public void shouldRetieveElementsInRangeBetweenSeedsGaffer1Store() throws StoreException {
        shouldRetieveElementsInRangeBetweenSeeds(gaffer1KeyStore);
    }

    private void shouldRetieveElementsInRangeBetweenSeeds(final AccumuloStore store) throws StoreException {
=======
    public void test(final AccumuloStore store) throws StoreException {
        final User user = new User();

>>>>>>> e65b146c
        // Create set to query for
        final Set<Pair<ElementSeed>> simpleEntityRanges = new HashSet<>();
        simpleEntityRanges.add(new Pair<ElementSeed>(new EntitySeed("0000"), new EntitySeed("0999")));

        // Retrieve elements when less simple entities are provided than the max number of entries for the batch scanner
        final AbstractGetOperation<Pair<ElementSeed>, Element> operation = new GetElementsInRanges<>(defaultView, simpleEntityRanges);
        try {
<<<<<<< HEAD
            final AccumuloRangeIDRetriever retriever = new AccumuloRangeIDRetriever(store, operation);
            assertEquals(numEntries, Iterables.size(retriever));
=======
            retriever = new AccumuloRangeIDRetriever(store, operation, user);
>>>>>>> e65b146c
        } catch (IteratorSettingException e) {
            fail("Unable to construct Range Retriever");
        }
    }

    private void setupGraph(final AccumuloStore store, int numEntries) {
        final List<Element> elements = new ArrayList<>();
        for (int i = 0; i < numEntries; i++) {
            final Edge edge = new Edge(TestGroups.EDGE);
            String s = "" + i;
            while (s.length() < 4) {
                s = "0" + s;
            }
            edge.setSource(s);
            edge.setDestination("B");
            edge.setDirected(false);
            elements.add(edge);
        }
        try {
            final User user = new User();
            store.execute(new AddElements(elements), user);
        } catch (OperationException e) {
            fail("Couldn't add element: " + e);
        }
    }
}<|MERGE_RESOLUTION|>--- conflicted
+++ resolved
@@ -37,14 +37,9 @@
 import gaffer.operation.data.EntitySeed;
 import gaffer.operation.impl.add.AddElements;
 import gaffer.store.StoreException;
-<<<<<<< HEAD
+import gaffer.user.User;
 import org.junit.After;
 import org.junit.Before;
-=======
-import gaffer.user.User;
-import org.junit.AfterClass;
-import org.junit.BeforeClass;
->>>>>>> e65b146c
 import org.junit.Test;
 import java.io.IOException;
 import java.util.ArrayList;
@@ -80,18 +75,12 @@
         shouldRetieveElementsInRangeBetweenSeeds(byteEntityStore);
     }
 
-<<<<<<< HEAD
     @Test
     public void shouldRetieveElementsInRangeBetweenSeedsGaffer1Store() throws StoreException {
         shouldRetieveElementsInRangeBetweenSeeds(gaffer1KeyStore);
     }
 
     private void shouldRetieveElementsInRangeBetweenSeeds(final AccumuloStore store) throws StoreException {
-=======
-    public void test(final AccumuloStore store) throws StoreException {
-        final User user = new User();
-
->>>>>>> e65b146c
         // Create set to query for
         final Set<Pair<ElementSeed>> simpleEntityRanges = new HashSet<>();
         simpleEntityRanges.add(new Pair<ElementSeed>(new EntitySeed("0000"), new EntitySeed("0999")));
@@ -99,12 +88,8 @@
         // Retrieve elements when less simple entities are provided than the max number of entries for the batch scanner
         final AbstractGetOperation<Pair<ElementSeed>, Element> operation = new GetElementsInRanges<>(defaultView, simpleEntityRanges);
         try {
-<<<<<<< HEAD
-            final AccumuloRangeIDRetriever retriever = new AccumuloRangeIDRetriever(store, operation);
+            final AccumuloRangeIDRetriever retriever = new AccumuloRangeIDRetriever(store, operation, new User());
             assertEquals(numEntries, Iterables.size(retriever));
-=======
-            retriever = new AccumuloRangeIDRetriever(store, operation, user);
->>>>>>> e65b146c
         } catch (IteratorSettingException e) {
             fail("Unable to construct Range Retriever");
         }
