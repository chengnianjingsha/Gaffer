--- conflicted
+++ resolved
@@ -16,12 +16,9 @@
 
 package uk.gov.gchq.gaffer.commonutil;
 
-<<<<<<< HEAD
 import java.util.HashMap;
 import java.util.Map;
-=======
 import java.util.Collection;
->>>>>>> 164d56b1
 import java.util.TreeSet;
 
 public final class CollectionUtil {
@@ -53,7 +50,6 @@
         return treeSet;
     }
 
-<<<<<<< HEAD
     public static <K, V> void toMapWithClassKeys(final Map<String, V> mapAsStrings, final Map<Class<? extends K>, V> map) throws ClassNotFoundException {
         for (final Map.Entry<String, V> entry : mapAsStrings.entrySet()) {
             map.put(
@@ -82,7 +78,7 @@
         final Map<String, V> mapAsStrings = new HashMap<>();
         toMapWithStringKeys(map, mapAsStrings);
         return mapAsStrings;
-=======
+
     public static boolean containsAny(final Collection collection, final Object[] objects) {
         boolean result = false;
         if (null != collection && null != objects) {
@@ -113,6 +109,5 @@
         }
 
         return result;
->>>>>>> 164d56b1
     }
 }