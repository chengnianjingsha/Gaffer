--- conflicted
+++ resolved
@@ -65,7 +65,6 @@
     public static final String ENABLE_VALIDATOR_ITERATOR_DEFAULT = "true";
 
     public AccumuloProperties() {
-<<<<<<< HEAD
         super();
         setStoreClass(AccumuloStore.class);
     }
@@ -75,17 +74,10 @@
         if (null == getStoreClass()) {
             setStoreClass(AccumuloStore.class);
         }
-=======
-        super(AccumuloStore.class);
-    }
-
-    public AccumuloProperties(final Path propFileLocation) {
-        super(propFileLocation, AccumuloStore.class);
     }
 
     public static AccumuloProperties loadStoreProperties(final String pathStr) {
         return StoreProperties.loadStoreProperties(pathStr, AccumuloProperties.class);
->>>>>>> 0ae17982
     }
 
     public static AccumuloProperties loadStoreProperties(final InputStream storePropertiesStream) {
