--- conflicted
+++ resolved
@@ -35,6 +35,7 @@
 import uk.gov.gchq.gaffer.store.Context;
 import uk.gov.gchq.gaffer.store.Store;
 import uk.gov.gchq.gaffer.store.operation.handler.OutputOperationHandler;
+import uk.gov.gchq.gaffer.user.User;
 
 import java.io.Serializable;
 
@@ -50,20 +51,14 @@
     public Dataset<Row> doOperation(final GetDataFrameOfElements operation,
                                     final Context context,
                                     final Store store) throws OperationException {
-<<<<<<< HEAD
         final User user;
         final SparkSession spark;
         final Authorisations auths;
         final String visibility;
 
-        if (context.getUser() instanceof SparkUser) {
+        if (context instanceof SparkContext) {
             user = context.getUser();
-            spark = ((SparkUser) user).getSparkSession();
-=======
-        final SparkSession spark;
-        if (context instanceof SparkContext) {
             spark = ((SparkContext) context).getSparkSession();
->>>>>>> 572a4b24
         } else {
             throw new OperationException("This operation requires the context to be of type SparkContext.");
         }
