--- conflicted
+++ resolved
@@ -40,40 +40,24 @@
  */
 public class SummariseGroupOverRanges
         implements Operation,
-<<<<<<< HEAD
-        IterableInputIterableOutput<Pair<ElementId>, Element>,
+        InputOutput<Iterable<? extends Pair<? extends ElementId>>, CloseableIterable<? extends Element>>,
+        MultiInput<Pair<? extends ElementId>>,
         SeededGraphFilters,
         Options {
 
-    private Iterable<Pair<ElementId>> input;
-=======
-        InputOutput<Iterable<? extends Pair<? extends ElementSeed>>, CloseableIterable<? extends Element>>,
-        MultiInput<Pair<? extends ElementSeed>>,
-        SeededGraphFilters,
-        Options {
-
-    private Iterable<? extends Pair<? extends ElementSeed>> input;
->>>>>>> 24359f4d
+    private Iterable<? extends Pair<? extends ElementId>> input;
     private IncludeIncomingOutgoingType inOutType;
     private View view;
     private DirectedType directedType;
     private Map<String, String> options;
 
     @Override
-<<<<<<< HEAD
-    public Iterable<Pair<ElementId>> getInput() {
-=======
-    public Iterable<? extends Pair<? extends ElementSeed>> getInput() {
->>>>>>> 24359f4d
+    public Iterable<? extends Pair<? extends ElementId>> getInput() {
         return input;
     }
 
     @Override
-<<<<<<< HEAD
-    public void setInput(final Iterable<Pair<ElementId>> input) {
-=======
-    public void setInput(final Iterable<? extends Pair<? extends ElementSeed>> input) {
->>>>>>> 24359f4d
+    public void setInput(final Iterable<? extends Pair<? extends ElementId>> input) {
         this.input = input;
     }
 
@@ -123,12 +107,8 @@
     }
 
     public static class Builder extends Operation.BaseBuilder<SummariseGroupOverRanges, Builder>
-<<<<<<< HEAD
-            implements IterableInputIterableOutput.Builder<SummariseGroupOverRanges, Pair<ElementId>, Element, Builder>,
-=======
-            implements InputOutput.Builder<SummariseGroupOverRanges, Iterable<? extends Pair<? extends ElementSeed>>, CloseableIterable<? extends Element>, Builder>,
-            MultiInput.Builder<SummariseGroupOverRanges, Pair<? extends ElementSeed>, Builder>,
->>>>>>> 24359f4d
+            implements InputOutput.Builder<SummariseGroupOverRanges, Iterable<? extends Pair<? extends ElementId>>, CloseableIterable<? extends Element>, Builder>,
+            MultiInput.Builder<SummariseGroupOverRanges, Pair<? extends ElementId>, Builder>,
             SeededGraphFilters.Builder<SummariseGroupOverRanges, Builder>,
             Options.Builder<SummariseGroupOverRanges, Builder> {
         public Builder() {
