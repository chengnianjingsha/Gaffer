--- conflicted
+++ resolved
@@ -18,7 +18,6 @@
 
 import uk.gov.gchq.gaffer.commonutil.iterable.CloseableIterable;
 import uk.gov.gchq.gaffer.data.element.Element;
-import uk.gov.gchq.gaffer.data.element.id.EntityId;
 import uk.gov.gchq.gaffer.data.elementdefinition.view.View;
 import uk.gov.gchq.gaffer.example.gettingstarted.generator.DataGenerator2;
 import uk.gov.gchq.gaffer.example.gettingstarted.util.DataUtils;
@@ -82,13 +81,8 @@
 
         // [get simple] Get all the edges related to vertex 1
         // ---------------------------------------------------------
-<<<<<<< HEAD
-        final GetEdges<EntityId> getRelatedEdges = new GetEdges.Builder<EntityId>()
-                .addSeed(new EntitySeed("1"))
-=======
         final GetElements getRelatedEdges = new GetElements.Builder()
                 .input(new EntitySeed("1"))
->>>>>>> 460f2b3d
                 .build();
         final CloseableIterable<Element> allColoursResults = graph.execute(getRelatedEdges, user);
         // ---------------------------------------------------------
@@ -104,13 +98,8 @@
         final View view = new View.Builder()
                 .edge("red")
                 .build();
-<<<<<<< HEAD
-        final GetEdges<EntityId> getRelatedRedEdges = new GetEdges.Builder<EntityId>()
-                .addSeed(new EntitySeed("1"))
-=======
         final GetElements getRelatedRedEdges = new GetElements.Builder()
                 .input(new EntitySeed("1"))
->>>>>>> 460f2b3d
                 .view(view)
                 .build();
         final CloseableIterable<Element> redResults = graph.execute(getRelatedRedEdges, user);
