/*
 * Copyright 2017. Crown Copyright
 *
 * Licensed under the Apache License, Version 2.0 (the "License");
 * you may not use this file except in compliance with the License.
 * You may obtain a copy of the License at
 *
 *     http://www.apache.org/licenses/LICENSE-2.0
 *
 * Unless required by applicable law or agreed to in writing, software
 * distributed under the License is distributed on an "AS IS" BASIS,
 * WITHOUT WARRANTIES OR CONDITIONS OF ANY KIND, either express or implied.
 * See the License for the specific language governing permissions and
 * limitations under the License
 */

package uk.gov.gchq.gaffer.parquetstore.operation;

import org.apache.log4j.Level;
import org.apache.log4j.Logger;
import org.junit.Before;
import org.junit.BeforeClass;
import uk.gov.gchq.gaffer.commonutil.StreamUtil;
import uk.gov.gchq.gaffer.commonutil.TestGroups;
import uk.gov.gchq.gaffer.commonutil.iterable.CloseableIterable;
import uk.gov.gchq.gaffer.data.element.Element;
import uk.gov.gchq.gaffer.data.element.function.ElementFilter;
import uk.gov.gchq.gaffer.data.elementdefinition.view.View;
import uk.gov.gchq.gaffer.data.elementdefinition.view.ViewElementDefinition;
import uk.gov.gchq.gaffer.graph.Graph;
import uk.gov.gchq.gaffer.operation.OperationException;
import uk.gov.gchq.gaffer.operation.data.EdgeSeed;
import uk.gov.gchq.gaffer.operation.data.EntitySeed;
import uk.gov.gchq.gaffer.operation.impl.add.AddElements;
import uk.gov.gchq.gaffer.parquetstore.ParquetStoreProperties;
import uk.gov.gchq.gaffer.parquetstore.testutils.DataGen;
import uk.gov.gchq.gaffer.parquetstore.testutils.TestUtils;
import uk.gov.gchq.gaffer.parquetstore.utils.ParquetStoreConstants;
import uk.gov.gchq.gaffer.store.StoreProperties;
import uk.gov.gchq.gaffer.store.schema.Schema;
import uk.gov.gchq.gaffer.types.TypeValue;
import uk.gov.gchq.koryphe.impl.predicate.IsEqual;
import uk.gov.gchq.koryphe.impl.predicate.IsMoreThan;
import uk.gov.gchq.koryphe.impl.predicate.Not;
import uk.gov.gchq.koryphe.impl.predicate.Or;

import java.util.ArrayList;
import java.util.Iterator;
import java.util.List;

import static org.hamcrest.collection.IsIterableContainingInAnyOrder.containsInAnyOrder;
import static org.junit.Assert.assertThat;
import static org.junit.Assert.assertTrue;

public class TypeValueVertexOperationsTest extends AbstractOperationsTest {
    
    @BeforeClass
    public static void genData() throws OperationException {
        Logger.getRootLogger().setLevel(Level.WARN);
        getGraph().execute(new AddElements.Builder().input(getElements()).build(), USER);
    }

    @Before
    public void setup() {
        graph = getGraph();
    }

    private static Graph getGraph() {
        final ParquetStoreProperties pp = (ParquetStoreProperties) StoreProperties.loadStoreProperties(
                AbstractOperationsTest.class.getResourceAsStream("/multiUseStore.properties"));
        return new Graph.Builder()
                .addSchema(getSchema())
                .storeProperties(pp)
                .graphId("test")
                .build();
    }
    
    protected static Schema getSchema() {
        return Schema.fromJson(StreamUtil.openStreams(TypeValueVertexOperationsTest.class, "schemaUsingTypeValueVertexType"));
    }

    private static Iterable<? extends Element> getElements() {
        return DataGen.generate300TypeValueElements();
    }

    @Override
    public void setupSeeds() {
        seedsList = new ArrayList<>(4);
        seedsList.add(new EntitySeed(new TypeValue("type0", "vrt10")));
        seedsList.add(new EntitySeed(new TypeValue("type2", "src17")));
        seedsList.add(new EdgeSeed(new TypeValue("type1", "src11"), new TypeValue("type1", "dst12"), true));
        seedsList.add(new EdgeSeed(new TypeValue("type1", "src1"), new TypeValue("type1", "dst2"), false));
    }

    @Override
    public void setupView() {
        view = new View.Builder()
            .edge(TestGroups.EDGE,
                new ViewElementDefinition.Builder()
                    .preAggregationFilter(
                        new ElementFilter.Builder()
                            .select("treeSet", "double")
                            .execute(
                                new Or.Builder()
                                    .select(0)
                                    .execute(new Not<>(new IsEqual(TestUtils.MERGED_TREESET)))
                                    .select(1)
                                    .execute(new IsMoreThan(3.0, true))
                                    .build())
                            .build())
                    .build())
            .entity(TestGroups.ENTITY,
                new ViewElementDefinition.Builder()
                    .preAggregationFilter(
                        new ElementFilter.Builder()
                            .select(ParquetStoreConstants.VERTEX + "_type")
                            .execute(new IsEqual("type0"))
                            .build())
                    .transientProperty(ParquetStoreConstants.VERTEX + "_type", String.class)
                    .build())
            .build();
    }

    @Override
    protected void checkData(final CloseableIterable<? extends Element> data) {
        final List<Element> expected = new ArrayList<>(175);
        final List<Element> actual = new ArrayList<>(175);
        final Iterator<? extends Element> dataIter = data.iterator();
        assertTrue(dataIter.hasNext());
        while (dataIter.hasNext()) {
            actual.add(dataIter.next());
        }
        for (int x = 0 ; x < 25; x++) {
            final String type = "type" + (x % 5);
            final TypeValue src = new TypeValue(type, "src" + x);
            final TypeValue dst = new TypeValue(type, "dst" + (x + 1));
            final TypeValue vrt = new TypeValue(type, "vrt" + x);
<<<<<<< HEAD
            expected.add(DataGen.getEdge("BasicEdge", src, dst, true, (byte) 'b', (0.2 * x) + 0.3, 6f, TestUtils.MERGED_TREESET, (6L * x) + 5L, (short) 13, TestUtils.DATE, TestUtils.MERGED_FREQMAP, 2));
            expected.add(DataGen.getEdge("BasicEdge", src, dst, false, (byte) 'a', 0.2 * x, 2f, TestUtils.getTreeSet1(), 5L, (short) 6, TestUtils.DATE, TestUtils.getFreqMap1(), 1));
            expected.add(DataGen.getEdge("BasicEdge", src, dst, false, (byte) 'b', 0.3, 4f, TestUtils.getTreeSet2(), 6L * x, (short) 7, TestUtils.DATE1, TestUtils.getFreqMap2(), 1));
=======
            expected.add(DataGen.getEdge(TestGroups.EDGE, src, dst, true, (byte) 'b', (0.2 * x) + 0.3, 6f, TestUtils.MERGED_TREESET, (6L * x) + 5L, (short) 13, TestUtils.DATE, TestUtils.MERGED_FREQMAP, 2));
            expected.add(DataGen.getEdge(TestGroups.EDGE, src, dst, false, (byte) 'a', 0.2 * x, 2f, TestUtils.TREESET1, 5L, (short) 6, TestUtils.DATE, TestUtils.FREQMAP1, 1));
            expected.add(DataGen.getEdge(TestGroups.EDGE, src, dst, false, (byte) 'b', 0.3, 4f, TestUtils.TREESET2, 6L * x, (short) 7, TestUtils.DATE1, TestUtils.FREQMAP2, 1));
>>>>>>> 8bf77426

            expected.add(DataGen.getEdge(TestGroups.EDGE_2, src, dst, true, (byte) 'b', (0.2 * x) + 0.3, 6f, TestUtils.MERGED_TREESET, (6L * x) + 5L, (short) 13, TestUtils.DATE, TestUtils.MERGED_FREQMAP, 2));
            expected.add(DataGen.getEdge(TestGroups.EDGE_2, src, dst, false, (byte) 'b', (0.2 * x) + 0.3, 6f, TestUtils.MERGED_TREESET, (6L * x) + 5L, (short) 13, TestUtils.DATE1, TestUtils.MERGED_FREQMAP, 2));

            expected.add(DataGen.getEntity(TestGroups.ENTITY, vrt, (byte) 'b', 0.5, 7f, TestUtils.MERGED_TREESET, (5L * x) + (6L * x), (short) 13, TestUtils.DATE, TestUtils.MERGED_FREQMAP, 2));
            expected.add(DataGen.getEntity(TestGroups.ENTITY_2, vrt, (byte) 'b', 0.5, 7f, TestUtils.MERGED_TREESET, (5L * x) + (6L * x), (short) 13, TestUtils.DATE, TestUtils.MERGED_FREQMAP, 2));
        }
        assertThat(expected, containsInAnyOrder(actual.toArray()));
    }

    @Override
    void checkGetSeededElementsData(final CloseableIterable<? extends Element> data) {
        final List<Element> expected = new ArrayList<>(9);
        final List<Element> actual = new ArrayList<>(9);
        final Iterator<? extends Element> dataIter = data.iterator();
        assertTrue(dataIter.hasNext());
        while (dataIter.hasNext()) {
            actual.add(dataIter.next());
        }
<<<<<<< HEAD
        expected.add(DataGen.getEdge("BasicEdge", new TypeValue("type1", "src1"), new TypeValue("type1", "dst2"), false, (byte) 'a', 0.2, 2f, TestUtils.getTreeSet1(), 5L, (short) 6, TestUtils.DATE, TestUtils.getFreqMap1(), 1));
        expected.add(DataGen.getEdge("BasicEdge", new TypeValue("type1", "src1"), new TypeValue("type1", "dst2"), false, (byte) 'b', 0.3, 4f, TestUtils.getTreeSet2(), 6L, (short) 7, TestUtils.DATE1, TestUtils.getFreqMap2(), 1));
        expected.add(DataGen.getEdge("BasicEdge", new TypeValue("type1", "src11"), new TypeValue("type1", "dst12"), true, (byte) 'b', 2.5, 6f, TestUtils.MERGED_TREESET, 71L, (short) 13, TestUtils.DATE, TestUtils.MERGED_FREQMAP, 2));
        expected.add(DataGen.getEdge("BasicEdge", new TypeValue("type2", "src17"), new TypeValue("type2", "dst18"), true, (byte) 'b', 3.7, 6f, TestUtils.MERGED_TREESET, 107L, (short) 13, TestUtils.DATE, TestUtils.MERGED_FREQMAP, 2));
        expected.add(DataGen.getEdge("BasicEdge2", new TypeValue("type1", "src1"), new TypeValue("type1", "dst2"), false, (byte) 'b', 0.5, 6f, TestUtils.MERGED_TREESET, 11L, (short) 13, TestUtils.DATE1, TestUtils.MERGED_FREQMAP, 2));
        expected.add(DataGen.getEdge("BasicEdge2", new TypeValue("type1", "src11"), new TypeValue("type1", "dst12"), true, (byte) 'b', 2.5, 6f, TestUtils.MERGED_TREESET, 71L, (short) 13, TestUtils.DATE, TestUtils.MERGED_FREQMAP, 2));
        expected.add(DataGen.getEdge("BasicEdge2", new TypeValue("type2", "src17"), new TypeValue("type2", "dst18"), true, (byte) 'b', 3.7, 6f, TestUtils.MERGED_TREESET, 107L, (short) 13, TestUtils.DATE, TestUtils.MERGED_FREQMAP, 2));
        expected.add(DataGen.getEntity("BasicEntity", new TypeValue("type0", "vrt10"), (byte) 'b', 0.5, 7f, TestUtils.MERGED_TREESET, 110L, (short) 13, TestUtils.DATE, TestUtils.MERGED_FREQMAP, 2));
        expected.add(DataGen.getEntity("BasicEntity2", new TypeValue("type0", "vrt10"), (byte) 'b', 0.5, 7f, TestUtils.MERGED_TREESET, 110L, (short) 13, TestUtils.DATE, TestUtils.MERGED_FREQMAP, 2));
=======
        expected.add(DataGen.getEdge(TestGroups.EDGE, new TypeValue("type1", "src1"), new TypeValue("type1", "dst2"), false, (byte) 'a', 0.2, 2f, TestUtils.TREESET1, 5L, (short) 6, TestUtils.DATE, TestUtils.FREQMAP1, 1));
        expected.add(DataGen.getEdge(TestGroups.EDGE, new TypeValue("type1", "src1"), new TypeValue("type1", "dst2"), false, (byte) 'b', 0.3, 4f, TestUtils.TREESET2, 6L, (short) 7, TestUtils.DATE1, TestUtils.FREQMAP2, 1));
        expected.add(DataGen.getEdge(TestGroups.EDGE, new TypeValue("type1", "src11"), new TypeValue("type1", "dst12"), true, (byte) 'b', 2.5, 6f, TestUtils.MERGED_TREESET, 71L, (short) 13, TestUtils.DATE, TestUtils.MERGED_FREQMAP, 2));
        expected.add(DataGen.getEdge(TestGroups.EDGE, new TypeValue("type2", "src17"), new TypeValue("type2", "dst18"), true, (byte) 'b', 3.7, 6f, TestUtils.MERGED_TREESET, 107L, (short) 13, TestUtils.DATE, TestUtils.MERGED_FREQMAP, 2));
        expected.add(DataGen.getEdge(TestGroups.EDGE_2, new TypeValue("type1", "src1"), new TypeValue("type1", "dst2"), false, (byte) 'b', 0.5, 6f, TestUtils.MERGED_TREESET, 11L, (short) 13, TestUtils.DATE1, TestUtils.MERGED_FREQMAP, 2));
        expected.add(DataGen.getEdge(TestGroups.EDGE_2, new TypeValue("type1", "src11"), new TypeValue("type1", "dst12"), true, (byte) 'b', 2.5, 6f, TestUtils.MERGED_TREESET, 71L, (short) 13, TestUtils.DATE, TestUtils.MERGED_FREQMAP, 2));
        expected.add(DataGen.getEdge(TestGroups.EDGE_2, new TypeValue("type2", "src17"), new TypeValue("type2", "dst18"), true, (byte) 'b', 3.7, 6f, TestUtils.MERGED_TREESET, 107L, (short) 13, TestUtils.DATE, TestUtils.MERGED_FREQMAP, 2));
        expected.add(DataGen.getEntity(TestGroups.ENTITY, new TypeValue("type0", "vrt10"), (byte) 'b', 0.5, 7f, TestUtils.MERGED_TREESET, 110L, (short) 13, TestUtils.DATE, TestUtils.MERGED_FREQMAP, 2));
        expected.add(DataGen.getEntity(TestGroups.ENTITY_2, new TypeValue("type0", "vrt10"), (byte) 'b', 0.5, 7f, TestUtils.MERGED_TREESET, 110L, (short) 13, TestUtils.DATE, TestUtils.MERGED_FREQMAP, 2));
>>>>>>> 8bf77426

        assertThat(expected, containsInAnyOrder(actual.toArray()));
    }

    @Override
    void checkGetFilteredElementsData(final CloseableIterable<? extends Element> data) {
        final List<Element> expected = new ArrayList<>(21);
        final List<Element> actual = new ArrayList<>(21);
        final Iterator<? extends Element> dataIter = data.iterator();
        assertTrue(dataIter.hasNext());
        while (dataIter.hasNext()) {
            actual.add(dataIter.next());
        }
<<<<<<< HEAD
        expected.add(DataGen.getEdge("BasicEdge", new TypeValue("type0", "src15"), new TypeValue("type0", "dst16"), false, (byte) 'a', 3.0, 2f, TestUtils.getTreeSet1(), 5L, (short) 6, TestUtils.DATE, TestUtils.getFreqMap1(), 1));
        expected.add(DataGen.getEdge("BasicEdge", new TypeValue("type0", "src15"), new TypeValue("type0", "dst16"), true, (byte) 'b', 3.3, 6f, TestUtils.MERGED_TREESET, 95L, (short) 13, TestUtils.DATE, TestUtils.MERGED_FREQMAP, 2));
        expected.add(DataGen.getEdge("BasicEdge", new TypeValue("type0", "src20"), new TypeValue("type0", "dst21"), false, (byte) 'a', 4.0, 2f, TestUtils.getTreeSet1(), 5L, (short) 6, TestUtils.DATE, TestUtils.getFreqMap1(), 1));
        expected.add(DataGen.getEdge("BasicEdge", new TypeValue("type0", "src20"), new TypeValue("type0", "dst21"), true, (byte) 'b', 4.3, 6f, TestUtils.MERGED_TREESET, 125L, (short) 13, TestUtils.DATE, TestUtils.MERGED_FREQMAP, 2));
        expected.add(DataGen.getEdge("BasicEdge", new TypeValue("type1", "src16"), new TypeValue("type1", "dst17"), false, (byte) 'a', 3.2, 2f, TestUtils.getTreeSet1(), 5L, (short) 6, TestUtils.DATE, TestUtils.getFreqMap1(), 1));
        expected.add(DataGen.getEdge("BasicEdge", new TypeValue("type1", "src16"), new TypeValue("type1", "dst17"), true, (byte) 'b', 3.5, 6f, TestUtils.MERGED_TREESET, 101L, (short) 13, TestUtils.DATE, TestUtils.MERGED_FREQMAP, 2));
        expected.add(DataGen.getEdge("BasicEdge", new TypeValue("type1", "src21"), new TypeValue("type1", "dst22"), false, (byte) 'a', 4.2, 2f, TestUtils.getTreeSet1(), 5L, (short) 6, TestUtils.DATE, TestUtils.getFreqMap1(), 1));
        expected.add(DataGen.getEdge("BasicEdge", new TypeValue("type1", "src21"), new TypeValue("type1", "dst22"), true, (byte) 'b', 4.5, 6f, TestUtils.MERGED_TREESET, 131L, (short) 13, TestUtils.DATE, TestUtils.MERGED_FREQMAP, 2));
        expected.add(DataGen.getEdge("BasicEdge", new TypeValue("type2", "src17"), new TypeValue("type2", "dst18"), false, (byte) 'a', 3.4000000000000004, 2f, TestUtils.getTreeSet1(), 5L, (short) 6, TestUtils.DATE, TestUtils.getFreqMap1(), 1));
        expected.add(DataGen.getEdge("BasicEdge", new TypeValue("type2", "src17"), new TypeValue("type2", "dst18"), true, (byte) 'b', 3.7, 6f, TestUtils.MERGED_TREESET, 107L, (short) 13, TestUtils.DATE, TestUtils.MERGED_FREQMAP, 2));
        expected.add(DataGen.getEdge("BasicEdge", new TypeValue("type2", "src22"), new TypeValue("type2", "dst23"), false, (byte) 'a', 4.4, 2f, TestUtils.getTreeSet1(), 5L, (short) 6, TestUtils.DATE, TestUtils.getFreqMap1(), 1));
        expected.add(DataGen.getEdge("BasicEdge", new TypeValue("type2", "src22"), new TypeValue("type2", "dst23"), true, (byte) 'b', 4.7, 6f, TestUtils.MERGED_TREESET, 137L, (short) 13, TestUtils.DATE, TestUtils.MERGED_FREQMAP, 2));
        expected.add(DataGen.getEdge("BasicEdge", new TypeValue("type3", "src18"), new TypeValue("type3", "dst19"), false, (byte) 'a', 3.6, 2f, TestUtils.getTreeSet1(), 5L, (short) 6, TestUtils.DATE, TestUtils.getFreqMap1(), 1));
        expected.add(DataGen.getEdge("BasicEdge", new TypeValue("type3", "src18"), new TypeValue("type3", "dst19"), true, (byte) 'b', 3.9, 6f, TestUtils.MERGED_TREESET, 113L, (short) 13, TestUtils.DATE, TestUtils.MERGED_FREQMAP, 2));
        expected.add(DataGen.getEdge("BasicEdge", new TypeValue("type3", "src23"), new TypeValue("type3", "dst24"), false, (byte) 'a', 4.6000000000000005, 2f, TestUtils.getTreeSet1(), 5L, (short) 6, TestUtils.DATE, TestUtils.getFreqMap1(), 1));
        expected.add(DataGen.getEdge("BasicEdge", new TypeValue("type3", "src23"), new TypeValue("type3", "dst24"), true, (byte) 'b', 4.9, 6f, TestUtils.MERGED_TREESET, 143L, (short) 13, TestUtils.DATE, TestUtils.MERGED_FREQMAP, 2));
        expected.add(DataGen.getEdge("BasicEdge", new TypeValue("type4", "src14"), new TypeValue("type4", "dst15"), true, (byte) 'b', 3.1, 6f, TestUtils.MERGED_TREESET, 89L, (short) 13, TestUtils.DATE, TestUtils.MERGED_FREQMAP, 2));
        expected.add(DataGen.getEdge("BasicEdge", new TypeValue("type4", "src19"), new TypeValue("type4", "dst20"), false, (byte) 'a', 3.8000000000000003, 2f, TestUtils.getTreeSet1(), 5L, (short) 6, TestUtils.DATE, TestUtils.getFreqMap1(), 1));
        expected.add(DataGen.getEdge("BasicEdge", new TypeValue("type4", "src19"), new TypeValue("type4", "dst20"), true, (byte) 'b', 4.1000000000000005, 6f, TestUtils.MERGED_TREESET, 119L, (short) 13, TestUtils.DATE, TestUtils.MERGED_FREQMAP, 2));
        expected.add(DataGen.getEdge("BasicEdge", new TypeValue("type4", "src24"), new TypeValue("type4", "dst25"), false, (byte) 'a', 4.800000000000001, 2f, TestUtils.getTreeSet1(), 5L, (short) 6, TestUtils.DATE, TestUtils.getFreqMap1(), 1));
        expected.add(DataGen.getEdge("BasicEdge", new TypeValue("type4", "src24"), new TypeValue("type4", "dst25"), true, (byte) 'b', 5.1000000000000005, 6f, TestUtils.MERGED_TREESET, 149L, (short) 13, TestUtils.DATE, TestUtils.MERGED_FREQMAP, 2));
=======
        expected.add(DataGen.getEdge(TestGroups.EDGE, new TypeValue("type0", "src15"), new TypeValue("type0", "dst16"), false, (byte) 'a', 3.0, 2f, TestUtils.TREESET1, 5L, (short) 6, TestUtils.DATE, TestUtils.FREQMAP1, 1));
        expected.add(DataGen.getEdge(TestGroups.EDGE, new TypeValue("type0", "src15"), new TypeValue("type0", "dst16"), true, (byte) 'b', 3.3, 6f, TestUtils.MERGED_TREESET, 95L, (short) 13, TestUtils.DATE, TestUtils.MERGED_FREQMAP, 2));
        expected.add(DataGen.getEdge(TestGroups.EDGE, new TypeValue("type0", "src20"), new TypeValue("type0", "dst21"), false, (byte) 'a', 4.0, 2f, TestUtils.TREESET1, 5L, (short) 6, TestUtils.DATE, TestUtils.FREQMAP1, 1));
        expected.add(DataGen.getEdge(TestGroups.EDGE, new TypeValue("type0", "src20"), new TypeValue("type0", "dst21"), true, (byte) 'b', 4.3, 6f, TestUtils.MERGED_TREESET, 125L, (short) 13, TestUtils.DATE, TestUtils.MERGED_FREQMAP, 2));
        expected.add(DataGen.getEdge(TestGroups.EDGE, new TypeValue("type1", "src16"), new TypeValue("type1", "dst17"), false, (byte) 'a', 3.2, 2f, TestUtils.TREESET1, 5L, (short) 6, TestUtils.DATE, TestUtils.FREQMAP1, 1));
        expected.add(DataGen.getEdge(TestGroups.EDGE, new TypeValue("type1", "src16"), new TypeValue("type1", "dst17"), true, (byte) 'b', 3.5, 6f, TestUtils.MERGED_TREESET, 101L, (short) 13, TestUtils.DATE, TestUtils.MERGED_FREQMAP, 2));
        expected.add(DataGen.getEdge(TestGroups.EDGE, new TypeValue("type1", "src21"), new TypeValue("type1", "dst22"), false, (byte) 'a', 4.2, 2f, TestUtils.TREESET1, 5L, (short) 6, TestUtils.DATE, TestUtils.FREQMAP1, 1));
        expected.add(DataGen.getEdge(TestGroups.EDGE, new TypeValue("type1", "src21"), new TypeValue("type1", "dst22"), true, (byte) 'b', 4.5, 6f, TestUtils.MERGED_TREESET, 131L, (short) 13, TestUtils.DATE, TestUtils.MERGED_FREQMAP, 2));
        expected.add(DataGen.getEdge(TestGroups.EDGE, new TypeValue("type2", "src17"), new TypeValue("type2", "dst18"), false, (byte) 'a', 3.4000000000000004, 2f, TestUtils.TREESET1, 5L, (short) 6, TestUtils.DATE, TestUtils.FREQMAP1, 1));
        expected.add(DataGen.getEdge(TestGroups.EDGE, new TypeValue("type2", "src17"), new TypeValue("type2", "dst18"), true, (byte) 'b', 3.7, 6f, TestUtils.MERGED_TREESET, 107L, (short) 13, TestUtils.DATE, TestUtils.MERGED_FREQMAP, 2));
        expected.add(DataGen.getEdge(TestGroups.EDGE, new TypeValue("type2", "src22"), new TypeValue("type2", "dst23"), false, (byte) 'a', 4.4, 2f, TestUtils.TREESET1, 5L, (short) 6, TestUtils.DATE, TestUtils.FREQMAP1, 1));
        expected.add(DataGen.getEdge(TestGroups.EDGE, new TypeValue("type2", "src22"), new TypeValue("type2", "dst23"), true, (byte) 'b', 4.7, 6f, TestUtils.MERGED_TREESET, 137L, (short) 13, TestUtils.DATE, TestUtils.MERGED_FREQMAP, 2));
        expected.add(DataGen.getEdge(TestGroups.EDGE, new TypeValue("type3", "src18"), new TypeValue("type3", "dst19"), false, (byte) 'a', 3.6, 2f, TestUtils.TREESET1, 5L, (short) 6, TestUtils.DATE, TestUtils.FREQMAP1, 1));
        expected.add(DataGen.getEdge(TestGroups.EDGE, new TypeValue("type3", "src18"), new TypeValue("type3", "dst19"), true, (byte) 'b', 3.9, 6f, TestUtils.MERGED_TREESET, 113L, (short) 13, TestUtils.DATE, TestUtils.MERGED_FREQMAP, 2));
        expected.add(DataGen.getEdge(TestGroups.EDGE, new TypeValue("type3", "src23"), new TypeValue("type3", "dst24"), false, (byte) 'a', 4.6000000000000005, 2f, TestUtils.TREESET1, 5L, (short) 6, TestUtils.DATE, TestUtils.FREQMAP1, 1));
        expected.add(DataGen.getEdge(TestGroups.EDGE, new TypeValue("type3", "src23"), new TypeValue("type3", "dst24"), true, (byte) 'b', 4.9, 6f, TestUtils.MERGED_TREESET, 143L, (short) 13, TestUtils.DATE, TestUtils.MERGED_FREQMAP, 2));
        expected.add(DataGen.getEdge(TestGroups.EDGE, new TypeValue("type4", "src14"), new TypeValue("type4", "dst15"), true, (byte) 'b', 3.1, 6f, TestUtils.MERGED_TREESET, 89L, (short) 13, TestUtils.DATE, TestUtils.MERGED_FREQMAP, 2));
        expected.add(DataGen.getEdge(TestGroups.EDGE, new TypeValue("type4", "src19"), new TypeValue("type4", "dst20"), false, (byte) 'a', 3.8000000000000003, 2f, TestUtils.TREESET1, 5L, (short) 6, TestUtils.DATE, TestUtils.FREQMAP1, 1));
        expected.add(DataGen.getEdge(TestGroups.EDGE, new TypeValue("type4", "src19"), new TypeValue("type4", "dst20"), true, (byte) 'b', 4.1000000000000005, 6f, TestUtils.MERGED_TREESET, 119L, (short) 13, TestUtils.DATE, TestUtils.MERGED_FREQMAP, 2));
        expected.add(DataGen.getEdge(TestGroups.EDGE, new TypeValue("type4", "src24"), new TypeValue("type4", "dst25"), false, (byte) 'a', 4.800000000000001, 2f, TestUtils.TREESET1, 5L, (short) 6, TestUtils.DATE, TestUtils.FREQMAP1, 1));
        expected.add(DataGen.getEdge(TestGroups.EDGE, new TypeValue("type4", "src24"), new TypeValue("type4", "dst25"), true, (byte) 'b', 5.1000000000000005, 6f, TestUtils.MERGED_TREESET, 149L, (short) 13, TestUtils.DATE, TestUtils.MERGED_FREQMAP, 2));
>>>>>>> 8bf77426

        assertThat(expected, containsInAnyOrder(actual.toArray()));
    }

    @Override
    void checkGetSeededAndFilteredElementsData(final CloseableIterable<? extends Element> data) {
        final List<Element> expected = new ArrayList<>(1);
        final List<Element> actual = new ArrayList<>(1);
        final Iterator<? extends Element> dataIter = data.iterator();
        assertTrue(dataIter.hasNext());
        while (dataIter.hasNext()) {
            actual.add(dataIter.next());
        }
        expected.add(DataGen.getEdge(TestGroups.EDGE, new TypeValue("type2", "src17"), new TypeValue("type2", "dst18"), true, (byte) 'b', 3.7, 6f, TestUtils.MERGED_TREESET, 107L, (short) 13, TestUtils.DATE, TestUtils.MERGED_FREQMAP, 2));

        assertThat(expected, containsInAnyOrder(actual.toArray()));
    }
}<|MERGE_RESOLUTION|>--- conflicted
+++ resolved
@@ -135,15 +135,9 @@
             final TypeValue src = new TypeValue(type, "src" + x);
             final TypeValue dst = new TypeValue(type, "dst" + (x + 1));
             final TypeValue vrt = new TypeValue(type, "vrt" + x);
-<<<<<<< HEAD
-            expected.add(DataGen.getEdge("BasicEdge", src, dst, true, (byte) 'b', (0.2 * x) + 0.3, 6f, TestUtils.MERGED_TREESET, (6L * x) + 5L, (short) 13, TestUtils.DATE, TestUtils.MERGED_FREQMAP, 2));
-            expected.add(DataGen.getEdge("BasicEdge", src, dst, false, (byte) 'a', 0.2 * x, 2f, TestUtils.getTreeSet1(), 5L, (short) 6, TestUtils.DATE, TestUtils.getFreqMap1(), 1));
-            expected.add(DataGen.getEdge("BasicEdge", src, dst, false, (byte) 'b', 0.3, 4f, TestUtils.getTreeSet2(), 6L * x, (short) 7, TestUtils.DATE1, TestUtils.getFreqMap2(), 1));
-=======
             expected.add(DataGen.getEdge(TestGroups.EDGE, src, dst, true, (byte) 'b', (0.2 * x) + 0.3, 6f, TestUtils.MERGED_TREESET, (6L * x) + 5L, (short) 13, TestUtils.DATE, TestUtils.MERGED_FREQMAP, 2));
-            expected.add(DataGen.getEdge(TestGroups.EDGE, src, dst, false, (byte) 'a', 0.2 * x, 2f, TestUtils.TREESET1, 5L, (short) 6, TestUtils.DATE, TestUtils.FREQMAP1, 1));
-            expected.add(DataGen.getEdge(TestGroups.EDGE, src, dst, false, (byte) 'b', 0.3, 4f, TestUtils.TREESET2, 6L * x, (short) 7, TestUtils.DATE1, TestUtils.FREQMAP2, 1));
->>>>>>> 8bf77426
+            expected.add(DataGen.getEdge(TestGroups.EDGE, src, dst, false, (byte) 'a', 0.2 * x, 2f, TestUtils.getTreeSet1(), 5L, (short) 6, TestUtils.DATE, TestUtils.getFreqMap1(), 1));
+            expected.add(DataGen.getEdge(TestGroups.EDGE, src, dst, false, (byte) 'b', 0.3, 4f, TestUtils.getTreeSet2(), 6L * x, (short) 7, TestUtils.DATE1, TestUtils.getFreqMap2(), 1));
 
             expected.add(DataGen.getEdge(TestGroups.EDGE_2, src, dst, true, (byte) 'b', (0.2 * x) + 0.3, 6f, TestUtils.MERGED_TREESET, (6L * x) + 5L, (short) 13, TestUtils.DATE, TestUtils.MERGED_FREQMAP, 2));
             expected.add(DataGen.getEdge(TestGroups.EDGE_2, src, dst, false, (byte) 'b', (0.2 * x) + 0.3, 6f, TestUtils.MERGED_TREESET, (6L * x) + 5L, (short) 13, TestUtils.DATE1, TestUtils.MERGED_FREQMAP, 2));
@@ -163,19 +157,8 @@
         while (dataIter.hasNext()) {
             actual.add(dataIter.next());
         }
-<<<<<<< HEAD
-        expected.add(DataGen.getEdge("BasicEdge", new TypeValue("type1", "src1"), new TypeValue("type1", "dst2"), false, (byte) 'a', 0.2, 2f, TestUtils.getTreeSet1(), 5L, (short) 6, TestUtils.DATE, TestUtils.getFreqMap1(), 1));
-        expected.add(DataGen.getEdge("BasicEdge", new TypeValue("type1", "src1"), new TypeValue("type1", "dst2"), false, (byte) 'b', 0.3, 4f, TestUtils.getTreeSet2(), 6L, (short) 7, TestUtils.DATE1, TestUtils.getFreqMap2(), 1));
-        expected.add(DataGen.getEdge("BasicEdge", new TypeValue("type1", "src11"), new TypeValue("type1", "dst12"), true, (byte) 'b', 2.5, 6f, TestUtils.MERGED_TREESET, 71L, (short) 13, TestUtils.DATE, TestUtils.MERGED_FREQMAP, 2));
-        expected.add(DataGen.getEdge("BasicEdge", new TypeValue("type2", "src17"), new TypeValue("type2", "dst18"), true, (byte) 'b', 3.7, 6f, TestUtils.MERGED_TREESET, 107L, (short) 13, TestUtils.DATE, TestUtils.MERGED_FREQMAP, 2));
-        expected.add(DataGen.getEdge("BasicEdge2", new TypeValue("type1", "src1"), new TypeValue("type1", "dst2"), false, (byte) 'b', 0.5, 6f, TestUtils.MERGED_TREESET, 11L, (short) 13, TestUtils.DATE1, TestUtils.MERGED_FREQMAP, 2));
-        expected.add(DataGen.getEdge("BasicEdge2", new TypeValue("type1", "src11"), new TypeValue("type1", "dst12"), true, (byte) 'b', 2.5, 6f, TestUtils.MERGED_TREESET, 71L, (short) 13, TestUtils.DATE, TestUtils.MERGED_FREQMAP, 2));
-        expected.add(DataGen.getEdge("BasicEdge2", new TypeValue("type2", "src17"), new TypeValue("type2", "dst18"), true, (byte) 'b', 3.7, 6f, TestUtils.MERGED_TREESET, 107L, (short) 13, TestUtils.DATE, TestUtils.MERGED_FREQMAP, 2));
-        expected.add(DataGen.getEntity("BasicEntity", new TypeValue("type0", "vrt10"), (byte) 'b', 0.5, 7f, TestUtils.MERGED_TREESET, 110L, (short) 13, TestUtils.DATE, TestUtils.MERGED_FREQMAP, 2));
-        expected.add(DataGen.getEntity("BasicEntity2", new TypeValue("type0", "vrt10"), (byte) 'b', 0.5, 7f, TestUtils.MERGED_TREESET, 110L, (short) 13, TestUtils.DATE, TestUtils.MERGED_FREQMAP, 2));
-=======
-        expected.add(DataGen.getEdge(TestGroups.EDGE, new TypeValue("type1", "src1"), new TypeValue("type1", "dst2"), false, (byte) 'a', 0.2, 2f, TestUtils.TREESET1, 5L, (short) 6, TestUtils.DATE, TestUtils.FREQMAP1, 1));
-        expected.add(DataGen.getEdge(TestGroups.EDGE, new TypeValue("type1", "src1"), new TypeValue("type1", "dst2"), false, (byte) 'b', 0.3, 4f, TestUtils.TREESET2, 6L, (short) 7, TestUtils.DATE1, TestUtils.FREQMAP2, 1));
+        expected.add(DataGen.getEdge(TestGroups.EDGE, new TypeValue("type1", "src1"), new TypeValue("type1", "dst2"), false, (byte) 'a', 0.2, 2f, TestUtils.getTreeSet1(), 5L, (short) 6, TestUtils.DATE, TestUtils.getFreqMap1(), 1));
+        expected.add(DataGen.getEdge(TestGroups.EDGE, new TypeValue("type1", "src1"), new TypeValue("type1", "dst2"), false, (byte) 'b', 0.3, 4f, TestUtils.getTreeSet2(), 6L, (short) 7, TestUtils.DATE1, TestUtils.getFreqMap2(), 1));
         expected.add(DataGen.getEdge(TestGroups.EDGE, new TypeValue("type1", "src11"), new TypeValue("type1", "dst12"), true, (byte) 'b', 2.5, 6f, TestUtils.MERGED_TREESET, 71L, (short) 13, TestUtils.DATE, TestUtils.MERGED_FREQMAP, 2));
         expected.add(DataGen.getEdge(TestGroups.EDGE, new TypeValue("type2", "src17"), new TypeValue("type2", "dst18"), true, (byte) 'b', 3.7, 6f, TestUtils.MERGED_TREESET, 107L, (short) 13, TestUtils.DATE, TestUtils.MERGED_FREQMAP, 2));
         expected.add(DataGen.getEdge(TestGroups.EDGE_2, new TypeValue("type1", "src1"), new TypeValue("type1", "dst2"), false, (byte) 'b', 0.5, 6f, TestUtils.MERGED_TREESET, 11L, (short) 13, TestUtils.DATE1, TestUtils.MERGED_FREQMAP, 2));
@@ -183,7 +166,6 @@
         expected.add(DataGen.getEdge(TestGroups.EDGE_2, new TypeValue("type2", "src17"), new TypeValue("type2", "dst18"), true, (byte) 'b', 3.7, 6f, TestUtils.MERGED_TREESET, 107L, (short) 13, TestUtils.DATE, TestUtils.MERGED_FREQMAP, 2));
         expected.add(DataGen.getEntity(TestGroups.ENTITY, new TypeValue("type0", "vrt10"), (byte) 'b', 0.5, 7f, TestUtils.MERGED_TREESET, 110L, (short) 13, TestUtils.DATE, TestUtils.MERGED_FREQMAP, 2));
         expected.add(DataGen.getEntity(TestGroups.ENTITY_2, new TypeValue("type0", "vrt10"), (byte) 'b', 0.5, 7f, TestUtils.MERGED_TREESET, 110L, (short) 13, TestUtils.DATE, TestUtils.MERGED_FREQMAP, 2));
->>>>>>> 8bf77426
 
         assertThat(expected, containsInAnyOrder(actual.toArray()));
     }
@@ -197,51 +179,27 @@
         while (dataIter.hasNext()) {
             actual.add(dataIter.next());
         }
-<<<<<<< HEAD
-        expected.add(DataGen.getEdge("BasicEdge", new TypeValue("type0", "src15"), new TypeValue("type0", "dst16"), false, (byte) 'a', 3.0, 2f, TestUtils.getTreeSet1(), 5L, (short) 6, TestUtils.DATE, TestUtils.getFreqMap1(), 1));
-        expected.add(DataGen.getEdge("BasicEdge", new TypeValue("type0", "src15"), new TypeValue("type0", "dst16"), true, (byte) 'b', 3.3, 6f, TestUtils.MERGED_TREESET, 95L, (short) 13, TestUtils.DATE, TestUtils.MERGED_FREQMAP, 2));
-        expected.add(DataGen.getEdge("BasicEdge", new TypeValue("type0", "src20"), new TypeValue("type0", "dst21"), false, (byte) 'a', 4.0, 2f, TestUtils.getTreeSet1(), 5L, (short) 6, TestUtils.DATE, TestUtils.getFreqMap1(), 1));
-        expected.add(DataGen.getEdge("BasicEdge", new TypeValue("type0", "src20"), new TypeValue("type0", "dst21"), true, (byte) 'b', 4.3, 6f, TestUtils.MERGED_TREESET, 125L, (short) 13, TestUtils.DATE, TestUtils.MERGED_FREQMAP, 2));
-        expected.add(DataGen.getEdge("BasicEdge", new TypeValue("type1", "src16"), new TypeValue("type1", "dst17"), false, (byte) 'a', 3.2, 2f, TestUtils.getTreeSet1(), 5L, (short) 6, TestUtils.DATE, TestUtils.getFreqMap1(), 1));
-        expected.add(DataGen.getEdge("BasicEdge", new TypeValue("type1", "src16"), new TypeValue("type1", "dst17"), true, (byte) 'b', 3.5, 6f, TestUtils.MERGED_TREESET, 101L, (short) 13, TestUtils.DATE, TestUtils.MERGED_FREQMAP, 2));
-        expected.add(DataGen.getEdge("BasicEdge", new TypeValue("type1", "src21"), new TypeValue("type1", "dst22"), false, (byte) 'a', 4.2, 2f, TestUtils.getTreeSet1(), 5L, (short) 6, TestUtils.DATE, TestUtils.getFreqMap1(), 1));
-        expected.add(DataGen.getEdge("BasicEdge", new TypeValue("type1", "src21"), new TypeValue("type1", "dst22"), true, (byte) 'b', 4.5, 6f, TestUtils.MERGED_TREESET, 131L, (short) 13, TestUtils.DATE, TestUtils.MERGED_FREQMAP, 2));
-        expected.add(DataGen.getEdge("BasicEdge", new TypeValue("type2", "src17"), new TypeValue("type2", "dst18"), false, (byte) 'a', 3.4000000000000004, 2f, TestUtils.getTreeSet1(), 5L, (short) 6, TestUtils.DATE, TestUtils.getFreqMap1(), 1));
-        expected.add(DataGen.getEdge("BasicEdge", new TypeValue("type2", "src17"), new TypeValue("type2", "dst18"), true, (byte) 'b', 3.7, 6f, TestUtils.MERGED_TREESET, 107L, (short) 13, TestUtils.DATE, TestUtils.MERGED_FREQMAP, 2));
-        expected.add(DataGen.getEdge("BasicEdge", new TypeValue("type2", "src22"), new TypeValue("type2", "dst23"), false, (byte) 'a', 4.4, 2f, TestUtils.getTreeSet1(), 5L, (short) 6, TestUtils.DATE, TestUtils.getFreqMap1(), 1));
-        expected.add(DataGen.getEdge("BasicEdge", new TypeValue("type2", "src22"), new TypeValue("type2", "dst23"), true, (byte) 'b', 4.7, 6f, TestUtils.MERGED_TREESET, 137L, (short) 13, TestUtils.DATE, TestUtils.MERGED_FREQMAP, 2));
-        expected.add(DataGen.getEdge("BasicEdge", new TypeValue("type3", "src18"), new TypeValue("type3", "dst19"), false, (byte) 'a', 3.6, 2f, TestUtils.getTreeSet1(), 5L, (short) 6, TestUtils.DATE, TestUtils.getFreqMap1(), 1));
-        expected.add(DataGen.getEdge("BasicEdge", new TypeValue("type3", "src18"), new TypeValue("type3", "dst19"), true, (byte) 'b', 3.9, 6f, TestUtils.MERGED_TREESET, 113L, (short) 13, TestUtils.DATE, TestUtils.MERGED_FREQMAP, 2));
-        expected.add(DataGen.getEdge("BasicEdge", new TypeValue("type3", "src23"), new TypeValue("type3", "dst24"), false, (byte) 'a', 4.6000000000000005, 2f, TestUtils.getTreeSet1(), 5L, (short) 6, TestUtils.DATE, TestUtils.getFreqMap1(), 1));
-        expected.add(DataGen.getEdge("BasicEdge", new TypeValue("type3", "src23"), new TypeValue("type3", "dst24"), true, (byte) 'b', 4.9, 6f, TestUtils.MERGED_TREESET, 143L, (short) 13, TestUtils.DATE, TestUtils.MERGED_FREQMAP, 2));
-        expected.add(DataGen.getEdge("BasicEdge", new TypeValue("type4", "src14"), new TypeValue("type4", "dst15"), true, (byte) 'b', 3.1, 6f, TestUtils.MERGED_TREESET, 89L, (short) 13, TestUtils.DATE, TestUtils.MERGED_FREQMAP, 2));
-        expected.add(DataGen.getEdge("BasicEdge", new TypeValue("type4", "src19"), new TypeValue("type4", "dst20"), false, (byte) 'a', 3.8000000000000003, 2f, TestUtils.getTreeSet1(), 5L, (short) 6, TestUtils.DATE, TestUtils.getFreqMap1(), 1));
-        expected.add(DataGen.getEdge("BasicEdge", new TypeValue("type4", "src19"), new TypeValue("type4", "dst20"), true, (byte) 'b', 4.1000000000000005, 6f, TestUtils.MERGED_TREESET, 119L, (short) 13, TestUtils.DATE, TestUtils.MERGED_FREQMAP, 2));
-        expected.add(DataGen.getEdge("BasicEdge", new TypeValue("type4", "src24"), new TypeValue("type4", "dst25"), false, (byte) 'a', 4.800000000000001, 2f, TestUtils.getTreeSet1(), 5L, (short) 6, TestUtils.DATE, TestUtils.getFreqMap1(), 1));
-        expected.add(DataGen.getEdge("BasicEdge", new TypeValue("type4", "src24"), new TypeValue("type4", "dst25"), true, (byte) 'b', 5.1000000000000005, 6f, TestUtils.MERGED_TREESET, 149L, (short) 13, TestUtils.DATE, TestUtils.MERGED_FREQMAP, 2));
-=======
-        expected.add(DataGen.getEdge(TestGroups.EDGE, new TypeValue("type0", "src15"), new TypeValue("type0", "dst16"), false, (byte) 'a', 3.0, 2f, TestUtils.TREESET1, 5L, (short) 6, TestUtils.DATE, TestUtils.FREQMAP1, 1));
+        expected.add(DataGen.getEdge(TestGroups.EDGE, new TypeValue("type0", "src15"), new TypeValue("type0", "dst16"), false, (byte) 'a', 3.0, 2f, TestUtils.getTreeSet1(), 5L, (short) 6, TestUtils.DATE, TestUtils.getFreqMap1(), 1));
         expected.add(DataGen.getEdge(TestGroups.EDGE, new TypeValue("type0", "src15"), new TypeValue("type0", "dst16"), true, (byte) 'b', 3.3, 6f, TestUtils.MERGED_TREESET, 95L, (short) 13, TestUtils.DATE, TestUtils.MERGED_FREQMAP, 2));
-        expected.add(DataGen.getEdge(TestGroups.EDGE, new TypeValue("type0", "src20"), new TypeValue("type0", "dst21"), false, (byte) 'a', 4.0, 2f, TestUtils.TREESET1, 5L, (short) 6, TestUtils.DATE, TestUtils.FREQMAP1, 1));
+        expected.add(DataGen.getEdge(TestGroups.EDGE, new TypeValue("type0", "src20"), new TypeValue("type0", "dst21"), false, (byte) 'a', 4.0, 2f, TestUtils.getTreeSet1(), 5L, (short) 6, TestUtils.DATE, TestUtils.getFreqMap1(), 1));
         expected.add(DataGen.getEdge(TestGroups.EDGE, new TypeValue("type0", "src20"), new TypeValue("type0", "dst21"), true, (byte) 'b', 4.3, 6f, TestUtils.MERGED_TREESET, 125L, (short) 13, TestUtils.DATE, TestUtils.MERGED_FREQMAP, 2));
-        expected.add(DataGen.getEdge(TestGroups.EDGE, new TypeValue("type1", "src16"), new TypeValue("type1", "dst17"), false, (byte) 'a', 3.2, 2f, TestUtils.TREESET1, 5L, (short) 6, TestUtils.DATE, TestUtils.FREQMAP1, 1));
+        expected.add(DataGen.getEdge(TestGroups.EDGE, new TypeValue("type1", "src16"), new TypeValue("type1", "dst17"), false, (byte) 'a', 3.2, 2f, TestUtils.getTreeSet1(), 5L, (short) 6, TestUtils.DATE, TestUtils.getFreqMap1(), 1));
         expected.add(DataGen.getEdge(TestGroups.EDGE, new TypeValue("type1", "src16"), new TypeValue("type1", "dst17"), true, (byte) 'b', 3.5, 6f, TestUtils.MERGED_TREESET, 101L, (short) 13, TestUtils.DATE, TestUtils.MERGED_FREQMAP, 2));
-        expected.add(DataGen.getEdge(TestGroups.EDGE, new TypeValue("type1", "src21"), new TypeValue("type1", "dst22"), false, (byte) 'a', 4.2, 2f, TestUtils.TREESET1, 5L, (short) 6, TestUtils.DATE, TestUtils.FREQMAP1, 1));
+        expected.add(DataGen.getEdge(TestGroups.EDGE, new TypeValue("type1", "src21"), new TypeValue("type1", "dst22"), false, (byte) 'a', 4.2, 2f, TestUtils.getTreeSet1(), 5L, (short) 6, TestUtils.DATE, TestUtils.getFreqMap1(), 1));
         expected.add(DataGen.getEdge(TestGroups.EDGE, new TypeValue("type1", "src21"), new TypeValue("type1", "dst22"), true, (byte) 'b', 4.5, 6f, TestUtils.MERGED_TREESET, 131L, (short) 13, TestUtils.DATE, TestUtils.MERGED_FREQMAP, 2));
-        expected.add(DataGen.getEdge(TestGroups.EDGE, new TypeValue("type2", "src17"), new TypeValue("type2", "dst18"), false, (byte) 'a', 3.4000000000000004, 2f, TestUtils.TREESET1, 5L, (short) 6, TestUtils.DATE, TestUtils.FREQMAP1, 1));
+        expected.add(DataGen.getEdge(TestGroups.EDGE, new TypeValue("type2", "src17"), new TypeValue("type2", "dst18"), false, (byte) 'a', 3.4000000000000004, 2f, TestUtils.getTreeSet1(), 5L, (short) 6, TestUtils.DATE, TestUtils.getFreqMap1(), 1));
         expected.add(DataGen.getEdge(TestGroups.EDGE, new TypeValue("type2", "src17"), new TypeValue("type2", "dst18"), true, (byte) 'b', 3.7, 6f, TestUtils.MERGED_TREESET, 107L, (short) 13, TestUtils.DATE, TestUtils.MERGED_FREQMAP, 2));
-        expected.add(DataGen.getEdge(TestGroups.EDGE, new TypeValue("type2", "src22"), new TypeValue("type2", "dst23"), false, (byte) 'a', 4.4, 2f, TestUtils.TREESET1, 5L, (short) 6, TestUtils.DATE, TestUtils.FREQMAP1, 1));
+        expected.add(DataGen.getEdge(TestGroups.EDGE, new TypeValue("type2", "src22"), new TypeValue("type2", "dst23"), false, (byte) 'a', 4.4, 2f, TestUtils.getTreeSet1(), 5L, (short) 6, TestUtils.DATE, TestUtils.getFreqMap1(), 1));
         expected.add(DataGen.getEdge(TestGroups.EDGE, new TypeValue("type2", "src22"), new TypeValue("type2", "dst23"), true, (byte) 'b', 4.7, 6f, TestUtils.MERGED_TREESET, 137L, (short) 13, TestUtils.DATE, TestUtils.MERGED_FREQMAP, 2));
-        expected.add(DataGen.getEdge(TestGroups.EDGE, new TypeValue("type3", "src18"), new TypeValue("type3", "dst19"), false, (byte) 'a', 3.6, 2f, TestUtils.TREESET1, 5L, (short) 6, TestUtils.DATE, TestUtils.FREQMAP1, 1));
+        expected.add(DataGen.getEdge(TestGroups.EDGE, new TypeValue("type3", "src18"), new TypeValue("type3", "dst19"), false, (byte) 'a', 3.6, 2f, TestUtils.getTreeSet1(), 5L, (short) 6, TestUtils.DATE, TestUtils.getFreqMap1(), 1));
         expected.add(DataGen.getEdge(TestGroups.EDGE, new TypeValue("type3", "src18"), new TypeValue("type3", "dst19"), true, (byte) 'b', 3.9, 6f, TestUtils.MERGED_TREESET, 113L, (short) 13, TestUtils.DATE, TestUtils.MERGED_FREQMAP, 2));
-        expected.add(DataGen.getEdge(TestGroups.EDGE, new TypeValue("type3", "src23"), new TypeValue("type3", "dst24"), false, (byte) 'a', 4.6000000000000005, 2f, TestUtils.TREESET1, 5L, (short) 6, TestUtils.DATE, TestUtils.FREQMAP1, 1));
+        expected.add(DataGen.getEdge(TestGroups.EDGE, new TypeValue("type3", "src23"), new TypeValue("type3", "dst24"), false, (byte) 'a', 4.6000000000000005, 2f, TestUtils.getTreeSet1(), 5L, (short) 6, TestUtils.DATE, TestUtils.getFreqMap1(), 1));
         expected.add(DataGen.getEdge(TestGroups.EDGE, new TypeValue("type3", "src23"), new TypeValue("type3", "dst24"), true, (byte) 'b', 4.9, 6f, TestUtils.MERGED_TREESET, 143L, (short) 13, TestUtils.DATE, TestUtils.MERGED_FREQMAP, 2));
         expected.add(DataGen.getEdge(TestGroups.EDGE, new TypeValue("type4", "src14"), new TypeValue("type4", "dst15"), true, (byte) 'b', 3.1, 6f, TestUtils.MERGED_TREESET, 89L, (short) 13, TestUtils.DATE, TestUtils.MERGED_FREQMAP, 2));
-        expected.add(DataGen.getEdge(TestGroups.EDGE, new TypeValue("type4", "src19"), new TypeValue("type4", "dst20"), false, (byte) 'a', 3.8000000000000003, 2f, TestUtils.TREESET1, 5L, (short) 6, TestUtils.DATE, TestUtils.FREQMAP1, 1));
+        expected.add(DataGen.getEdge(TestGroups.EDGE, new TypeValue("type4", "src19"), new TypeValue("type4", "dst20"), false, (byte) 'a', 3.8000000000000003, 2f, TestUtils.getTreeSet1(), 5L, (short) 6, TestUtils.DATE, TestUtils.getFreqMap1(), 1));
         expected.add(DataGen.getEdge(TestGroups.EDGE, new TypeValue("type4", "src19"), new TypeValue("type4", "dst20"), true, (byte) 'b', 4.1000000000000005, 6f, TestUtils.MERGED_TREESET, 119L, (short) 13, TestUtils.DATE, TestUtils.MERGED_FREQMAP, 2));
-        expected.add(DataGen.getEdge(TestGroups.EDGE, new TypeValue("type4", "src24"), new TypeValue("type4", "dst25"), false, (byte) 'a', 4.800000000000001, 2f, TestUtils.TREESET1, 5L, (short) 6, TestUtils.DATE, TestUtils.FREQMAP1, 1));
+        expected.add(DataGen.getEdge(TestGroups.EDGE, new TypeValue("type4", "src24"), new TypeValue("type4", "dst25"), false, (byte) 'a', 4.800000000000001, 2f, TestUtils.getTreeSet1(), 5L, (short) 6, TestUtils.DATE, TestUtils.getFreqMap1(), 1));
         expected.add(DataGen.getEdge(TestGroups.EDGE, new TypeValue("type4", "src24"), new TypeValue("type4", "dst25"), true, (byte) 'b', 5.1000000000000005, 6f, TestUtils.MERGED_TREESET, 149L, (short) 13, TestUtils.DATE, TestUtils.MERGED_FREQMAP, 2));
->>>>>>> 8bf77426
 
         assertThat(expected, containsInAnyOrder(actual.toArray()));
     }
