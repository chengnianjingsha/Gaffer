/*
 * Copyright 2016 Crown Copyright
 *
 * Licensed under the Apache License, Version 2.0 (the "License");
 * you may not use this file except in compliance with the License.
 * You may obtain a copy of the License at
 *
 *     http://www.apache.org/licenses/LICENSE-2.0
 *
 * Unless required by applicable law or agreed to in writing, software
 * distributed under the License is distributed on an "AS IS" BASIS,
 * WITHOUT WARRANTIES OR CONDITIONS OF ANY KIND, either express or implied.
 * See the License for the specific language governing permissions and
 * limitations under the License.
 */

package gaffer.accumulostore.retriever;

import gaffer.accumulostore.AccumuloStore;
import gaffer.accumulostore.key.AccumuloElementConverter;
import gaffer.accumulostore.key.IteratorSettingFactory;
import gaffer.accumulostore.key.RangeFactory;
import gaffer.accumulostore.utils.CloseableIterable;
import gaffer.accumulostore.utils.CloseableIterator;
import gaffer.accumulostore.utils.AccumuloStoreConstants;
import gaffer.data.element.Element;
import gaffer.data.element.function.ElementTransformer;
import gaffer.data.elementdefinition.view.ViewElementDefinition;
import gaffer.operation.GetOperation;
import gaffer.store.StoreException;
import org.apache.accumulo.core.client.BatchScanner;
import org.apache.accumulo.core.client.IteratorSetting;
import org.apache.accumulo.core.client.TableNotFoundException;
import org.apache.accumulo.core.data.Range;
import org.apache.accumulo.core.security.Authorizations;
import org.apache.hadoop.io.Text;
import java.util.Set;

public abstract class AccumuloRetriever<OP_TYPE extends GetOperation<?, ?>> implements CloseableIterable<Element> {
    private static final String AUTHORISATIONS_SEPERATOR = ",";
    protected CloseableIterator<Element> iterator;
    protected final AccumuloStore store;
    protected final Authorizations authorisations;
    protected final RangeFactory rangeFactory;
    protected final IteratorSettingFactory iteratorSettingFactory;
    protected final OP_TYPE operation;
    protected final AccumuloElementConverter elementConverter;
    protected final IteratorSetting[] iteratorSettings;

    protected AccumuloRetriever(final AccumuloStore store, final OP_TYPE operation,
                                final IteratorSetting... iteratorSettings) throws StoreException {
        this.store = store;
        this.rangeFactory = store.getKeyPackage().getRangeFactory();
        this.iteratorSettingFactory = store.getKeyPackage().getIteratorFactory();
        this.elementConverter = store.getKeyPackage().getKeyConverter();
        this.operation = operation;
        this.iteratorSettings = iteratorSettings;
<<<<<<< HEAD
        if (null != this.operation.getOption(Constants.OPERATION_AUTHORISATIONS)) {
            this.authorisations = new Authorizations(
                    this.operation.getOption(Constants.OPERATION_AUTHORISATIONS).split(AUTHORISATIONS_SEPERATOR));
        } else {
            this.authorisations = new Authorizations();
        }
=======
        this.authorisations = new Authorizations(
                this.operation.getOptions().get(AccumuloStoreConstants.OPERATION_AUTHORISATIONS).split(AUTHORISATIONS_SEPERATOR));
>>>>>>> c7ab4888
    }

    /**
     * Performs any transformations specified in a view on an element
     *
     * @param element the element to transform
     */
    public void doTransformation(final Element element) {
        final ViewElementDefinition viewDef = operation.getView().getElement(element.getGroup());
        if (viewDef != null) {
            transform(element, viewDef.getTransformer());
        }
    }

    @Override
    public void close() {
        if (iterator != null) {
            iterator.close();
        }
    }

    /**
     * Create a scanner to use used in your query.
     * <p>
     *
     * @param ranges the ranges to get the scanner for
     * @return A {@link org.apache.accumulo.core.client.BatchScanner} for the
     * table specified in the properties with the ranges provided.
     * @throws TableNotFoundException if an accumulo table could not be found
     * @throws StoreException         if a connection to accumulo could not be created.
     */
    protected BatchScanner getScanner(final Set<Range> ranges) throws TableNotFoundException, StoreException {
        final BatchScanner scanner = store.getConnection().createBatchScanner(store.getProperties().getTable(),
                authorisations, store.getProperties().getThreadsForBatchScanner());
        if (iteratorSettings != null) {
            for (final IteratorSetting iteratorSetting : iteratorSettings) {
                if (iteratorSetting != null) {
                    scanner.addScanIterator(iteratorSetting);
                }
            }
        }
        scanner.setRanges(Range.mergeOverlapping(ranges));
        // Currently hard links element class to column family position.
        for (final String col : operation.getView().getEdgeGroups()) {
            scanner.fetchColumnFamily(new Text(col));
        }
        for (final String col : operation.getView().getEntityGroups()) {
            scanner.fetchColumnFamily(new Text(col));
        }
        return scanner;
    }

    protected void transform(final Element element, final ElementTransformer transformer) {
        if (transformer != null) {
            transformer.transform(element);
        }
    }
}<|MERGE_RESOLUTION|>--- conflicted
+++ resolved
@@ -20,9 +20,9 @@
 import gaffer.accumulostore.key.AccumuloElementConverter;
 import gaffer.accumulostore.key.IteratorSettingFactory;
 import gaffer.accumulostore.key.RangeFactory;
+import gaffer.accumulostore.utils.AccumuloStoreConstants;
 import gaffer.accumulostore.utils.CloseableIterable;
 import gaffer.accumulostore.utils.CloseableIterator;
-import gaffer.accumulostore.utils.AccumuloStoreConstants;
 import gaffer.data.element.Element;
 import gaffer.data.element.function.ElementTransformer;
 import gaffer.data.elementdefinition.view.ViewElementDefinition;
@@ -55,17 +55,12 @@
         this.elementConverter = store.getKeyPackage().getKeyConverter();
         this.operation = operation;
         this.iteratorSettings = iteratorSettings;
-<<<<<<< HEAD
-        if (null != this.operation.getOption(Constants.OPERATION_AUTHORISATIONS)) {
+        if (null != this.operation.getOption(AccumuloStoreConstants.OPERATION_AUTHORISATIONS)) {
             this.authorisations = new Authorizations(
-                    this.operation.getOption(Constants.OPERATION_AUTHORISATIONS).split(AUTHORISATIONS_SEPERATOR));
+                    this.operation.getOption(AccumuloStoreConstants.OPERATION_AUTHORISATIONS).split(AUTHORISATIONS_SEPERATOR));
         } else {
             this.authorisations = new Authorizations();
         }
-=======
-        this.authorisations = new Authorizations(
-                this.operation.getOptions().get(AccumuloStoreConstants.OPERATION_AUTHORISATIONS).split(AUTHORISATIONS_SEPERATOR));
->>>>>>> c7ab4888
     }
 
     /**
