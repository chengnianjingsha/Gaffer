/*
 * Copyright 2016-2017 Crown Copyright
 *
 * Licensed under the Apache License, Version 2.0 (the "License");
 * you may not use this file except in compliance with the License.
 * You may obtain a copy of the License at
 *
 *     http://www.apache.org/licenses/LICENSE-2.0
 *
 * Unless required by applicable law or agreed to in writing, software
 * distributed under the License is distributed on an "AS IS" BASIS,
 * WITHOUT WARRANTIES OR CONDITIONS OF ANY KIND, either express or implied.
 * See the License for the specific language governing permissions and
 * limitations under the License.
 */

package uk.gov.gchq.gaffer.store;

import edu.umd.cs.findbugs.annotations.SuppressFBWarnings;
import org.slf4j.Logger;
import org.slf4j.LoggerFactory;
import uk.gov.gchq.gaffer.cache.CacheServiceLoader;
import uk.gov.gchq.gaffer.commonutil.CloseableUtil;
import uk.gov.gchq.gaffer.commonutil.iterable.CloseableIterable;
import uk.gov.gchq.gaffer.data.element.Element;
import uk.gov.gchq.gaffer.data.element.IdentifierType;
import uk.gov.gchq.gaffer.data.element.id.EntityId;
import uk.gov.gchq.gaffer.data.elementdefinition.exception.SchemaException;
import uk.gov.gchq.gaffer.jobtracker.JobDetail;
import uk.gov.gchq.gaffer.jobtracker.JobStatus;
import uk.gov.gchq.gaffer.jobtracker.JobTracker;
import uk.gov.gchq.gaffer.jsonserialisation.JSONSerialiser;
import uk.gov.gchq.gaffer.named.operation.AddNamedOperation;
import uk.gov.gchq.gaffer.named.operation.DeleteNamedOperation;
import uk.gov.gchq.gaffer.named.operation.GetAllNamedOperations;
import uk.gov.gchq.gaffer.named.operation.NamedOperation;
import uk.gov.gchq.gaffer.operation.Operation;
import uk.gov.gchq.gaffer.operation.OperationChain;
import uk.gov.gchq.gaffer.operation.OperationChainDAO;
import uk.gov.gchq.gaffer.operation.OperationException;
import uk.gov.gchq.gaffer.operation.impl.Count;
import uk.gov.gchq.gaffer.operation.impl.CountGroups;
import uk.gov.gchq.gaffer.operation.impl.DiscardOutput;
import uk.gov.gchq.gaffer.operation.impl.Limit;
import uk.gov.gchq.gaffer.operation.impl.Validate;
import uk.gov.gchq.gaffer.operation.impl.add.AddElements;
import uk.gov.gchq.gaffer.operation.impl.compare.Max;
import uk.gov.gchq.gaffer.operation.impl.compare.Min;
import uk.gov.gchq.gaffer.operation.impl.compare.Sort;
import uk.gov.gchq.gaffer.operation.impl.export.GetExports;
import uk.gov.gchq.gaffer.operation.impl.export.resultcache.ExportToGafferResultCache;
import uk.gov.gchq.gaffer.operation.impl.export.set.ExportToSet;
import uk.gov.gchq.gaffer.operation.impl.export.set.GetSetExport;
import uk.gov.gchq.gaffer.operation.impl.generate.GenerateElements;
import uk.gov.gchq.gaffer.operation.impl.generate.GenerateObjects;
import uk.gov.gchq.gaffer.operation.impl.get.GetAdjacentIds;
import uk.gov.gchq.gaffer.operation.impl.get.GetAllElements;
import uk.gov.gchq.gaffer.operation.impl.get.GetElements;
import uk.gov.gchq.gaffer.operation.impl.job.GetAllJobDetails;
import uk.gov.gchq.gaffer.operation.impl.job.GetJobDetails;
import uk.gov.gchq.gaffer.operation.impl.job.GetJobResults;
import uk.gov.gchq.gaffer.operation.impl.output.ToArray;
import uk.gov.gchq.gaffer.operation.impl.output.ToCsv;
import uk.gov.gchq.gaffer.operation.impl.output.ToEntitySeeds;
import uk.gov.gchq.gaffer.operation.impl.output.ToList;
import uk.gov.gchq.gaffer.operation.impl.output.ToMap;
import uk.gov.gchq.gaffer.operation.impl.output.ToSet;
import uk.gov.gchq.gaffer.operation.impl.output.ToStream;
import uk.gov.gchq.gaffer.operation.impl.output.ToVertices;
import uk.gov.gchq.gaffer.operation.io.Input;
import uk.gov.gchq.gaffer.operation.io.Output;
import uk.gov.gchq.gaffer.serialisation.Serialiser;
import uk.gov.gchq.gaffer.store.library.GraphLibrary;
import uk.gov.gchq.gaffer.store.operation.OperationChainValidator;
import uk.gov.gchq.gaffer.store.operation.OperationUtil;
import uk.gov.gchq.gaffer.store.operation.handler.CountGroupsHandler;
import uk.gov.gchq.gaffer.store.operation.handler.CountHandler;
import uk.gov.gchq.gaffer.store.operation.handler.DiscardOutputHandler;
import uk.gov.gchq.gaffer.store.operation.handler.LimitHandler;
import uk.gov.gchq.gaffer.store.operation.handler.OperationChainHandler;
import uk.gov.gchq.gaffer.store.operation.handler.OperationHandler;
import uk.gov.gchq.gaffer.store.operation.handler.OutputOperationHandler;
import uk.gov.gchq.gaffer.store.operation.handler.ValidateHandler;
import uk.gov.gchq.gaffer.store.operation.handler.compare.MaxHandler;
import uk.gov.gchq.gaffer.store.operation.handler.compare.MinHandler;
import uk.gov.gchq.gaffer.store.operation.handler.compare.SortHandler;
import uk.gov.gchq.gaffer.store.operation.handler.export.GetExportsHandler;
import uk.gov.gchq.gaffer.store.operation.handler.export.set.ExportToSetHandler;
import uk.gov.gchq.gaffer.store.operation.handler.export.set.GetSetExportHandler;
import uk.gov.gchq.gaffer.store.operation.handler.generate.GenerateElementsHandler;
import uk.gov.gchq.gaffer.store.operation.handler.generate.GenerateObjectsHandler;
import uk.gov.gchq.gaffer.store.operation.handler.job.GetAllJobDetailsHandler;
import uk.gov.gchq.gaffer.store.operation.handler.job.GetJobDetailsHandler;
import uk.gov.gchq.gaffer.store.operation.handler.job.GetJobResultsHandler;
import uk.gov.gchq.gaffer.store.operation.handler.named.AddNamedOperationHandler;
import uk.gov.gchq.gaffer.store.operation.handler.named.DeleteNamedOperationHandler;
import uk.gov.gchq.gaffer.store.operation.handler.named.GetAllNamedOperationsHandler;
import uk.gov.gchq.gaffer.store.operation.handler.named.NamedOperationHandler;
import uk.gov.gchq.gaffer.store.operation.handler.output.ToArrayHandler;
import uk.gov.gchq.gaffer.store.operation.handler.output.ToCsvHandler;
import uk.gov.gchq.gaffer.store.operation.handler.output.ToEntitySeedsHandler;
import uk.gov.gchq.gaffer.store.operation.handler.output.ToListHandler;
import uk.gov.gchq.gaffer.store.operation.handler.output.ToMapHandler;
import uk.gov.gchq.gaffer.store.operation.handler.output.ToSetHandler;
import uk.gov.gchq.gaffer.store.operation.handler.output.ToStreamHandler;
import uk.gov.gchq.gaffer.store.operation.handler.output.ToVerticesHandler;
import uk.gov.gchq.gaffer.store.operationdeclaration.OperationDeclaration;
import uk.gov.gchq.gaffer.store.operationdeclaration.OperationDeclarations;
import uk.gov.gchq.gaffer.store.optimiser.OperationChainOptimiser;
import uk.gov.gchq.gaffer.store.schema.Schema;
import uk.gov.gchq.gaffer.store.schema.SchemaElementDefinition;
import uk.gov.gchq.gaffer.store.schema.SchemaOptimiser;
import uk.gov.gchq.gaffer.store.schema.TypeDefinition;
import uk.gov.gchq.gaffer.store.schema.ViewValidator;
import uk.gov.gchq.gaffer.user.User;
import uk.gov.gchq.koryphe.ValidationResult;
import java.util.ArrayList;
import java.util.HashMap;
import java.util.LinkedHashMap;
import java.util.LinkedHashSet;
import java.util.List;
import java.util.Map;
import java.util.Properties;
import java.util.Set;
import java.util.concurrent.ExecutorService;
import java.util.concurrent.Executors;

/**
 * A <code>Store</code> backs a Graph and is responsible for storing the {@link uk.gov.gchq.gaffer.data.element.Element}s and
 * handling {@link Operation}s.
 * {@link Operation}s and their corresponding {@link OperationHandler}s are registered in a map and used to handle
 * provided operations - allowing different store implementations to handle the same operations in their own store specific way.
 * Optional functionality can be added to store implementations defined by the {@link uk.gov.gchq.gaffer.store.StoreTrait}s.
 */
public abstract class Store {
    private static final Logger LOGGER = LoggerFactory.getLogger(Store.class);
    private final Class<? extends Serialiser> requiredParentSerialiserClass;
    private final Map<Class<? extends Operation>, OperationHandler> operationHandlers = new LinkedHashMap<>();
    protected final List<OperationChainOptimiser> opChainOptimisers = new ArrayList<>();
    protected final OperationChainValidator opChainValidator;
    private final SchemaOptimiser schemaOptimiser;
    /**
     * The schema - contains the type of {@link uk.gov.gchq.gaffer.data.element.Element}s to be stored and how to aggregate the elements.
     */
    private Schema schema;
    /**
     * The store properties - contains specific configuration information for the store - such as database connection strings.
     */
    private StoreProperties properties;
    private GraphLibrary library;

    private JobTracker jobTracker;
    private ExecutorService executorService;
    private String graphId;

    public Store() {
        this.requiredParentSerialiserClass = getRequiredParentSerialiserClass();
        this.opChainValidator = createOperationChainValidator();
        this.schemaOptimiser = createSchemaOptimiser();
    }

    public static Store createStore(final String graphId, final byte[] schema, final Properties storeProperties) {
        return createStore(graphId, Schema.fromJson(schema), StoreProperties.loadStoreProperties(storeProperties));
    }

    public static Store createStore(final String graphId, final Schema schema, final StoreProperties storeProperties) {
        if (null == storeProperties) {
            throw new IllegalArgumentException("Store properties are required to create a store");
        }

        final String storeClass = storeProperties.getStoreClass();
        if (null == storeClass) {
            throw new IllegalArgumentException("The Store class name was not found in the store properties for key: " + StoreProperties.STORE_CLASS);
        }

        final Store newStore;
        try {
            newStore = Class.forName(storeClass)
                            .asSubclass(Store.class)
                            .newInstance();
        } catch (final InstantiationException | IllegalAccessException | ClassNotFoundException e) {
            throw new IllegalArgumentException("Could not create store of type: " + storeClass, e);
        }

        try {
            newStore.initialise(graphId, schema, storeProperties);
        } catch (final StoreException e) {
            throw new IllegalArgumentException("Could not initialise the store with provided arguments.", e);
        }
        return newStore;
    }

    public void initialise(final String graphId, final Schema schema, final StoreProperties properties) throws StoreException {
        LOGGER.debug("Initialising {}", getClass().getSimpleName());
        if (null == graphId) {
            throw new IllegalArgumentException("graphId is required");
        }
        this.graphId = graphId;
        this.schema = schema;
        this.properties = properties;

        JSONSerialiser.update(properties.getJsonSerialiserClass(), properties.getJsonSerialiserModules());

        startCacheServiceLoader(properties);
        this.jobTracker = createJobTracker(properties);

        optimiseSchema();
        validateSchemas();
        addOpHandlers();
        addExecutorService();
    }

    /**
     * Returns true if the Store can handle the provided trait and false if it cannot.
     *
     * @param storeTrait the Class of the Processor to be checked.
     * @return true if the Processor can be handled and false if it cannot.
     */
    public boolean hasTrait(final StoreTrait storeTrait) {
        final Set<StoreTrait> traits = getTraits();
        return null != traits && traits.contains(storeTrait);
    }

    /**
     * Returns the {@link uk.gov.gchq.gaffer.store.StoreTrait}s for this store. Most stores should support FILTERING.
     * <p>
     * If you use Operation.validateFilter(Element) in you handlers, it will deal with the filtering for you.
     * </p>
     *
     * @return the {@link uk.gov.gchq.gaffer.store.StoreTrait}s for this store.
     */
    public abstract Set<StoreTrait> getTraits();

    /**
     * Executes a given operation and returns the result.
     *
     * @param operation the operation to execute.
     * @param user      the user executing the operation
     * @throws OperationException thrown by the operation handler if the operation fails.
     */
    public void execute(final Operation operation, final User user) throws OperationException {
        execute(new OperationChain<>(operation), user);
    }

    /**
     * Executes a given operation and returns the result.
     *
     * @param operation the operation to execute.
     * @param context   the context associated with the operation
     * @throws OperationException thrown by the operation handler if the operation fails.
     */
    public void execute(final Operation operation, final Context context) throws OperationException {
        execute(new OperationChain<>(operation), context);
    }

    /**
     * Executes a given output operation and returns the result.
     *
     * @param operation the output operation to execute.
     * @param user      the user executing the operation
     * @param <O>       the output type of the operation.
     * @return the result from the operation
     * @throws OperationException thrown by the operation handler if the operation fails.
     */
    public <O> O execute(final Output<O> operation, final User user) throws OperationException {
        return execute(new OperationChain<>(operation), user);
    }

    /**
     * Executes a given operation chain and returns the result.
     *
     * @param operationChain the operation chain to execute.
     * @param user           the user executing the operation chain
     * @param <O>            the output type of the operation.
     * @return the result of executing the operation.
     * @throws OperationException thrown by an operation handler if an operation fails
     */
    public <O> O execute(final OperationChain<O> operationChain, final User user) throws OperationException {
        return execute(operationChain, createContext(user));
    }

    /**
     * Execute a given operation and returns the result.
     * @param operation     the operation to execute
     * @param context       the context associated with the operation
     * @param <O>           the output type of the operation
     * @return the result of executing the operation
     * @throws OperationException thrown by the operation handler if the operation fails.
     */
    public <O> O execute(final Output<O> operation, final Context context) throws OperationException {
        final OperationChain<O> operationChain = Operation.asOperationChain(operation);

        addOrUpdateJobDetail(operationChain, context, null, JobStatus.RUNNING);
        try {
            final O result = (O) handleOperation(operation, context);
            addOrUpdateJobDetail(operationChain, context, null, JobStatus.FINISHED);
            return result;
        } catch (final Throwable t) {
            addOrUpdateJobDetail(operationChain, context, t.getMessage(), JobStatus.FAILED);
            throw t;
        }
    }

    /**
     * Executes a given operation chain job and returns the job detail.
     *
     * @param operationChain the operation chain to execute.
     * @param user           the user executing the job
     * @return the job detail
     * @throws OperationException thrown if jobs are not configured.
     */
    public JobDetail executeJob(final OperationChain<?> operationChain, final User user) throws OperationException {
        if (null == jobTracker) {
            throw new OperationException("Running jobs has not configured.");
        }

        final Context context = createContext(user);

        if (isSupported(ExportToGafferResultCache.class)) {
            boolean hasExport = false;
            for (final Operation operation : operationChain.getOperations()) {
                if (operation instanceof ExportToGafferResultCache) {
                    hasExport = true;
                    break;
                }
            }
            if (!hasExport) {
                operationChain.getOperations()
                              .add(new ExportToGafferResultCache());
            }
        }

        final JobDetail initialJobDetail = addOrUpdateJobDetail(operationChain, context, null, JobStatus.RUNNING);

        final Runnable runnable = () -> {
            try {
                handleOperation(operationChain, context);
                addOrUpdateJobDetail(operationChain, context, null, JobStatus.FINISHED);
            } catch (final Error e) {
                addOrUpdateJobDetail(operationChain, context, e.getMessage(), JobStatus.FAILED);
                throw e;
            } catch (final Exception e) {
                LOGGER.warn("Operation chain job failed to execute", e);
                addOrUpdateJobDetail(operationChain, context, e.getMessage(), JobStatus.FAILED);
            }
        };

        executorService.execute(runnable);

        return initialJobDetail;
    }

<<<<<<< HEAD
=======
    /**
     * Executes an operation chain with the provided context, without updating the
     * job tracker.
     *
     * @param operationChain operation chain to execute
     * @param context        the context containing the user
     * @param <O>            the output type
     * @return the result of the operation chain
     * @throws OperationException if an error occurs whilst executing the operation chain.
     */
    public <O> O _execute(final OperationChain<O> operationChain, final Context context) throws OperationException {
        final OperationChain<O> optimisedOperationChain = prepareOperationChain(operationChain, context);
        return handleOperationChain(optimisedOperationChain, context);
    }

>>>>>>> 6dfec9a9
    public void runAsync(final Runnable runnable) {
        executorService.execute(runnable);
    }

    public JobTracker getJobTracker() {
        return jobTracker;
    }

    /**
     * @param operationClass the operation class to check
     * @return true if the provided operation is supported.
     */
    public boolean isSupported(final Class<? extends Operation> operationClass) {
        final OperationHandler operationHandler = operationHandlers.get(operationClass);
        return operationHandler != null;
    }

    /**
     * @return a collection of all the supported {@link Operation}s.
     */
    public Set<Class<? extends Operation>> getSupportedOperations() {
        return operationHandlers.keySet();
    }

    public Set<Class<? extends Operation>> getNextOperations(final Class<? extends Operation> operation) {
        if (null == operation || !Output.class.isAssignableFrom(operation)) {
            return getSupportedOperations();
        }

        final Set<Class<? extends Operation>> ops = new LinkedHashSet<>();
        if (Output.class.isAssignableFrom(operation)) {
            final Class<?> outputType = OperationUtil.getOutputType((Class) operation);
            for (final Class<? extends Operation> nextOp : getSupportedOperations()) {
                if (Input.class.isAssignableFrom(nextOp)) {
                    final Class<?> inputType = OperationUtil.getInputType((Class) nextOp);
                    if (OperationUtil.isValid(outputType, inputType)
                                     .isValid()) {
                        ops.add(nextOp);
                    }
                }
            }
        }

        return ops;
    }

    /**
     * Ensures all identifier and property values are populated on an element by triggering getters on the element for
     * all identifier and properties in the {@link Schema} forcing a lazy element to load all of its values.
     *
     * @param lazyElement the lazy element
     * @return the fully populated unwrapped element
     */
    @SuppressFBWarnings(value = "RV_RETURN_VALUE_IGNORED_NO_SIDE_EFFECT",
            justification = "Getters are called to trigger the loading data")
    public Element populateElement(final Element lazyElement) {
        final SchemaElementDefinition elementDefinition = getSchema().getElement(
                lazyElement.getGroup());
        if (null != elementDefinition) {
            for (final IdentifierType identifierType : elementDefinition.getIdentifiers()) {
                lazyElement.getIdentifier(identifierType);
            }

            for (final String propertyName : elementDefinition.getProperties()) {
                lazyElement.getProperty(propertyName);
            }
        }

        return lazyElement.getElement();
    }

    public String getGraphId() {
        return graphId;
    }

    /**
     * Get this Store's {@link Schema}.
     *
     * @return the instance of {@link Schema} used for describing the type of
     * {@link uk.gov.gchq.gaffer.data.element.Element}s to be stored and how to aggregate the elements.
     */
    public Schema getSchema() {
        return schema;
    }

    /**
     * Get this Store's {@link uk.gov.gchq.gaffer.store.StoreProperties}.
     *
     * @return the instance of {@link uk.gov.gchq.gaffer.store.StoreProperties}, this may contain details such as database connection details.
     */
    public StoreProperties getProperties() {
        return properties;
    }

    public GraphLibrary getGraphLibrary() {
        return library;
    }

    public void setGraphLibrary(final GraphLibrary library) {
        this.library = library;
    }

    public void optimiseSchema() {
        schema = schemaOptimiser.optimise(schema, hasTrait(StoreTrait.ORDERED));
    }

    public void validateSchemas() {
        final ValidationResult validationResult = new ValidationResult();
        if (null == schema) {
            validationResult.addError("Schema is missing");
        } else {
            validationResult.add(schema.validate());

            getSchemaElements().entrySet()
<<<<<<< HEAD
                               .forEach(schemaElementDefinitionEntry -> schemaElementDefinitionEntry
                                       .getValue()
                                       .getProperties()
                                       .forEach(propertyName -> {
                                           final Class propertyClass = schemaElementDefinitionEntry
                                                   .getValue()
                                                   .getPropertyClass(propertyName);
                                           final Serialiser serialisation = schemaElementDefinitionEntry
                                                   .getValue()
                                                   .getPropertyTypeDef(propertyName)
                                                   .getSerialiser();

                                           if (null == serialisation) {
                                               validationResult.addError(
                                                       String.format("Could not find a serialiser for property '%s' in the group '%s'.", propertyName, schemaElementDefinitionEntry
                                                               .getKey()));
                                           } else if (!serialisation.canHandle(propertyClass)) {
                                               validationResult.addError(String.format("Schema serialiser (%s) for property '%s' in the group '%s' cannot handle property found in the schema", serialisation
                                                       .getClass()
                                                       .getName(), propertyName, schemaElementDefinitionEntry
                                                       .getKey()));
                                           }
                                       }));
=======
                    .forEach(def -> validateSchemaElementDefinition(def, validationResult));
>>>>>>> 6dfec9a9

            validateSchema(validationResult, getSchema().getVertexSerialiser());

            getSchema().getTypes().entrySet().forEach(entrySet ->
                    validateSchema(validationResult, entrySet.getValue()
                                                             .getSerialiser()));
        }

        if (!validationResult.isValid()) {
            throw new SchemaException("Schema is not valid. "
                    + validationResult.getErrorString());
        }
    }

    protected void validateConsistentVertex() {
        if (null != getSchema().getVertexSerialiser() && !getSchema().getVertexSerialiser()
                .isConsistent()) {
            throw new SchemaException("Vertex serialiser is inconsistent. This store requires vertices to be serialised in a consistent way.");
        }
    }

    protected void validateConsistentGroupByProperties(final Map.Entry<String, SchemaElementDefinition> schemaElementDefinitionEntry, final ValidationResult validationResult) {
        for (final String property : schemaElementDefinitionEntry.getValue()
                .getGroupBy()) {
            final TypeDefinition propertyTypeDef = schemaElementDefinitionEntry.getValue()
                    .getPropertyTypeDef(property);
            if (null != propertyTypeDef) {
                final Serialiser serialiser = propertyTypeDef.getSerialiser();
                if (null != serialiser && !serialiser.isConsistent()) {
                    validationResult.addError("Serialiser for groupBy property: " + property
                                                      + " is inconsistent. This store requires all groupBy property serialisers to be consistent. Serialiser "
                                                      + serialiser.getClass().getName() + " is not consistent.");
                }
            }
        }
    }

    protected void validateSchemaElementDefinition(final Map.Entry<String, SchemaElementDefinition> schemaElementDefinitionEntry, final ValidationResult validationResult) {
        schemaElementDefinitionEntry.getValue()
                .getProperties()
                .forEach(propertyName -> {
                    final Class propertyClass = schemaElementDefinitionEntry.getValue().getPropertyClass(propertyName);
                    final Serialiser serialisation = schemaElementDefinitionEntry.getValue().getPropertyTypeDef(propertyName).getSerialiser();

                    if (null == serialisation) {
                        validationResult.addError(
                                String.format("Could not find a serialiser for property '%s' in the group '%s'.", propertyName, schemaElementDefinitionEntry.getKey()));
                    } else if (!serialisation.canHandle(propertyClass)) {
                        validationResult.addError(String.format("Schema serialiser (%s) for property '%s' in the group '%s' cannot handle property found in the schema",
                                                                serialisation.getClass().getName(), propertyName, schemaElementDefinitionEntry.getKey()));
                    }
                });
    }

    protected void validateSchema(final ValidationResult validationResult, final Serialiser serialiser) {
        if ((serialiser != null) && !requiredParentSerialiserClass.isInstance(serialiser)) {
            validationResult.addError(
                    String.format("Schema serialiser (%s) is not instance of %s",
                            serialiser.getClass().getSimpleName(),
                            requiredParentSerialiserClass.getSimpleName()));
        }
    }

    protected JobTracker createJobTracker(final StoreProperties properties) {
        if (properties.getJobTrackerEnabled()) {
            return new JobTracker();
        }
        return null;
    }

    protected SchemaOptimiser createSchemaOptimiser() {
        return new SchemaOptimiser();
    }

    protected OperationChainValidator createOperationChainValidator() {
        return new OperationChainValidator(new ViewValidator());
    }

    protected void addOperationChainOptimisers(final List<OperationChainOptimiser> newOpChainOptimisers) {
        opChainOptimisers.addAll(newOpChainOptimisers);
    }

    protected Context createContext(final User user) {
        return new Context(user);
    }

    /**
     * Any additional operations that a store can handle should be registered in this method by calling addOperationHandler(...)
     */
    protected abstract void addAdditionalOperationHandlers();

    /**
     * Get this Stores implementation of the handler for {@link uk.gov.gchq.gaffer.operation.impl.get.GetElements}. All Stores must implement this.
     *
     * @return the implementation of the handler for {@link uk.gov.gchq.gaffer.operation.impl.get.GetElements}
     */
    protected abstract OutputOperationHandler<GetElements, CloseableIterable<? extends Element>> getGetElementsHandler();

    /**
     * Get this Stores implementation of the handler for {@link uk.gov.gchq.gaffer.operation.impl.get.GetAllElements}. All Stores must implement this.
     *
     * @return the implementation of the handler for {@link uk.gov.gchq.gaffer.operation.impl.get.GetAllElements}
     */
    protected abstract OutputOperationHandler<GetAllElements, CloseableIterable<? extends Element>> getGetAllElementsHandler();

    /**
     * Get this Stores implementation of the handler for {@link GetAdjacentIds}.
     * All Stores must implement this.
     *
     * @return the implementation of the handler for {@link GetAdjacentIds}
     */
    protected abstract OutputOperationHandler<? extends GetAdjacentIds, CloseableIterable<? extends EntityId>> getAdjacentIdsHandler();

    /**
     * Get this Stores implementation of the handler for {@link uk.gov.gchq.gaffer.operation.impl.add.AddElements}.
     * All Stores must implement this.
     *
     * @return the implementation of the handler for {@link uk.gov.gchq.gaffer.operation.impl.add.AddElements}
     */
    protected abstract OperationHandler<? extends AddElements> getAddElementsHandler();

    /**
     * Get this Store's implementation of the handler for {@link uk.gov.gchq.gaffer.operation.OperationChain}.
     * All Stores must implement this.
     *
     * @return the implementation of the handler for {@link uk.gov.gchq.gaffer.operation.OperationChain}
     */
    protected OperationHandler<? extends OperationChain<?>> getOperationChainHandler() {
        return new OperationChainHandler<>(opChainValidator, opChainOptimisers);
    }

    protected HashMap<String, SchemaElementDefinition> getSchemaElements() {
        final HashMap<String, SchemaElementDefinition> schemaElements = new HashMap<>();
        schemaElements.putAll(getSchema().getEdges());
        schemaElements.putAll(getSchema().getEntities());
        return schemaElements;
    }

    protected abstract Class<? extends Serialiser> getRequiredParentSerialiserClass();

    /**
     * Should deal with any unhandled operations, simply throws an {@link UnsupportedOperationException}.
     *
     * @param operation the operation that does not have a registered handler.
     * @param context   operation execution context
     * @return the result of the operation.
     */
    protected Object doUnhandledOperation(final Operation operation, final Context context) {
        throw new UnsupportedOperationException("Operation " + operation.getClass() + " is not supported by the " + getClass()
                .getSimpleName() + '.');
    }

    protected final void addOperationHandler(final Class<? extends Operation> opClass, final OperationHandler handler) {
        if (null == handler) {
            operationHandlers.remove(opClass);
        } else {
            operationHandlers.put(opClass, handler);
        }
    }

    protected final <OP extends Output<O>, O> void addOperationHandler(final Class<? extends Output<O>> opClass, final OutputOperationHandler<OP, O> handler) {
        operationHandlers.put(opClass, handler);
    }

    protected final OperationHandler<Operation> getOperationHandler(final Class<? extends Operation> opClass) {
        return operationHandlers.get(opClass);
    }

    private JobDetail addOrUpdateJobDetail(final OperationChain<?> operationChain, final Context context, final String msg, final JobStatus jobStatus) {
        final JobDetail newJobDetail = new JobDetail(context.getJobId(), context
                .getUser()
                .getUserId(), operationChain, jobStatus, msg);
        if (null != jobTracker) {
            final JobDetail oldJobDetail = jobTracker.getJob(newJobDetail.getJobId(), context
                    .getUser());
            if (null == oldJobDetail) {
                jobTracker.addOrUpdateJob(newJobDetail, context.getUser());
            } else {
                jobTracker.addOrUpdateJob(new JobDetail(oldJobDetail, newJobDetail), context
                        .getUser());
            }
        }
        return newJobDetail;
    }

    public Object handleOperation(final Operation operation, final Context context) throws
            OperationException {
        final OperationHandler<Operation> handler = getOperationHandler(
                operation.getClass());
        Object result;
        try {
            if (null != handler) {
                result = handler.doOperation(operation, context, this);
            } else {
                result = doUnhandledOperation(operation, context);
            }
        } catch (final Exception e) {
            CloseableUtil.close(operation);
            throw e;
        }

        if (null == result) {
            CloseableUtil.close(operation);
        }

        return result;
    }

    private void addExecutorService() {
        final Integer jobExecutorThreadCount = getProperties().getJobExecutorThreadCount();
        LOGGER.debug("Initialising ExecutorService with " + jobExecutorThreadCount + " threads");
        this.executorService = Executors.newFixedThreadPool(jobExecutorThreadCount, runnable -> {
            final Thread thread = new Thread(runnable);
            thread.setDaemon(true);
            return thread;
        });
    }

    private void addOpHandlers() {
        addCoreOpHandlers();
        addAdditionalOperationHandlers();
        addConfiguredOperationHandlers();
    }

    private void addCoreOpHandlers() {
        // Add elements
        addOperationHandler(AddElements.class, getAddElementsHandler());

        // Get Elements
        addOperationHandler(GetElements.class, (OperationHandler) getGetElementsHandler());

        // Get Adjacent
        addOperationHandler(GetAdjacentIds.class, (OperationHandler) getAdjacentIdsHandler());

        // Get All Elements
        addOperationHandler(GetAllElements.class, (OperationHandler) getGetAllElementsHandler());

        // Export
        addOperationHandler(ExportToSet.class, new ExportToSetHandler());
        addOperationHandler(GetSetExport.class, new GetSetExportHandler());
        addOperationHandler(GetExports.class, new GetExportsHandler());

        // Jobs
        addOperationHandler(GetJobDetails.class, new GetJobDetailsHandler());
        addOperationHandler(GetAllJobDetails.class, new GetAllJobDetailsHandler());
        addOperationHandler(GetJobResults.class, new GetJobResultsHandler());

        // Output
        addOperationHandler(ToArray.class, new ToArrayHandler<>());
        addOperationHandler(ToEntitySeeds.class, new ToEntitySeedsHandler());
        addOperationHandler(ToList.class, new ToListHandler<>());
        addOperationHandler(ToMap.class, new ToMapHandler());
        addOperationHandler(ToCsv.class, new ToCsvHandler());
        addOperationHandler(ToSet.class, new ToSetHandler<>());
        addOperationHandler(ToStream.class, new ToStreamHandler<>());
        addOperationHandler(ToVertices.class, new ToVerticesHandler());

        // Named operation
        if (null != CacheServiceLoader.getService()) {
            addOperationHandler(NamedOperation.class, new NamedOperationHandler());
            addOperationHandler(AddNamedOperation.class, new AddNamedOperationHandler());
            addOperationHandler(GetAllNamedOperations.class, new GetAllNamedOperationsHandler());
            addOperationHandler(DeleteNamedOperation.class, new DeleteNamedOperationHandler());
        }

        // ElementComparison
        addOperationHandler(Max.class, new MaxHandler());
        addOperationHandler(Min.class, new MinHandler());
        addOperationHandler(Sort.class, new SortHandler());

        // OperationChain
        addOperationHandler(OperationChain.class, getOperationChainHandler());
        addOperationHandler(OperationChainDAO.class, getOperationChainHandler());

        // Other
        addOperationHandler(GenerateElements.class, new GenerateElementsHandler<>());
        addOperationHandler(GenerateObjects.class, new GenerateObjectsHandler<>());
        addOperationHandler(Validate.class, new ValidateHandler());
        addOperationHandler(Count.class, new CountHandler());
        addOperationHandler(CountGroups.class, new CountGroupsHandler());
        addOperationHandler(Limit.class, new LimitHandler());
        addOperationHandler(DiscardOutput.class, new DiscardOutputHandler());
    }

    private void addConfiguredOperationHandlers() {
        final OperationDeclarations declarations = getProperties().getOperationDeclarations();
        if (null != declarations) {
            for (final OperationDeclaration definition : declarations.getOperations()) {
                addOperationHandler(definition.getOperation(), definition.getHandler());
            }
        }
    }

    private void startCacheServiceLoader(final StoreProperties properties) {
        CacheServiceLoader.initialise(properties.getProperties());
    }

}<|MERGE_RESOLUTION|>--- conflicted
+++ resolved
@@ -350,24 +350,6 @@
         return initialJobDetail;
     }
 
-<<<<<<< HEAD
-=======
-    /**
-     * Executes an operation chain with the provided context, without updating the
-     * job tracker.
-     *
-     * @param operationChain operation chain to execute
-     * @param context        the context containing the user
-     * @param <O>            the output type
-     * @return the result of the operation chain
-     * @throws OperationException if an error occurs whilst executing the operation chain.
-     */
-    public <O> O _execute(final OperationChain<O> operationChain, final Context context) throws OperationException {
-        final OperationChain<O> optimisedOperationChain = prepareOperationChain(operationChain, context);
-        return handleOperationChain(optimisedOperationChain, context);
-    }
-
->>>>>>> 6dfec9a9
     public void runAsync(final Runnable runnable) {
         executorService.execute(runnable);
     }
@@ -482,7 +464,6 @@
             validationResult.add(schema.validate());
 
             getSchemaElements().entrySet()
-<<<<<<< HEAD
                                .forEach(schemaElementDefinitionEntry -> schemaElementDefinitionEntry
                                        .getValue()
                                        .getProperties()
@@ -506,15 +487,11 @@
                                                        .getKey()));
                                            }
                                        }));
-=======
-                    .forEach(def -> validateSchemaElementDefinition(def, validationResult));
->>>>>>> 6dfec9a9
 
             validateSchema(validationResult, getSchema().getVertexSerialiser());
 
-            getSchema().getTypes().entrySet().forEach(entrySet ->
-                    validateSchema(validationResult, entrySet.getValue()
-                                                             .getSerialiser()));
+            getSchema().getTypes()
+                       .forEach((k, v) -> validateSchema(validationResult, v.getSerialiser()));
         }
 
         if (!validationResult.isValid()) {
