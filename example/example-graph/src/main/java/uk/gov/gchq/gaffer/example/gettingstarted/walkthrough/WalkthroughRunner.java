--- conflicted
+++ resolved
@@ -23,7 +23,6 @@
 import uk.gov.gchq.gaffer.commonutil.CommonConstants;
 import uk.gov.gchq.gaffer.commonutil.StreamUtil;
 import uk.gov.gchq.gaffer.example.gettingstarted.analytic.LoadAndQuery;
-
 import java.io.IOException;
 import java.io.InputStream;
 import java.lang.reflect.Modifier;
@@ -111,19 +110,9 @@
         Collections.sort(classes, new Comparator<Class>() {
             @Override
             public int compare(final Class class1, final Class class2) {
-<<<<<<< HEAD
-                final int prefixLength = (LoadAndQuery.class.getSimpleName().length());
-                try {
-                    return Integer.parseInt(class1.getSimpleName().substring(prefixLength))
-                            - Integer.parseInt(class2.getSimpleName().substring(prefixLength));
-                } catch (final Exception e) {
-                    return class1.getName().compareTo(class2.getName());
-                }
-=======
                 final int class1Number = Integer.parseInt(class1.getName().replaceAll(clazz.getName(), ""));
                 final int class2Number = Integer.parseInt(class2.getName().replaceAll(clazz.getName(), ""));
                 return class1Number - class2Number;
->>>>>>> 0295d04b
             }
         });
 
