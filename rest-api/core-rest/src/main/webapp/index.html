﻿<!DOCTYPE html>
<html>
<head>
    <meta charset="UTF-8">
    <meta http-equiv="x-ua-compatible" content="IE=edge">
    <title>Gaffer REST</title>
    <link rel="icon" type="image/png" href="images/favicon-32x32.png"
          sizes="32x32"/>
    <link rel="icon" type="image/png" href="images/favicon-16x16.png"
          sizes="16x16"/>
    <link href='css/typography.css' media='screen' rel='stylesheet'
          type='text/css'/>
    <link href='css/reset.css' media='screen' rel='stylesheet' type='text/css'/>
    <link href='css/screen.css' media='screen' rel='stylesheet'
          type='text/css'/>
    <link href='css/reset.css' media='print' rel='stylesheet' type='text/css'/>
    <link href='css/print.css' media='print' rel='stylesheet' type='text/css'/>
    <link href='css/gaffer.css' media='screen' rel='stylesheet'
          type='text/css'/>
    <link href='css/custom.css' media='screen' rel='stylesheet'
          type='text/css'/>

    <script src='lib/object-assign-pollyfill.js'
            type='text/javascript'></script>
    <script src='lib/jquery-1.8.0.min.js' type='text/javascript'></script>
    <script src='lib/jquery.slideto.min.js' type='text/javascript'></script>
    <script src='lib/jquery.wiggle.min.js' type='text/javascript'></script>
    <script src='lib/jquery.ba-bbq.min.js' type='text/javascript'></script>
    <script src='lib/handlebars-4.0.5.js' type='text/javascript'></script>
    <script src='lib/lodash.min.js' type='text/javascript'></script>
    <script src='lib/backbone-min.js' type='text/javascript'></script>
    <script src='swagger-ui.js' type='text/javascript'></script>
    <script src='lib/highlight.9.1.0.pack.js' type='text/javascript'></script>
    <script src='lib/highlight.9.1.0.pack_extended.js'
            type='text/javascript'></script>
    <script src='lib/jsoneditor.min.js' type='text/javascript'></script>
    <script src='lib/marked.js' type='text/javascript'></script>
    <script src='lib/swagger-oauth.js' type='text/javascript'></script>
    <script src='lib/gaffer.js' type='text/javascript'></script>
    <script type="text/javascript">
        $(function (){
            init();
        });

    </script>
</head>

<body class="swagger-section">

<div id='header'>
    <div class="swagger-ui-wrap">
<<<<<<< HEAD
        <a id="logo" href="https://github.com/gchq/Gaffer"><img class="logo__img" alt="swagger" height="30" width="30" src="images/iconCircle.png" /><span class="logo__title">Gaffer REST API</span></a>
=======
        <a id="logo" href="https://github.com/gchq/Gaffer"><img
                class="logo__img" alt="swagger" height="30" width="30"
                src="images/logo_small.png"/><span id="title"
                                                   class="logo__title"></span></a>

>>>>>>> ab67f0e3
        <form id='api_selector'>
            <div class='input'><input placeholder="http://example.com/api"
                                      id="input_baseUrl" name="baseUrl"
                                      type="text"/></div>
            <div id='auth_container'></div>
            <div class='input'><a id="explore" class="header__btn" href="#"
                                  data-sw-translate>Explore</a></div>
        </form>
    </div>
</div>

<div id="message-bar" class="swagger-ui-wrap" data-sw-translate>&nbsp;</div>
<div class="swagger-ui-wrap">
    <p id="description"></p>

    <p id="doc-url"></p>
</div>
<div id="swagger-ui-container" class="swagger-ui-wrap"></div>
</body>
</html><|MERGE_RESOLUTION|>--- conflicted
+++ resolved
@@ -49,15 +49,10 @@
 
 <div id='header'>
     <div class="swagger-ui-wrap">
-<<<<<<< HEAD
-        <a id="logo" href="https://github.com/gchq/Gaffer"><img class="logo__img" alt="swagger" height="30" width="30" src="images/iconCircle.png" /><span class="logo__title">Gaffer REST API</span></a>
-=======
         <a id="logo" href="https://github.com/gchq/Gaffer"><img
                 class="logo__img" alt="swagger" height="30" width="30"
                 src="images/logo_small.png"/><span id="title"
                                                    class="logo__title"></span></a>
-
->>>>>>> ab67f0e3
         <form id='api_selector'>
             <div class='input'><input placeholder="http://example.com/api"
                                       id="input_baseUrl" name="baseUrl"
