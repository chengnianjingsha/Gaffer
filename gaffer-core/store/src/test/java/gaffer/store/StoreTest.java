/*
 * Copyright 2016 Crown Copyright
 *
 * Licensed under the Apache License, Version 2.0 (the "License");
 * you may not use this file except in compliance with the License.
 * You may obtain a copy of the License at
 *
 *     http://www.apache.org/licenses/LICENSE-2.0
 *
 * Unless required by applicable law or agreed to in writing, software
 * distributed under the License is distributed on an "AS IS" BASIS,
 * WITHOUT WARRANTIES OR CONDITIONS OF ANY KIND, either express or implied.
 * See the License for the specific language governing permissions and
 * limitations under the License.
 */

package gaffer.store;

import static gaffer.store.StoreTrait.AGGREGATION;
import static gaffer.store.StoreTrait.FILTERING;
import static gaffer.store.StoreTrait.TRANSFORMATION;
import static org.junit.Assert.assertEquals;
import static org.junit.Assert.assertFalse;
import static org.junit.Assert.assertNotNull;
import static org.junit.Assert.assertSame;
import static org.junit.Assert.assertTrue;
import static org.junit.Assert.fail;
import static org.mockito.BDDMockito.given;
import static org.mockito.Matchers.eq;
import static org.mockito.Mockito.mock;
import static org.mockito.Mockito.times;
import static org.mockito.Mockito.verify;

import gaffer.commonutil.TestGroups;
import gaffer.commonutil.TestPropertyNames;
import gaffer.data.element.Element;
import gaffer.data.element.Entity;
import gaffer.data.element.IdentifierType;
import gaffer.data.element.LazyEntity;
import gaffer.data.elementdefinition.exception.SchemaException;
import gaffer.data.elementdefinition.view.View;
import gaffer.operation.Operation;
import gaffer.operation.OperationChain;
import gaffer.operation.OperationException;
import gaffer.operation.Validatable;
import gaffer.operation.data.ElementSeed;
import gaffer.operation.data.EntitySeed;
import gaffer.operation.impl.CountGroups;
import gaffer.operation.impl.Validate;
import gaffer.operation.impl.add.AddElements;
import gaffer.operation.impl.export.FetchExport;
import gaffer.operation.impl.export.FetchExporter;
import gaffer.operation.impl.export.FetchExporters;
import gaffer.operation.impl.export.UpdateExport;
import gaffer.operation.impl.export.initialise.InitialiseSetExport;
import gaffer.operation.impl.generate.GenerateElements;
import gaffer.operation.impl.generate.GenerateObjects;
import gaffer.operation.impl.get.GetAdjacentEntitySeeds;
import gaffer.operation.impl.get.GetAllEdges;
import gaffer.operation.impl.get.GetAllElements;
import gaffer.operation.impl.get.GetAllEntities;
import gaffer.operation.impl.get.GetEdgesBySeed;
import gaffer.operation.impl.get.GetElements;
import gaffer.operation.impl.get.GetElementsSeed;
import gaffer.operation.impl.get.GetEntitiesBySeed;
import gaffer.operation.impl.get.GetRelatedElements;
import gaffer.operation.impl.get.GetRelatedEntities;
<<<<<<< HEAD
import gaffer.store.operation.handler.CountGroupsHandler;
import gaffer.store.operation.handler.FetchCacheHandler;
import gaffer.store.operation.handler.FetchCachedResultHandler;
import gaffer.store.operation.handler.GenerateElementsHandler;
import gaffer.store.operation.handler.GenerateObjectsHandler;
=======
>>>>>>> 73f7d5db
import gaffer.store.operation.handler.OperationHandler;
import gaffer.store.operation.handler.export.FetchExportHandler;
import gaffer.store.operation.handler.export.FetchExporterHandler;
import gaffer.store.operation.handler.export.FetchExportersHandler;
import gaffer.store.operation.handler.export.InitialiseExportHandler;
import gaffer.store.operation.handler.export.UpdateExportHandler;
import gaffer.store.operation.handler.generate.GenerateElementsHandler;
import gaffer.store.operation.handler.generate.GenerateObjectsHandler;
import gaffer.store.schema.Schema;
import gaffer.store.schema.SchemaEdgeDefinition;
import gaffer.store.schema.SchemaEntityDefinition;
import gaffer.store.schema.ViewValidator;
import gaffer.user.User;
import org.junit.Before;
import org.junit.Test;
import org.mockito.Mockito;
import java.util.ArrayList;
import java.util.Arrays;
import java.util.HashMap;
import java.util.HashSet;
import java.util.Map;
import java.util.Set;

public class StoreTest {
    private final User user = new User();
    private final Context context = new Context(user);

    private OperationHandler<AddElements, Void> addElementsHandler;
    private OperationHandler<GetElements<ElementSeed, Element>, Iterable<Element>> getElementsHandler;
    private OperationHandler<GetAllElements<Element>, Iterable<Element>> getAllElementsHandler;
    private OperationHandler<GetAdjacentEntitySeeds, Iterable<EntitySeed>> getAdjacentEntitySeedsHandler;
    private OperationHandler<Validatable<Integer>, Integer> validatableHandler;
    private OperationHandler<Validate, Iterable<Element>> validateHandler;
    private Schema schema;

    @Before
    public void setup() {
        addElementsHandler = mock(OperationHandler.class);
        getElementsHandler = mock(OperationHandler.class);
        getAllElementsHandler = mock(OperationHandler.class);
        getAdjacentEntitySeedsHandler = mock(OperationHandler.class);
        validatableHandler = mock(OperationHandler.class);
        validateHandler = mock(OperationHandler.class);

        schema = new Schema.Builder()
                .edge(TestGroups.EDGE, new SchemaEdgeDefinition.Builder()
                        .source(String.class)
                        .destination(String.class)
                        .directed(Boolean.class)
                        .property(TestPropertyNames.PROP_1, String.class)
                        .property(TestPropertyNames.PROP_2, String.class)
                        .build())
                .edge(TestGroups.EDGE_2, new SchemaEdgeDefinition.Builder()
                        .source(String.class)
                        .destination(String.class)
                        .directed(Boolean.class)
                        .property(TestPropertyNames.PROP_1, String.class)
                        .property(TestPropertyNames.PROP_2, String.class)
                        .build())
                .entity(TestGroups.ENTITY, new SchemaEntityDefinition.Builder()
                        .vertex(Integer.class)
                        .property(TestPropertyNames.PROP_1, String.class)
                        .property(TestPropertyNames.PROP_2, String.class)
                        .build())
                .entity(TestGroups.ENTITY_2, new SchemaEntityDefinition.Builder()
                        .vertex(String.class)
                        .property(TestPropertyNames.PROP_1, String.class)
                        .property(TestPropertyNames.PROP_2, String.class)
                        .build())
                .build();
    }

    @Test
    public void shouldThrowExceptionWhenPropertyIsNotSerialisable() throws StoreException {
        // Given
        final Schema mySchema = new Schema.Builder()
                .edge(TestGroups.EDGE, new SchemaEdgeDefinition.Builder()
                        .property(TestPropertyNames.PROP_1, Store.class)
                        .build())
                .build();
        final StoreProperties properties = mock(StoreProperties.class);
        final StoreImpl store = new StoreImpl();

        // When
        try {
            store.initialise(mySchema, properties);
            fail();
        } catch (SchemaException exception) {
            assertNotNull(exception.getMessage());
        }
    }

    @Test
    public void shouldCreateStoreWithValidSchemasAndRegisterOperations() throws StoreException {
        // Given
        final StoreProperties properties = mock(StoreProperties.class);
        final StoreImpl store = new StoreImpl();

        // When
        store.initialise(schema, properties);

        // Then
        assertNotNull(store.getOperationHandlerExposed(Validate.class));
        assertSame(addElementsHandler, store.getOperationHandlerExposed(AddElements.class));

        assertSame(getElementsHandler, store.getOperationHandlerExposed(GetElementsSeed.class));
        assertSame(getElementsHandler, store.getOperationHandlerExposed(GetRelatedElements.class));
        assertSame(getElementsHandler, store.getOperationHandlerExposed(GetEntitiesBySeed.class));
        assertSame(getElementsHandler, store.getOperationHandlerExposed(GetRelatedEntities.class));
        assertSame(getElementsHandler, store.getOperationHandlerExposed(GetEdgesBySeed.class));
        assertSame(getElementsHandler, store.getOperationHandlerExposed(GetRelatedEntities.class));
        assertSame(getAllElementsHandler, store.getOperationHandlerExposed(GetAllElements.class));
        assertSame(getAllElementsHandler, store.getOperationHandlerExposed(GetAllEntities.class));
        assertSame(getAllElementsHandler, store.getOperationHandlerExposed(GetAllEdges.class));
        assertSame(getAdjacentEntitySeedsHandler, store.getOperationHandlerExposed(GetAdjacentEntitySeeds.class));

        assertTrue(store.getOperationHandlerExposed(GenerateElements.class) instanceof GenerateElementsHandler);
        assertTrue(store.getOperationHandlerExposed(GenerateObjects.class) instanceof GenerateObjectsHandler);

<<<<<<< HEAD
        assertTrue(store.getOperationHandlerExposed(UpdateCache.class) instanceof UpdateCacheHandler);
        assertTrue(store.getOperationHandlerExposed(FetchCachedResult.class) instanceof FetchCachedResultHandler);
        assertTrue(store.getOperationHandlerExposed(FetchCache.class) instanceof FetchCacheHandler);
        assertTrue(store.getOperationHandlerExposed(CountGroups.class) instanceof CountGroupsHandler);
=======
        assertTrue(store.getOperationHandlerExposed(InitialiseSetExport.class) instanceof InitialiseExportHandler);
        assertTrue(store.getOperationHandlerExposed(UpdateExport.class) instanceof UpdateExportHandler);
        assertTrue(store.getOperationHandlerExposed(FetchExport.class) instanceof FetchExportHandler);
        assertTrue(store.getOperationHandlerExposed(FetchExporter.class) instanceof FetchExporterHandler);
        assertTrue(store.getOperationHandlerExposed(FetchExporters.class) instanceof FetchExportersHandler);

>>>>>>> 73f7d5db

        assertEquals(1, store.getCreateOperationHandlersCallCount());
        assertSame(schema, store.getSchema());
        assertSame(properties, store.getProperties());
    }

    @Test
    public void shouldDelegateDoOperationToOperationHandler() throws Exception {
        // Given
        final Schema schema = mock(Schema.class);
        final StoreProperties properties = mock(StoreProperties.class);
        final AddElements addElements = new AddElements();
        final StoreImpl store = new StoreImpl();
        given(schema.validate()).willReturn(true);
        store.initialise(schema, properties);

        // When
        store.execute(addElements, user);

        // Then
        verify(addElementsHandler).doOperation(addElements, context, store);
    }

    @Test
    public void shouldThrowExceptionIfOperationViewIsInvalid() throws OperationException, StoreException {
        // Given
        // Given
        final Schema schema = mock(Schema.class);
        final StoreProperties properties = mock(StoreProperties.class);
        final AddElements addElements = new AddElements();
        final View view = mock(View.class);
        final ViewValidator viewValidator = mock(ViewValidator.class);
        final StoreImpl store = new StoreImpl();

        addElements.setView(view);
        given(schema.validate()).willReturn(true);
        given(viewValidator.validate(view, schema)).willReturn(false);
        store.initialise(schema, properties);
        store.setViewValidator(viewValidator);

        // When / Then
        try {
            store.execute(addElements, user);
            fail("Exception expected");
        } catch (final SchemaException e) {
            verify(viewValidator).validate(view, schema);
            assertTrue(e.getMessage().contains("View"));
        }
    }

    @Test
    public void shouldCallDoUnhandledOperationWhenDoOperationWithUnknownOperationClass() throws Exception {
        // Given
        final Schema schema = mock(Schema.class);
        final StoreProperties properties = mock(StoreProperties.class);
        final Operation<String, String> operation = mock(Operation.class);
        final StoreImpl store = new StoreImpl();

        given(schema.validate()).willReturn(true);
        store.initialise(schema, properties);

        // When
        store.execute(operation, user);

        // Then
        assertEquals(1, store.getDoUnhandledOperationCalls().size());
        assertSame(operation, store.getDoUnhandledOperationCalls().get(0));
    }

    @Test
    public void shouldFullyLoadLazyElement() throws StoreException {
        // Given
        final StoreProperties properties = mock(StoreProperties.class);
        final LazyEntity lazyElement = mock(LazyEntity.class);
        final Entity entity = mock(Entity.class);
        final Store store = new StoreImpl();
        given(lazyElement.getGroup()).willReturn(TestGroups.ENTITY);
        given(lazyElement.getElement()).willReturn(entity);

        store.initialise(schema, properties);

        // When
        final Element result = store.populateElement(lazyElement);

        // Then
        assertSame(entity, result);
        verify(lazyElement).getGroup();
        verify(lazyElement).getProperty(TestPropertyNames.PROP_1);
        verify(lazyElement).getIdentifier(IdentifierType.VERTEX);
    }

    @Test
    public void shouldHandleMultiStepOperations() throws Exception {
        // Given
        final Schema schema = mock(Schema.class);
        final StoreProperties properties = mock(StoreProperties.class);
        final StoreImpl store = new StoreImpl();
        final Iterable<Element> getElementsResult = mock(Iterable.class);

        final AddElements addElements1 = new AddElements();
        final GetElementsSeed<ElementSeed, Element> getElementsSeed = new GetElementsSeed<>();
        final OperationChain<Iterable<Element>> opChain = new OperationChain.Builder()
                .first(addElements1)
                .then(getElementsSeed)
                .build();

        given(schema.validate()).willReturn(true);

        given(addElementsHandler.doOperation(addElements1, context, store)).willReturn(null);
        given(getElementsHandler.doOperation(getElementsSeed, context, store)).willReturn(getElementsResult);

        store.initialise(schema, properties);

        // When
        final Iterable<Element> result = store.execute(opChain, user);

        // Then
        assertSame(getElementsResult, result);
    }

    @Test
    public void shouldAddValidateOperationForValidatableOperation() throws Exception {
        // Given
        final Schema schema = mock(Schema.class);
        final StoreProperties properties = mock(StoreProperties.class);
        final StoreImpl store = new StoreImpl();
        final int expectedResult = 5;
        final Validatable<Integer> validatable1 = mock(Validatable.class);
        final boolean skipInvalidElements = true;
        final Iterable<Element> elements = mock(Iterable.class);
        final OperationChain<Integer> opChain = new OperationChain<>(validatable1);

        given(schema.validate()).willReturn(true);
        given(validatable1.isSkipInvalidElements()).willReturn(skipInvalidElements);
        given(validatable1.isValidate()).willReturn(true);
        given(validatable1.getElements()).willReturn(elements);
        given(validatableHandler.doOperation(validatable1, context, store)).willReturn(expectedResult);

        store.initialise(schema, properties);

        // When
        final int result = store.execute(opChain, user);

        // Then
        assertEquals(expectedResult, result);
        verify(validateHandler).doOperation(Mockito.any(Validate.class), eq(context), eq(store));
    }

    @Test
    public void shouldNotAddValidateOperationWhenValidatableHasValidateSetToFalse() throws Exception {
        // Given
        final Schema schema = mock(Schema.class);
        final StoreProperties properties = mock(StoreProperties.class);
        final StoreImpl store = new StoreImpl();
        final int expectedResult = 5;
        final Validatable<Integer> validatable1 = mock(Validatable.class);

        given(schema.validate()).willReturn(true);
        given(validatable1.isValidate()).willReturn(false);
        given(validatableHandler.doOperation(validatable1, context, store)).willReturn(expectedResult);

        store.initialise(schema, properties);

        // When
        int result = store.execute(validatable1, user);

        // Then
        assertEquals(expectedResult, result);
        verify(validateHandler, Mockito.never()).doOperation(Mockito.any(Validate.class), eq(context), eq(store));
    }

    @Test
    public void shouldThrowExceptionIfValidatableHasValidateSetToFalseAndStoreRequiresValidation() throws Exception {
        // Given
        final Schema schema = mock(Schema.class);
        final StoreProperties properties = mock(StoreProperties.class);
        final StoreImpl store = new StoreImpl();
        final Validatable<Integer> validatable1 = mock(Validatable.class);

        given(schema.validate()).willReturn(true);
        store.setValidationRequired(true);
        given(validatable1.isValidate()).willReturn(false);

        store.initialise(schema, properties);

        // When / then
        try {
            store.execute(validatable1, user);
            fail("Exception expected");
        } catch (UnsupportedOperationException e) {
            assertNotNull(e);
        }
    }

    @Test
    public void shouldAddValidateOperationsForAllValidatableOperations() throws Exception {
        // Given
        final Schema schema = mock(Schema.class);
        final StoreProperties properties = mock(StoreProperties.class);
        final StoreImpl store = new StoreImpl();
        final int expectedResult = 5;
        final Validatable<Integer> validatable1 = mock(Validatable.class);
        final Operation<Iterable<Element>, Iterable<Element>> nonValidatable1 = mock(Operation.class);
        final Validatable<Iterable<Element>> validatable2 = mock(Validatable.class);
        final Validatable<Iterable<Element>> validatable3 = mock(Validatable.class);
        final Operation<Iterable<Element>, Iterable<Element>> nonValidatable2 = mock(Operation.class);
        final boolean skipInvalidElements = true;
        final OperationChain<Integer> opChain = new OperationChain.Builder()
                .first(nonValidatable2)
                .then(validatable3)
                .then(validatable2)
                .then(nonValidatable1)
                .then(validatable1)
                .build();


        given(schema.validate()).willReturn(true);
        given(validatable1.isSkipInvalidElements()).willReturn(skipInvalidElements);
        given(validatable2.isSkipInvalidElements()).willReturn(skipInvalidElements);

        given(validatable1.isValidate()).willReturn(true);
        given(validatable2.isValidate()).willReturn(true);
        given(validatable3.isValidate()).willReturn(false);

        given(validatableHandler.doOperation(validatable1, context, store)).willReturn(expectedResult);

        store.initialise(schema, properties);

        // When
        int result = store.execute(opChain, user);

        // Then
        assertEquals(expectedResult, result);
        verify(validateHandler, Mockito.times(2)).doOperation(Mockito.any(Validate.class), eq(context), eq(store));
    }

    @Test
    public void shouldCopyOptionsIntoValidateOperations() throws Exception {
        // Given
        final Schema schema = mock(Schema.class);
        final StoreProperties properties = mock(StoreProperties.class);
        final StoreImpl store = new StoreImpl();
        final int expectedResult = 5;
        final Validatable<Integer> validatable = mock(Validatable.class);
        final Map<String, String> options = mock(HashMap.class);

        given(schema.validate()).willReturn(true);
        given(validatable.isValidate()).willReturn(true);
        given(validatable.getOptions()).willReturn(options);
        given(validatableHandler.doOperation(validatable, context, store)).willReturn(expectedResult);
        store.initialise(schema, properties);

        // When
        int result = store.execute(validatable, user);

        //Then
        verify(validatable, times(1)).getOptions();

        // Then
        assertEquals(expectedResult, result);
    }

    private void shouldThrowExceptionWhenValidatingSchemas(final Schema schema) {
        //Given
        final StoreImpl store = new StoreImpl();

        // When
        try {
            store.initialise(schema, mock(StoreProperties.class));
            fail("No exception thrown");
        } catch (SchemaException e) {
            // Then
            assertNotNull(e.getMessage());
        } catch (StoreException e) {
            fail("Wrong exception thrown");
        }
    }

    @Test
    public void shouldReturnAllSupportedOperations() throws Exception {
        // Given
        final Schema schema = mock(Schema.class);
        final StoreProperties properties = mock(StoreProperties.class);
        final Validatable<Integer> validatable = mock(Validatable.class);
        final Map<String, String> options = mock(HashMap.class);

        final StoreImpl store = new StoreImpl();
<<<<<<< HEAD
        final int expectedNumberOfOperations = 22;
=======
        final int expectedNumberOfOperations = 23;
>>>>>>> 73f7d5db

        given(schema.validate()).willReturn(true);
        given(validatable.isValidate()).willReturn(true);
        given(validatable.getOptions()).willReturn(options);
        given(validatableHandler.doOperation(validatable, context, store)).willReturn(expectedNumberOfOperations);
        store.initialise(schema, properties);

        // When
        final Set<Class<? extends Operation>> supportedOperations = store.getSupportedOperations();

        // Then
        assertNotNull(supportedOperations);
        assertEquals(expectedNumberOfOperations, supportedOperations.size());
    }

    @Test
    public void shouldReturnTrueWhenOperationSupported() throws Exception {
        // Given
        final Schema schema = mock(Schema.class);
        final StoreProperties properties = mock(StoreProperties.class);
        final Validatable<Integer> validatable = mock(Validatable.class);
        final Map<String, String> options = mock(HashMap.class);

        final StoreImpl store = new StoreImpl();
        final int expectedNumberOfOperations = 15;

        given(schema.validate()).willReturn(true);
        given(validatable.isValidate()).willReturn(true);
        given(validatable.getOptions()).willReturn(options);
        given(validatableHandler.doOperation(validatable, context, store)).willReturn(expectedNumberOfOperations);
        store.initialise(schema, properties);

        // WHen
        final Set<Class<? extends Operation>> supportedOperations = store.getSupportedOperations();
        for (final Class<? extends Operation> operationClass : supportedOperations) {
            final boolean isOperationClassSupported = store.isSupported(operationClass);

            // Then
            assertTrue(isOperationClassSupported);
        }
    }

    @Test
    public void shouldReturnFalseWhenUnsupportedOperationRequested() throws Exception {
        // Given
        final Schema schema = mock(Schema.class);
        final StoreProperties properties = mock(StoreProperties.class);
        final Validatable<Integer> validatable = mock(Validatable.class);
        final Map<String, String> options = mock(HashMap.class);

        final StoreImpl store = new StoreImpl();

        given(schema.validate()).willReturn(true);
        given(validatable.isValidate()).willReturn(true);
        given(validatable.getOptions()).willReturn(options);
        store.initialise(schema, properties);

        // When
        final boolean supported = store.isSupported(GetElements.class);

        // Then
        assertFalse(supported);
    }

    @Test
    public void shouldHandleNullOperationSupportRequest() throws Exception {
        // Given
        final Schema schema = mock(Schema.class);
        final StoreProperties properties = mock(StoreProperties.class);
        final Validatable<Integer> validatable = mock(Validatable.class);
        final Map<String, String> options = mock(HashMap.class);

        final StoreImpl store = new StoreImpl();

        given(schema.validate()).willReturn(true);
        given(validatable.isValidate()).willReturn(true);
        given(validatable.getOptions()).willReturn(options);
        store.initialise(schema, properties);

        // When
        final boolean supported = store.isSupported(null);

        // Then
        assertFalse(supported);
    }

    private class StoreImpl extends Store {
        private final Set<StoreTrait> TRAITS = new HashSet<>(Arrays.asList(AGGREGATION, FILTERING, TRANSFORMATION));

        private int createOperationHandlersCallCount;
        private final ArrayList<Operation> doUnhandledOperationCalls = new ArrayList<>();
        private boolean validationRequired;

        @Override
        public Set<StoreTrait> getTraits() {
            return TRAITS;
        }

        public OperationHandler getOperationHandlerExposed(final Class<? extends Operation> opClass) {
            return super.getOperationHandler(opClass);
        }

        @Override
        protected void addAdditionalOperationHandlers() {
            createOperationHandlersCallCount++;
            addOperationHandler(mock(AddElements.class).getClass(), (OperationHandler) addElementsHandler);
            addOperationHandler(mock(GetElements.class).getClass(), (OperationHandler) getElementsHandler);
            addOperationHandler(mock(GetAdjacentEntitySeeds.class).getClass(), (OperationHandler) getElementsHandler);
            addOperationHandler(mock(Validatable.class).getClass(), (OperationHandler) validatableHandler);
            addOperationHandler(Validate.class, (OperationHandler) validateHandler);
        }

        @Override
        protected OperationHandler<GetElements<ElementSeed, Element>, Iterable<Element>> getGetElementsHandler() {
            return getElementsHandler;
        }

        @Override
        protected OperationHandler<GetAllElements<Element>, Iterable<Element>> getGetAllElementsHandler() {
            return getAllElementsHandler;
        }

        @Override
        protected OperationHandler<? extends GetAdjacentEntitySeeds, Iterable<EntitySeed>> getAdjacentEntitySeedsHandler() {
            return getAdjacentEntitySeedsHandler;
        }

        @Override
        protected OperationHandler<? extends AddElements, Void> getAddElementsHandler() {
            return addElementsHandler;
        }

        @Override
        protected <OUTPUT> OUTPUT doUnhandledOperation(final Operation<?, OUTPUT> operation, final Context context) {
            doUnhandledOperationCalls.add(operation);
            return null;
        }

        public int getCreateOperationHandlersCallCount() {
            return createOperationHandlersCallCount;
        }

        public ArrayList<Operation> getDoUnhandledOperationCalls() {
            return doUnhandledOperationCalls;
        }

        @Override
        public boolean isValidationRequired() {
            return validationRequired;
        }

        public void setValidationRequired(final boolean validationRequired) {
            this.validationRequired = validationRequired;
        }

        @Override
        protected Context createContext(final User user) {
            return context;
        }
    }
}<|MERGE_RESOLUTION|>--- conflicted
+++ resolved
@@ -65,14 +65,7 @@
 import gaffer.operation.impl.get.GetEntitiesBySeed;
 import gaffer.operation.impl.get.GetRelatedElements;
 import gaffer.operation.impl.get.GetRelatedEntities;
-<<<<<<< HEAD
 import gaffer.store.operation.handler.CountGroupsHandler;
-import gaffer.store.operation.handler.FetchCacheHandler;
-import gaffer.store.operation.handler.FetchCachedResultHandler;
-import gaffer.store.operation.handler.GenerateElementsHandler;
-import gaffer.store.operation.handler.GenerateObjectsHandler;
-=======
->>>>>>> 73f7d5db
 import gaffer.store.operation.handler.OperationHandler;
 import gaffer.store.operation.handler.export.FetchExportHandler;
 import gaffer.store.operation.handler.export.FetchExporterHandler;
@@ -192,19 +185,13 @@
         assertTrue(store.getOperationHandlerExposed(GenerateElements.class) instanceof GenerateElementsHandler);
         assertTrue(store.getOperationHandlerExposed(GenerateObjects.class) instanceof GenerateObjectsHandler);
 
-<<<<<<< HEAD
-        assertTrue(store.getOperationHandlerExposed(UpdateCache.class) instanceof UpdateCacheHandler);
-        assertTrue(store.getOperationHandlerExposed(FetchCachedResult.class) instanceof FetchCachedResultHandler);
-        assertTrue(store.getOperationHandlerExposed(FetchCache.class) instanceof FetchCacheHandler);
         assertTrue(store.getOperationHandlerExposed(CountGroups.class) instanceof CountGroupsHandler);
-=======
+
         assertTrue(store.getOperationHandlerExposed(InitialiseSetExport.class) instanceof InitialiseExportHandler);
         assertTrue(store.getOperationHandlerExposed(UpdateExport.class) instanceof UpdateExportHandler);
         assertTrue(store.getOperationHandlerExposed(FetchExport.class) instanceof FetchExportHandler);
         assertTrue(store.getOperationHandlerExposed(FetchExporter.class) instanceof FetchExporterHandler);
         assertTrue(store.getOperationHandlerExposed(FetchExporters.class) instanceof FetchExportersHandler);
-
->>>>>>> 73f7d5db
 
         assertEquals(1, store.getCreateOperationHandlersCallCount());
         assertSame(schema, store.getSchema());
@@ -492,16 +479,16 @@
         final Map<String, String> options = mock(HashMap.class);
 
         final StoreImpl store = new StoreImpl();
-<<<<<<< HEAD
-        final int expectedNumberOfOperations = 22;
-=======
-        final int expectedNumberOfOperations = 23;
->>>>>>> 73f7d5db
+        final int expectedNumberOfOperations = 24;
 
         given(schema.validate()).willReturn(true);
         given(validatable.isValidate()).willReturn(true);
+
         given(validatable.getOptions()).willReturn(options);
-        given(validatableHandler.doOperation(validatable, context, store)).willReturn(expectedNumberOfOperations);
+
+        given(validatableHandler.doOperation(validatable, context, store)).
+                willReturn(expectedNumberOfOperations);
+
         store.initialise(schema, properties);
 
         // When
@@ -509,6 +496,7 @@
 
         // Then
         assertNotNull(supportedOperations);
+
         assertEquals(expectedNumberOfOperations, supportedOperations.size());
     }
 
@@ -540,7 +528,8 @@
     }
 
     @Test
-    public void shouldReturnFalseWhenUnsupportedOperationRequested() throws Exception {
+    public void shouldReturnFalseWhenUnsupportedOperationRequested() throws
+            Exception {
         // Given
         final Schema schema = mock(Schema.class);
         final StoreProperties properties = mock(StoreProperties.class);
