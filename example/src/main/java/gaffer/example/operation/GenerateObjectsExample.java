--- conflicted
+++ resolved
@@ -39,11 +39,7 @@
         generateDomainObjectsFromElements();
     }
 
-<<<<<<< HEAD
-    public Iterable<String> generateStringsFromElements() {
-=======
-    public CloseableIterable<String> generateStringsFromElements(final Graph graph) throws OperationException {
->>>>>>> 1c7cd796
+    public CloseableIterable<String> generateStringsFromElements() {
         final String opJava = "new GenerateObjects.Builder<Element, String>()\n"
                 + "                .elements(Arrays.asList(\n"
                 + "                        new Entity.Builder()\n"
@@ -74,11 +70,7 @@
                 .build(), opJava);
     }
 
-<<<<<<< HEAD
-    public Iterable<Object> generateDomainObjectsFromElements() {
-=======
-    public CloseableIterable<Object> generateDomainObjectsFromElements(final Graph graph) throws OperationException {
->>>>>>> 1c7cd796
+    public CloseableIterable<Object> generateDomainObjectsFromElements() {
         final String opJava = "new GenerateObjects.Builder<>()\n"
                 + "                .elements(Arrays.asList(\n"
                 + "                        new Entity.Builder()\n"
