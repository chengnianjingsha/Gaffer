--- conflicted
+++ resolved
@@ -51,13 +51,8 @@
         <avro.version>1.7.7</avro.version>
         <jackson.version>2.6.2</jackson.version>
 
-        <checkstyle.version>6.0</checkstyle.version>
-<<<<<<< HEAD
-        <checkstyle.plugin.version>2.13</checkstyle.plugin.version>
+        <checkstyle.plugin.version>2.17</checkstyle.plugin.version>
         <findbugs.plugin.version>3.0.3</findbugs.plugin.version>
-=======
-        <checkstyle.plugin.version>2.17</checkstyle.plugin.version>
->>>>>>> 8ecd6812
 
         <!-- Define SCM properties for use with Release Plugin -->
         <scm.url>https://github.com/GovernmentCommunicationsHeadquarters/Gaffer</scm.url>
