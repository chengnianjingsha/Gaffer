--- conflicted
+++ resolved
@@ -103,13 +103,8 @@
         final User user = new User();
 
         //get Everything between 0 and 1 (Note we are using strings and string serialisers, with this ordering 0999 is before 1)
-<<<<<<< HEAD
-        simpleEntityRanges.add(new Pair<ElementId>(new EntitySeed("0"), new EntitySeed("1")));
-        final GetElementsInRanges<Pair<ElementId>, Element> operation = new GetElementsInRanges.Builder<Pair<ElementId>, Element>().view(defaultView).seeds(simpleEntityRanges).build();
-=======
-        simpleEntityRanges.add(new Pair<ElementSeed>(new EntitySeed("0"), new EntitySeed("1")));
+        simpleEntityRanges.add(new Pair<>(new EntitySeed("0"), new EntitySeed("1")));
         final GetElementsInRanges operation = new GetElementsInRanges.Builder().view(defaultView).input(simpleEntityRanges).build();
->>>>>>> 460f2b3d
 
         final GetElementsInRangesHandler handler = new GetElementsInRangesHandler();
         CloseableIterable<Element> elementsInRanges = handler.doOperation(operation, user, store);
@@ -119,7 +114,7 @@
         elementsInRanges.close();
         simpleEntityRanges.clear();
         //This should get everything between 0 and 0799 (again being string ordering 0800 is more than 08)
-        simpleEntityRanges.add(new Pair<ElementId>(new EntitySeed("0"), new EntitySeed("08")));
+        simpleEntityRanges.add(new Pair<>(new EntitySeed("0"), new EntitySeed("08")));
         final CloseableIterable<Element> elements = handler.doOperation(operation, user, store);
         final int count = Iterables.size(elements);
         //Each Edge was put in 3 times with different col qualifiers, without summarisation we expect this number
@@ -152,11 +147,7 @@
                         .groupBy()
                         .build())
                 .build();
-<<<<<<< HEAD
-        final GetElementsInRanges<Pair<ElementId>, Element> operation = new GetElementsInRanges.Builder<Pair<ElementId>, Element>().view(view).seeds(simpleEntityRanges).build();
-=======
         final GetElementsInRanges operation = new GetElementsInRanges.Builder().view(view).input(simpleEntityRanges).build();
->>>>>>> 460f2b3d
         final GetElementsInRangesHandler handler = new GetElementsInRangesHandler();
         final CloseableIterable<Element> elementsInRange = handler.doOperation(operation, user, store);
         int count = 0;
@@ -208,11 +199,7 @@
                         .groupBy()
                         .build())
                 .build();
-<<<<<<< HEAD
-        final GetElementsInRanges<Pair<ElementId>, Element> operation = new GetElementsInRanges.Builder<Pair<ElementId>, Element>().view(view).seeds(simpleEntityRanges).build();
-=======
         final GetElementsInRanges operation = new GetElementsInRanges.Builder().view(view).input(simpleEntityRanges).build();
->>>>>>> 460f2b3d
 
         //All Edges stored should be outgoing from our provided seeds.
         operation.setIncludeIncomingOutGoing(IncludeIncomingOutgoingType.OUTGOING);
@@ -265,11 +252,7 @@
                         .groupBy()
                         .build())
                 .build();
-<<<<<<< HEAD
-        final GetElementsInRanges<Pair<ElementId>, Element> operation = new GetElementsInRanges.Builder<Pair<ElementId>, Element>().view(view).seeds(simpleEntityRanges).build();
-=======
         final GetElementsInRanges operation = new GetElementsInRanges.Builder().view(view).input(simpleEntityRanges).build();
->>>>>>> 460f2b3d
 
         //All Edges stored should be outgoing from our provided seeds.
         operation.setIncludeIncomingOutGoing(IncludeIncomingOutgoingType.INCOMING);
@@ -305,11 +288,7 @@
                         .groupBy()
                         .build())
                 .build();
-<<<<<<< HEAD
-        final GetElementsInRanges<Pair<ElementId>, Element> operation = new GetElementsInRanges.Builder<Pair<ElementId>, Element>().view(view).seeds(simpleEntityRanges).build();
-=======
         final GetElementsInRanges operation = new GetElementsInRanges.Builder().view(view).input(simpleEntityRanges).build();
->>>>>>> 460f2b3d
 
         //All Edges stored should be outgoing from our provided seeds.
         operation.setDirectedType(DirectedType.UNDIRECTED);
