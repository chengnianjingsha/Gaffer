--- conflicted
+++ resolved
@@ -36,15 +36,10 @@
 import uk.gov.gchq.gaffer.data.element.Edge;
 import uk.gov.gchq.gaffer.data.element.Element;
 import uk.gov.gchq.gaffer.data.element.Entity;
-<<<<<<< HEAD
 import uk.gov.gchq.gaffer.data.element.id.EntityId;
-import uk.gov.gchq.gaffer.operation.SeededGraphGet;
-=======
 import uk.gov.gchq.gaffer.operation.Options;
-import uk.gov.gchq.gaffer.operation.data.EntitySeed;
 import uk.gov.gchq.gaffer.operation.graph.GraphFilters;
 import uk.gov.gchq.gaffer.operation.io.IterableInputIterableOutput;
->>>>>>> 460f2b3d
 import uk.gov.gchq.gaffer.store.StoreException;
 import uk.gov.gchq.gaffer.user.User;
 import java.util.Arrays;
@@ -54,52 +49,28 @@
 import java.util.NoSuchElementException;
 import java.util.Set;
 
-<<<<<<< HEAD
-public abstract class AccumuloSetRetriever extends AccumuloRetriever<SeededGraphGet<EntityId, ?>> {
-    private static final Logger LOGGER = LoggerFactory.getLogger(AccumuloSetRetriever.class);
-    private boolean readEntriesIntoMemory;
-
-    public AccumuloSetRetriever(final AccumuloStore store, final SeededGraphGet<EntityId, ?> operation,
-                                final User user)
-=======
-public abstract class AccumuloSetRetriever<OP extends IterableInputIterableOutput<EntitySeed, Element> & GraphFilters & Options>
+public abstract class AccumuloSetRetriever<OP extends IterableInputIterableOutput<EntityId, Element> & GraphFilters & Options>
         extends AccumuloRetriever<OP> {
     private static final Logger LOGGER = LoggerFactory.getLogger(AccumuloSetRetriever.class);
     private boolean readEntriesIntoMemory;
 
     public AccumuloSetRetriever(final AccumuloStore store, final OP operation, final User user)
->>>>>>> 460f2b3d
             throws StoreException {
         this(store, operation, user, false);
     }
 
-<<<<<<< HEAD
-    public AccumuloSetRetriever(final AccumuloStore store, final SeededGraphGet<EntityId, ?> operation,
-                                final User user,
-=======
     public AccumuloSetRetriever(final AccumuloStore store, final OP operation, final User user,
->>>>>>> 460f2b3d
                                 final boolean readEntriesIntoMemory) throws StoreException {
         super(store, operation, user);
         this.readEntriesIntoMemory = readEntriesIntoMemory;
     }
 
-<<<<<<< HEAD
-    public AccumuloSetRetriever(final AccumuloStore store, final SeededGraphGet<EntityId, ?> operation,
-                                final User user,
-=======
     public AccumuloSetRetriever(final AccumuloStore store, final OP operation, final User user,
->>>>>>> 460f2b3d
                                 final IteratorSetting... iteratorSettings) throws StoreException {
         this(store, operation, user, false, iteratorSettings);
     }
 
-<<<<<<< HEAD
-    public AccumuloSetRetriever(final AccumuloStore store, final SeededGraphGet<EntityId, ?> operation,
-                                final User user,
-=======
     public AccumuloSetRetriever(final AccumuloStore store, final OP operation, final User user,
->>>>>>> 460f2b3d
                                 final boolean readEntriesIntoMemory, final IteratorSetting... iteratorSettings) throws StoreException {
         super(store, operation, user, iteratorSettings);
         this.readEntriesIntoMemory = readEntriesIntoMemory;
