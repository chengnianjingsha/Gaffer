/*
 * Copyright 2016 Crown Copyright
 *
 * Licensed under the Apache License, Version 2.0 (the "License");
 * you may not use this file except in compliance with the License.
 * You may obtain a copy of the License at
 *
 *     http://www.apache.org/licenses/LICENSE-2.0
 *
 * Unless required by applicable law or agreed to in writing, software
 * distributed under the License is distributed on an "AS IS" BASIS,
 * WITHOUT WARRANTIES OR CONDITIONS OF ANY KIND, either express or implied.
 * See the License for the specific language governing permissions and
 * limitations under the License.
 */

package gaffer.accumulostore.utils;

import gaffer.accumulostore.AccumuloProperties;
import gaffer.accumulostore.AccumuloStore;
import gaffer.accumulostore.key.AccumuloElementConverter;
import gaffer.accumulostore.key.AccumuloKeyPackage;
import gaffer.accumulostore.key.exception.IteratorSettingException;
import gaffer.accumulostore.key.impl.ValidatorFilter;
import gaffer.data.elementdefinition.schema.DataSchema;
import gaffer.store.StoreException;
import gaffer.store.schema.StoreSchema;
import org.apache.accumulo.core.client.AccumuloException;
import org.apache.accumulo.core.client.AccumuloSecurityException;
import org.apache.accumulo.core.client.BatchScanner;
import org.apache.accumulo.core.client.BatchWriter;
import org.apache.accumulo.core.client.BatchWriterConfig;
import org.apache.accumulo.core.client.Connector;
import org.apache.accumulo.core.client.Instance;
import org.apache.accumulo.core.client.IteratorSetting;
import org.apache.accumulo.core.client.MutationsRejectedException;
import org.apache.accumulo.core.client.TableExistsException;
import org.apache.accumulo.core.client.TableNotFoundException;
import org.apache.accumulo.core.client.ZooKeeperInstance;
import org.apache.accumulo.core.client.security.tokens.PasswordToken;
import org.apache.accumulo.core.conf.Property;
import org.apache.accumulo.core.data.Key;
import org.apache.accumulo.core.data.Mutation;
import org.apache.accumulo.core.data.Range;
import org.apache.accumulo.core.data.Value;
import org.apache.accumulo.core.iterators.IteratorUtil.IteratorScope;
import org.apache.accumulo.core.security.Authorizations;
import org.apache.accumulo.core.security.ColumnVisibility;
import org.apache.hadoop.io.BytesWritable;
import org.apache.hadoop.io.MapWritable;
import org.apache.hadoop.io.WritableUtils;
import org.slf4j.Logger;
import org.slf4j.LoggerFactory;
import java.io.ByteArrayInputStream;
import java.io.DataInputStream;
import java.io.IOException;
import java.io.UnsupportedEncodingException;
import java.util.Arrays;
import java.util.Collections;
import java.util.EnumSet;
import java.util.Iterator;
import java.util.Map.Entry;
import java.util.concurrent.TimeUnit;

/**
 * Static utilities used in the creation and maintenance of accumulo tables.
 */
public final class TableUtils {
    private static final Logger LOGGER = LoggerFactory.getLogger(TableUtils.class);

    private TableUtils() {
    }

    /**
     * Ensures that the table exists, otherwise it creates it and sets it up to
     * receive Gaffer data
     *
     * @param store the accumulo store
     * @throws AccumuloException if a connection to accumulo could not be created or a failure to create a table
     */
    public static void ensureTableExists(final AccumuloStore store) throws AccumuloException {
        final Connector conn;
        try {
            conn = store.getConnection();
        } catch (final StoreException e) {
            throw new AccumuloException(e);
        }
        if (!conn.tableOperations().exists(store.getProperties().getTable())) {
            try {
                TableUtils.createTable(store);
            } catch (final TableExistsException e) {
                // Someone else got there first, never mind...
            } catch (final IteratorSettingException e) {
                throw new AccumuloException(e);
            }
        }
    }

    /**
     * Creates a table for Gaffer data and enables the correct Bloom filter;
     * removes the versioning iterator and adds an aggregator Iterator the
     * {@link org.apache.accumulo.core.iterators.user.AgeOffFilter} for the
     * specified time period.
     *
     * @param store the accumulo store
     * @throws AccumuloException        failure to create accumulo connection
     * @throws IteratorSettingException failure to add iterator settings
     * @throws TableExistsException     failure to create table
     */
    public static void createTable(final AccumuloStore store)
            throws AccumuloException, IteratorSettingException, TableExistsException {
        // Create table
        final Connector connector;
        try {
            connector = store.getConnection();
        } catch (final StoreException e) {
            throw new AccumuloException(e);
        }
        final String tableName = store.getProperties().getTable();
        try {
            connector.tableOperations().create(tableName);
            final String repFactor = store.getProperties().getTableFileReplicationFactor();
            if (null != repFactor) {
                connector.tableOperations().setProperty(tableName, Property.TABLE_FILE_REPLICATION.getKey(), repFactor);
            }

            // Enable Bloom filters using ElementFunctor
            LOGGER.info("Enabling Bloom filter on table");
            connector.tableOperations().setProperty(tableName, Property.TABLE_BLOOM_ENABLED.getKey(), "true");
            connector.tableOperations().setProperty(tableName, Property.TABLE_BLOOM_KEY_FUNCTOR.getKey(),
                    store.getKeyPackage().getKeyFunctor().getClass().getName());
            LOGGER.info("Bloom filter enabled");

            // Remove versioning iterator from table for all scopes
            LOGGER.info("Removing versioning iterator");
            final EnumSet<IteratorScope> iteratorScopes = EnumSet.allOf(IteratorScope.class);
            connector.tableOperations().removeIterator(tableName, "vers", iteratorScopes);
            LOGGER.info("Versioning iterator removed");

            // Add Combiner iterator to table for all scopes
            LOGGER.info("Combiner iterator to table for all scopes");
            connector.tableOperations().attachIterator(tableName,
                    store.getKeyPackage().getIteratorFactory().getAggregatorIteratorSetting(store));
            LOGGER.info("Combiner iterator to table for all scopes");

            if (store.getProperties().getEnableValidatorIterator()) {
                // Add validator iterator to table for all scopes
                LOGGER.info("Adding validator iterator to table for all scopes");
                connector.tableOperations().attachIterator(tableName,
                        getValidatorIterator(store.getDataSchema(), store.getStoreSchema(), store.getKeyPackage().getKeyConverter()));
                LOGGER.info("Added validator iterator to table for all scopes");
            } else {
                LOGGER.info("Validator iterator has been disabled");
            }

        } catch (AccumuloSecurityException | TableNotFoundException e) {
            throw new AccumuloException(e);
        }

        try {
            addUpdateUtilsTable(store);
        } catch (final TableUtilException e) {
            throw new AccumuloException(e);
        }
    }

    /**
     * Creates a {@link BatchWriter}
     * <p>
     *
     * @param store the accumulo store
     * @return A new BatchWriter with the settings defined in the
     * gaffer.accumulostore properties
     * @throws TableUtilException if the table could not be found or other table issues
     */
    public static BatchWriter createBatchWriter(final AccumuloStore store) throws TableUtilException {
        return createBatchWriter(store, store.getProperties().getTable());
    }

    /**
     * Returns the map containing all the information needed to create a new
     * instance of the accumulo gaffer.accumulostore
     * <p>
     *
     * @param properties the accumulo properties
     * @return A MapWritable containing all the required information to
     * construct an accumulo gaffer.accumulostore instance
     * @throws TableUtilException if a table could not be found or other table issues
     */
    public static MapWritable getStoreConstructorInfo(final AccumuloProperties properties) throws TableUtilException {
        final Connector connection = getConnector(properties.getInstanceName(), properties.getZookeepers(),
                properties.getUserName(), properties.getPassword());
        BatchScanner scanner;
        try {
            scanner = connection.createBatchScanner(AccumuloStoreConstants.GAFFER_UTILS_TABLE, getCurrentAuthorizations(connection),
                    properties.getThreadsForBatchScanner());
        } catch (final TableNotFoundException e) {
            throw new TableUtilException(e);
        }
        scanner.setRanges(Collections.singleton(getTableSetupRange(properties.getTable())));
        final Iterator<Entry<Key, Value>> iter = scanner.iterator();
        if (iter.hasNext()) {
            return getSchemasFromValue(iter.next().getValue());
        } else {
            return null;
        }
    }

    /**
     * Creates a connection to an accumulo instance using the provided
     * parameters
     *
     * @param instanceName the instance name
     * @param zookeepers   the zoo keepers
     * @param userName     the user name
     * @param password     the password
     * @return A connection to an accumulo instance
     * @throws TableUtilException failure to create an accumulo connection
     */
    public static Connector getConnector(final String instanceName, final String zookeepers, final String userName,
                                         final String password) throws TableUtilException {
        final Instance instance = new ZooKeeperInstance(instanceName, zookeepers);
        try {
            return instance.getConnector(userName, new PasswordToken(password));
        } catch (AccumuloException | AccumuloSecurityException e) {
            throw new TableUtilException("Failed to create accumulo connection", e);
        }
    }

    /**
     * Returns the {@link org.apache.accumulo.core.security.Authorizations} of
     * the current user
     *
     * @param connection the connection to an accumulo instance
     * @return The accumulo Authorisations of the current user specified in the properties file
     * @throws TableUtilException if the table could not be found or other table/security issues
     */
    public static Authorizations getCurrentAuthorizations(final Connector connection) throws TableUtilException {
        try {
            return connection.securityOperations().getUserAuthorizations(connection.whoami());
        } catch (AccumuloException | AccumuloSecurityException e) {
            throw new TableUtilException(e.getMessage(), e);
        }
    }

    private static void ensureUtilsTableExists(final AccumuloStore store) throws TableUtilException {
        final Connector conn;
        try {
            conn = store.getConnection();
        } catch (final StoreException e) {
            throw new TableUtilException(e);
        }
        if (!conn.tableOperations().exists(AccumuloStoreConstants.GAFFER_UTILS_TABLE)) {
            try {
                conn.tableOperations().create(AccumuloStoreConstants.GAFFER_UTILS_TABLE);
            } catch (final TableExistsException e) {
                // Someone else got there first, never mind...
            } catch (AccumuloException | AccumuloSecurityException e) {
                throw new TableUtilException("Failed to create : " + AccumuloStoreConstants.GAFFER_UTILS_TABLE + " table", e);
            }
        }
    }

    public static void addUpdateUtilsTable(final AccumuloStore store) throws TableUtilException {
        ensureUtilsTableExists(store);
        final BatchWriter writer = createBatchWriter(store, AccumuloStoreConstants.GAFFER_UTILS_TABLE);
        final Key key;
        try {
            key = new Key(store.getProperties().getTable().getBytes(AccumuloStoreConstants.UTF_8_CHARSET), AccumuloStoreConstants.EMPTY_BYTES,
                    AccumuloStoreConstants.EMPTY_BYTES, AccumuloStoreConstants.EMPTY_BYTES, Long.MAX_VALUE);
        } catch (final UnsupportedEncodingException e) {
            throw new TableUtilException(e.getMessage(), e);
        }
        final Mutation m = new Mutation(key.getRow());
        m.put(key.getColumnFamily(), key.getColumnQualifier(), new ColumnVisibility(key.getColumnVisibility()),
                key.getTimestamp(),
                getValueFromSchemas(store.getDataSchema(), store.getStoreSchema(), store.getKeyPackage()));
        try {
            writer.addMutation(m);
        } catch (final MutationsRejectedException e) {
            LOGGER.error("Failed to create an accumulo key mutation");
        }
    }

    /**
     * Creates a {@link org.apache.accumulo.core.client.BatchWriter} for the
     * specified table
     * <p>
     *
     * @param store     the accumulo store
     * @param tableName the table name
     * @return A new BatchWriter with the settings defined in the
     * gaffer.accumulostore properties
     * @throws TableUtilException if the table could not be found or other table issues
     */

    private static BatchWriter createBatchWriter(final AccumuloStore store, final String tableName)
            throws TableUtilException {
        final BatchWriterConfig batchConfig = new BatchWriterConfig();
        batchConfig.setMaxMemory(store.getProperties().getMaxBufferSizeForBatchWriterInBytes());
        batchConfig.setMaxLatency(store.getProperties().getMaxTimeOutForBatchWriterInMilliseconds(),
                TimeUnit.MILLISECONDS);
        batchConfig.setMaxWriteThreads(store.getProperties().getNumThreadsForBatchWriter());
        try {
            return store.getConnection().createBatchWriter(tableName, batchConfig);
        } catch (final TableNotFoundException e) {
            throw new TableUtilException("Table not set up! Use table gaffer.accumulostore.utils to create the table"
                    + store.getProperties().getTable(), e);
        } catch (final StoreException e) {
            throw new TableUtilException(e);
        }
    }

<<<<<<< HEAD
    private static IteratorSetting getValidatorIterator(final DataSchema dataSchema, final StoreSchema storeSchema, final AccumuloElementConverter keyConverter) {
        return new IteratorSettingBuilder(Constants.VALIDATOR_ITERATOR_PRIORITY,
                Constants.VALIDATOR_ITERATOR_NAME, ValidatorFilter.class)
                .dataSchema(dataSchema)
                .storeSchema(storeSchema)
                .keyConverter(keyConverter)
                .build();
=======
    /**
     * Returns an {@link org.apache.accumulo.core.client.IteratorSetting} that
     * specifies the age off iterator.
     *
     * @param ageOffTimeInMilliseconds the age off time in milliseconds
     * @return An iterator setting describing an age off iterator
     */
    private static IteratorSetting getAgeOffIteratorSetting(final long ageOffTimeInMilliseconds) {
        return new IteratorSettingBuilder(AccumuloStoreConstants.AGE_OFF_ITERATOR_PRIORITY, "ageoff", AgeOffFilter.class)
                .option("ttl", "" + ageOffTimeInMilliseconds).build();
>>>>>>> c7ab4888
    }

    private static Range getTableSetupRange(final String table) {
        try {
            return new Range(getTableSetupKey(table.getBytes(AccumuloStoreConstants.UTF_8_CHARSET), false),
                    getTableSetupKey(table.getBytes(AccumuloStoreConstants.UTF_8_CHARSET), true));
        } catch (final UnsupportedEncodingException e) {
            throw new RuntimeException(e.getMessage(), e);
        }
    }

    private static Key getTableSetupKey(final byte[] serialisedVertex, final boolean endKey) {
        final byte[] key;
        if (endKey) {
            key = Arrays.copyOf(serialisedVertex, serialisedVertex.length + 1);
            key[key.length - 1] = ByteArrayEscapeUtils.DELIMITER_PLUS_ONE;
        } else {
            key = Arrays.copyOf(serialisedVertex, serialisedVertex.length);
        }
        return new Key(key, AccumuloStoreConstants.EMPTY_BYTES, AccumuloStoreConstants.EMPTY_BYTES, AccumuloStoreConstants.EMPTY_BYTES, Long.MAX_VALUE);
    }

    private static Value getValueFromSchemas(final DataSchema dataSchema, final StoreSchema storeSchema,
                                             final AccumuloKeyPackage keyPackage) throws TableUtilException {
        final MapWritable map = new MapWritable();
        map.put(AccumuloStoreConstants.DATA_SCHEMA_KEY, new BytesWritable(dataSchema.toJson(false)));
        map.put(AccumuloStoreConstants.STORE_SCHEMA_KEY, new BytesWritable(storeSchema.toJson(false)));
        try {
            map.put(AccumuloStoreConstants.KEY_PACKAGE_KEY,
                    new BytesWritable(keyPackage.getClass().getName().getBytes(AccumuloStoreConstants.UTF_8_CHARSET)));
        } catch (final UnsupportedEncodingException e) {
            throw new TableUtilException(e.getMessage(), e);
        }
        return new Value(WritableUtils.toByteArray(map));
    }

    private static MapWritable getSchemasFromValue(final Value value) throws TableUtilException {
        final MapWritable map = new MapWritable();
        try {
            map.readFields(new DataInputStream(new ByteArrayInputStream(value.get())));
        } catch (final IOException e) {
            throw new TableUtilException("Failed to read map writable from value", e);
        }
        return map;
    }
}<|MERGE_RESOLUTION|>--- conflicted
+++ resolved
@@ -311,26 +311,13 @@
         }
     }
 
-<<<<<<< HEAD
     private static IteratorSetting getValidatorIterator(final DataSchema dataSchema, final StoreSchema storeSchema, final AccumuloElementConverter keyConverter) {
-        return new IteratorSettingBuilder(Constants.VALIDATOR_ITERATOR_PRIORITY,
-                Constants.VALIDATOR_ITERATOR_NAME, ValidatorFilter.class)
+        return new IteratorSettingBuilder(AccumuloStoreConstants.VALIDATOR_ITERATOR_PRIORITY,
+                AccumuloStoreConstants.VALIDATOR_ITERATOR_NAME, ValidatorFilter.class)
                 .dataSchema(dataSchema)
                 .storeSchema(storeSchema)
                 .keyConverter(keyConverter)
                 .build();
-=======
-    /**
-     * Returns an {@link org.apache.accumulo.core.client.IteratorSetting} that
-     * specifies the age off iterator.
-     *
-     * @param ageOffTimeInMilliseconds the age off time in milliseconds
-     * @return An iterator setting describing an age off iterator
-     */
-    private static IteratorSetting getAgeOffIteratorSetting(final long ageOffTimeInMilliseconds) {
-        return new IteratorSettingBuilder(AccumuloStoreConstants.AGE_OFF_ITERATOR_PRIORITY, "ageoff", AgeOffFilter.class)
-                .option("ttl", "" + ageOffTimeInMilliseconds).build();
->>>>>>> c7ab4888
     }
 
     private static Range getTableSetupRange(final String table) {
