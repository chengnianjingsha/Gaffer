/*
 * Copyright 2016-2017 Crown Copyright
 *
 * Licensed under the Apache License, Version 2.0 (the "License");
 * you may not use this file except in compliance with the License.
 * You may obtain a copy of the License at
 *
 *     http://www.apache.org/licenses/LICENSE-2.0
 *
 * Unless required by applicable law or agreed to in writing, software
 * distributed under the License is distributed on an "AS IS" BASIS,
 * WITHOUT WARRANTIES OR CONDITIONS OF ANY KIND, either express or implied.
 * See the License for the specific language governing permissions and
 * limitations under the License.
 */

package uk.gov.gchq.gaffer.arrayliststore;

import com.google.common.collect.Sets;
import uk.gov.gchq.gaffer.arrayliststore.operation.handler.AddElementsHandler;
import uk.gov.gchq.gaffer.arrayliststore.operation.handler.GetAdjacentIdsHandler;
import uk.gov.gchq.gaffer.arrayliststore.operation.handler.GetAllElementsHandler;
import uk.gov.gchq.gaffer.arrayliststore.operation.handler.GetElementsHandler;
import uk.gov.gchq.gaffer.data.element.Edge;
import uk.gov.gchq.gaffer.data.element.Element;
import uk.gov.gchq.gaffer.data.element.Entity;
import uk.gov.gchq.gaffer.data.element.id.ElementId;
import uk.gov.gchq.gaffer.data.element.id.EntityId;
import uk.gov.gchq.gaffer.operation.Operation;
import uk.gov.gchq.gaffer.operation.impl.add.AddElements;
import uk.gov.gchq.gaffer.operation.impl.get.GetAdjacentIds;
import uk.gov.gchq.gaffer.operation.impl.get.GetAllElements;
import uk.gov.gchq.gaffer.operation.impl.get.GetElements;
import uk.gov.gchq.gaffer.store.Context;
import uk.gov.gchq.gaffer.store.Store;
import uk.gov.gchq.gaffer.store.StoreTrait;
import uk.gov.gchq.gaffer.store.operation.handler.OperationHandler;
import java.util.ArrayList;
import java.util.List;
import java.util.Set;

import static uk.gov.gchq.gaffer.store.StoreTrait.POST_AGGREGATION_FILTERING;
import static uk.gov.gchq.gaffer.store.StoreTrait.POST_TRANSFORMATION_FILTERING;
import static uk.gov.gchq.gaffer.store.StoreTrait.PRE_AGGREGATION_FILTERING;


/**
 * A simple in memory {@link java.util.ArrayList} implementation of {@link Store}.
 * <p>
 * This store holds 2 {@link java.util.ArrayList}s one for {@link Entity} and one for
 * {@link Edge}. As the elements are simply
 * stored in lists they are not serialised and not indexed, so look ups require full scans.
 */
public class ArrayListStore extends Store {
    private static final Set<StoreTrait> TRAITS = Sets.newHashSet(PRE_AGGREGATION_FILTERING, POST_AGGREGATION_FILTERING, POST_TRANSFORMATION_FILTERING);
    private final List<Entity> entities = new ArrayList<>();
    private final List<Edge> edges = new ArrayList<>();

    @Override
    public Set<StoreTrait> getTraits() {
        return TRAITS;
    }

    @Override
    public boolean isValidationRequired() {
        return false;
    }

    @Override
<<<<<<< HEAD
    protected OperationHandler<GetElements<ElementId, Element>, CloseableIterable<Element>> getGetElementsHandler() {
=======
    protected OperationHandler<GetElements> getGetElementsHandler() {
>>>>>>> 460f2b3d
        return new GetElementsHandler();
    }

    @Override
    protected OperationHandler<GetAllElements> getGetAllElementsHandler() {
        return new GetAllElementsHandler();
    }

    @Override
<<<<<<< HEAD
    protected OperationHandler<? extends GetAdjacentIds, CloseableIterable<EntityId>> getAdjacentIdsHandler() {
        return new GetAdjacentIdsHandler();
=======
    protected OperationHandler<? extends GetAdjacentEntitySeeds> getAdjacentEntitySeedsHandler() {
        return new GetAdjacentEntitySeedsHandler();
>>>>>>> 460f2b3d
    }

    @Override
    protected OperationHandler<? extends AddElements> getAddElementsHandler() {
        return new AddElementsHandler();
    }

    /**
     * This store does not support any other optional operations.
     */
    @Override
    protected void addAdditionalOperationHandlers() {
    }

    @Override
    protected Object doUnhandledOperation(final Operation operation, final Context context) {
        throw new UnsupportedOperationException("I do not know how to handle: " + operation.getClass().getSimpleName());
    }

    public List<Entity> getEntities() {
        return entities;
    }

    public List<Edge> getEdges() {
        return edges;
    }

    public void addElements(final Iterable<Element> elements) {
        for (final Element element : elements) {
            if (element instanceof Entity) {
                entities.add((Entity) element);
            } else {
                // Assume it is an Edge
                edges.add((Edge) element);
            }
        }
    }
}<|MERGE_RESOLUTION|>--- conflicted
+++ resolved
@@ -24,8 +24,6 @@
 import uk.gov.gchq.gaffer.data.element.Edge;
 import uk.gov.gchq.gaffer.data.element.Element;
 import uk.gov.gchq.gaffer.data.element.Entity;
-import uk.gov.gchq.gaffer.data.element.id.ElementId;
-import uk.gov.gchq.gaffer.data.element.id.EntityId;
 import uk.gov.gchq.gaffer.operation.Operation;
 import uk.gov.gchq.gaffer.operation.impl.add.AddElements;
 import uk.gov.gchq.gaffer.operation.impl.get.GetAdjacentIds;
@@ -67,11 +65,7 @@
     }
 
     @Override
-<<<<<<< HEAD
-    protected OperationHandler<GetElements<ElementId, Element>, CloseableIterable<Element>> getGetElementsHandler() {
-=======
     protected OperationHandler<GetElements> getGetElementsHandler() {
->>>>>>> 460f2b3d
         return new GetElementsHandler();
     }
 
@@ -81,13 +75,8 @@
     }
 
     @Override
-<<<<<<< HEAD
-    protected OperationHandler<? extends GetAdjacentIds, CloseableIterable<EntityId>> getAdjacentIdsHandler() {
+    protected OperationHandler<? extends GetAdjacentIds> getAdjacentIdsHandler() {
         return new GetAdjacentIdsHandler();
-=======
-    protected OperationHandler<? extends GetAdjacentEntitySeeds> getAdjacentEntitySeedsHandler() {
-        return new GetAdjacentEntitySeedsHandler();
->>>>>>> 460f2b3d
     }
 
     @Override
