--- conflicted
+++ resolved
@@ -22,16 +22,10 @@
 import org.junit.Test;
 
 import uk.gov.gchq.gaffer.accumulostore.AccumuloProperties;
-<<<<<<< HEAD
-import uk.gov.gchq.gaffer.accumulostore.MockAccumuloStore;
-import uk.gov.gchq.gaffer.cache.util.CacheProperties;
-=======
 import uk.gov.gchq.gaffer.accumulostore.SingleUseMockAccumuloStore;
->>>>>>> f3f3e310
 import uk.gov.gchq.gaffer.data.elementdefinition.exception.SchemaException;
 import uk.gov.gchq.gaffer.federatedstore.operation.AddGraph;
 import uk.gov.gchq.gaffer.operation.Operation;
-import uk.gov.gchq.gaffer.store.StoreProperties;
 import uk.gov.gchq.gaffer.store.library.HashMapGraphLibrary;
 import uk.gov.gchq.gaffer.store.schema.Schema;
 import uk.gov.gchq.gaffer.store.schema.SchemaEdgeDefinition;
@@ -43,7 +37,6 @@
 import static org.junit.Assert.assertFalse;
 
 public class FederatedStoreSchemaTest {
-
     private static final String STRING = "string";
     private static final Schema STRING_SCHEMA = new Schema.Builder()
             .type(STRING, new TypeDefinition.Builder()
@@ -57,18 +50,15 @@
 
     private FederatedStore fStore;
     private static final AccumuloProperties ACCUMULO_PROPERTIES = new AccumuloProperties();
-    private static final StoreProperties FEDERATED_PROPERTIES = new StoreProperties();
+    private static final FederatedStoreProperties FEDERATED_PROPERTIES = new FederatedStoreProperties();
     private static final String CACHE_SERVICE_CLASS_STRING = "uk.gov.gchq.gaffer.cache.impl.HashMapCacheService";
 
     @Before
     public void setUp() throws Exception {
         ACCUMULO_PROPERTIES.setStoreClass(SingleUseMockAccumuloStore.class);
         ACCUMULO_PROPERTIES.setStorePropertiesClass(AccumuloProperties.class);
-        ACCUMULO_PROPERTIES.set(CacheProperties.CACHE_SERVICE_CLASS, CACHE_SERVICE_CLASS_STRING);
 
-        FEDERATED_PROPERTIES.setStoreClass(FederatedStore.class.getName());
-        FEDERATED_PROPERTIES.setStorePropertiesClass(StoreProperties.class);
-        FEDERATED_PROPERTIES.set(CacheProperties.CACHE_SERVICE_CLASS, CACHE_SERVICE_CLASS_STRING);
+        FEDERATED_PROPERTIES.setCacheProperties(CACHE_SERVICE_CLASS_STRING);
 
         fStore = new FederatedStore();
         fStore.initialise(TEST_FED_STORE, null, FEDERATED_PROPERTIES);
@@ -121,12 +111,6 @@
                     .build()), TEST_USER);
         } catch (final Exception e) {
             addingGraphBWasSuccessful = false;
-<<<<<<< HEAD
-            assertTrue(e instanceof SchemaException);
-            assertEquals("Element group properties cannot be defined in different" +
-                    " schema parts, they must all be defined in a single " +
-                    "schema part. Please fix this group: e1", e.getMessage());
-=======
             if (e instanceof SchemaException) {
                 assertEquals("Element group properties cannot be defined in different" +
                         " schema parts, they must all be defined in a single " +
@@ -134,7 +118,6 @@
             } else {
                 throw e;
             }
->>>>>>> f3f3e310
         }
 
         try {
