/*
 * Copyright 2016 Crown Copyright
 *
 * Licensed under the Apache License, Version 2.0 (the "License");
 * you may not use this file except in compliance with the License.
 * You may obtain a copy of the License at
 *
 *     http://www.apache.org/licenses/LICENSE-2.0
 *
 * Unless required by applicable law or agreed to in writing, software
 * distributed under the License is distributed on an "AS IS" BASIS,
 * WITHOUT WARRANTIES OR CONDITIONS OF ANY KIND, either express or implied.
 * See the License for the specific language governing permissions and
 * limitations under the License.
 */

package uk.gov.gchq.gaffer.graph;

import com.google.common.collect.Lists;
import com.google.common.io.Files;
import com.google.common.io.InputSupplier;
import org.apache.commons.io.FileUtils;
import org.apache.commons.io.IOUtils;
import org.junit.Before;
import org.junit.Rule;
import org.junit.Test;
import org.junit.rules.TemporaryFolder;
import org.mockito.ArgumentCaptor;
import org.mockito.InOrder;
import org.mockito.Mockito;

import uk.gov.gchq.gaffer.commonutil.CommonTestConstants;
import uk.gov.gchq.gaffer.commonutil.JsonAssert;
import uk.gov.gchq.gaffer.commonutil.JsonUtil;
import uk.gov.gchq.gaffer.commonutil.StreamUtil;
import uk.gov.gchq.gaffer.commonutil.TestGroups;
import uk.gov.gchq.gaffer.commonutil.TestPropertyNames;
import uk.gov.gchq.gaffer.commonutil.TestTypes;
import uk.gov.gchq.gaffer.commonutil.iterable.CloseableIterable;
import uk.gov.gchq.gaffer.data.element.Element;
import uk.gov.gchq.gaffer.data.element.id.EntityId;
import uk.gov.gchq.gaffer.data.elementdefinition.exception.SchemaException;
import uk.gov.gchq.gaffer.data.elementdefinition.view.GlobalViewElementDefinition;
import uk.gov.gchq.gaffer.data.elementdefinition.view.View;
import uk.gov.gchq.gaffer.data.elementdefinition.view.ViewElementDefinition;
import uk.gov.gchq.gaffer.graph.hook.AddOperationsToChain;
import uk.gov.gchq.gaffer.graph.hook.GraphHook;
import uk.gov.gchq.gaffer.graph.hook.Log4jLogger;
import uk.gov.gchq.gaffer.graph.hook.NamedOperationResolver;
import uk.gov.gchq.gaffer.graph.hook.OperationAuthoriser;
import uk.gov.gchq.gaffer.graph.hook.OperationChainLimiter;
import uk.gov.gchq.gaffer.integration.store.TestStore;
import uk.gov.gchq.gaffer.jobtracker.JobDetail;
import uk.gov.gchq.gaffer.named.operation.NamedOperation;
import uk.gov.gchq.gaffer.operation.Operation;
import uk.gov.gchq.gaffer.operation.OperationChain;
import uk.gov.gchq.gaffer.operation.OperationException;
import uk.gov.gchq.gaffer.operation.impl.Limit;
import uk.gov.gchq.gaffer.operation.impl.add.AddElements;
import uk.gov.gchq.gaffer.operation.impl.get.GetAdjacentIds;
import uk.gov.gchq.gaffer.operation.impl.get.GetAllElements;
import uk.gov.gchq.gaffer.operation.impl.get.GetElements;
import uk.gov.gchq.gaffer.serialisation.Serialiser;
import uk.gov.gchq.gaffer.serialisation.ToBytesSerialiser;
import uk.gov.gchq.gaffer.serialisation.implementation.raw.RawDoubleSerialiser;
import uk.gov.gchq.gaffer.store.Context;
import uk.gov.gchq.gaffer.store.Store;
import uk.gov.gchq.gaffer.store.StoreProperties;
import uk.gov.gchq.gaffer.store.StoreTrait;
import uk.gov.gchq.gaffer.store.library.GraphLibrary;
import uk.gov.gchq.gaffer.store.library.HashMapGraphLibrary;
import uk.gov.gchq.gaffer.store.operation.handler.OperationHandler;
import uk.gov.gchq.gaffer.store.operation.handler.OutputOperationHandler;
import uk.gov.gchq.gaffer.store.schema.Schema;
import uk.gov.gchq.gaffer.store.schema.SchemaEdgeDefinition;
import uk.gov.gchq.gaffer.store.schema.SchemaEntityDefinition;
import uk.gov.gchq.gaffer.store.schema.TypeDefinition;
import uk.gov.gchq.gaffer.user.User;
import uk.gov.gchq.koryphe.impl.binaryoperator.StringConcat;
import uk.gov.gchq.koryphe.impl.binaryoperator.Sum;

import java.io.File;
import java.io.IOException;
import java.io.InputStream;
import java.net.URI;
import java.net.URISyntaxException;
import java.nio.file.Paths;
import java.util.Arrays;
import java.util.Collection;
import java.util.Collections;
import java.util.HashSet;
import java.util.List;
import java.util.Set;
import java.util.regex.Pattern;

import static org.junit.Assert.assertArrayEquals;
import static org.junit.Assert.assertEquals;
import static org.junit.Assert.assertFalse;
import static org.junit.Assert.assertNotNull;
import static org.junit.Assert.assertNotSame;
import static org.junit.Assert.assertNull;
import static org.junit.Assert.assertSame;
import static org.junit.Assert.assertTrue;
import static org.junit.Assert.fail;
import static org.mockito.BDDMockito.given;
import static org.mockito.Matchers.any;
import static org.mockito.Matchers.eq;
import static org.mockito.Mockito.doThrow;
import static org.mockito.Mockito.inOrder;
import static org.mockito.Mockito.mock;
import static org.mockito.Mockito.never;
import static org.mockito.Mockito.verify;

public class GraphTest {
    private static final String GRAPH_ID = "graphId";

    @Rule
    public TemporaryFolder tempFolder = new TemporaryFolder(CommonTestConstants.TMP_DIRECTORY);

    @Before
    public void before() throws Exception {
        HashMapGraphLibrary.clear();
        TestStore.mockStore = mock(TestStore.class);
    }

    @Test
    public void shouldConstructGraphFromSchemaModules() {
        // Given
        final StoreProperties storeProperties = new StoreProperties();
        storeProperties.setStoreClass(TestStoreImpl.class.getName());

        final Schema schemaModule1 = new Schema.Builder()
                .type(TestTypes.PROP_STRING, new TypeDefinition.Builder()
                        .clazz(String.class)
                        .build())
                .type("vertex", new TypeDefinition.Builder()
                        .clazz(String.class)
                        .build())
                .edge(TestGroups.EDGE, new SchemaEdgeDefinition.Builder()
                        .property(TestPropertyNames.PROP_1, TestTypes.PROP_STRING)
                        .aggregate(false)
                        .source("vertex")
                        .destination("vertex")
                        .build())
                .build();

        final Schema schemaModule2 = new Schema.Builder()
                .type(TestTypes.PROP_INTEGER, new TypeDefinition.Builder()
                        .clazz(Integer.class)
                        .build())
                .type("vertex2", new TypeDefinition.Builder()
                        .clazz(String.class)
                        .build())
                .edge(TestGroups.EDGE_2, new SchemaEdgeDefinition.Builder()
                        .property(TestPropertyNames.PROP_2, TestTypes.PROP_INTEGER)
                        .aggregate(false)
                        .source("vertex2")
                        .destination("vertex2")
                        .build())
                .build();

        final Schema schemaModule3 = new Schema.Builder()
                .entity(TestGroups.ENTITY, new SchemaEntityDefinition.Builder()
                        .property(TestPropertyNames.PROP_1, TestTypes.PROP_STRING)
                        .aggregate(false)
                        .vertex("vertex3")
                        .build())
                .type("vertex3", new TypeDefinition.Builder()
                        .clazz(String.class)
                        .build())
                .build();

        final Schema schemaModule4 = new Schema.Builder()
                .entity(TestGroups.ENTITY_2, new SchemaEntityDefinition.Builder()
                        .property(TestPropertyNames.PROP_2, TestTypes.PROP_INTEGER)
                        .aggregate(false)
                        .vertex("vertex4")
                        .build())
                .type("vertex4", new TypeDefinition.Builder()
                        .clazz(String.class)
                        .build())
                .build();


        // When
        final Graph graph = new Graph.Builder()
                .config(new GraphConfig.Builder()
                        .description("testDescription")
                        .graphId(GRAPH_ID)
                        .build())
                .storeProperties(storeProperties)
                .addSchema(schemaModule1)
                .addSchema(schemaModule2)
                .addSchema(schemaModule3)
                .addSchema(schemaModule4)
                .build();

        // Then
        final Schema schema = graph.getSchema();
        schema.getEntity(TestGroups.ENTITY);
        assertEquals("testDescription", graph.getDescription());
    }

    @Test
    public void shouldConstructGraphFromSchemaFolderPath() throws IOException {
        // Given
        final Schema expectedSchema = new Schema.Builder()
                .json(StreamUtil.elementsSchema(getClass()), StreamUtil.typesSchema(getClass()))
                .build();

        Graph graph = null;
        File schemaDir = null;
        try {
            schemaDir = createSchemaDirectory();

            // When
            graph = new Graph.Builder()
                    .config(new GraphConfig.Builder()
                            .graphId(GRAPH_ID)
                            .build())
                    .storeProperties(StreamUtil.storeProps(getClass()))
                    .addSchema(Paths.get(schemaDir.getPath()))
                    .build();
        } finally {
            if (null != schemaDir) {
                FileUtils.deleteDirectory(schemaDir);
            }
        }

        // Then
        JsonAssert.assertEquals(expectedSchema.toJson(true), graph.getSchema().toJson(true));
    }

    @Test
    public void shouldConstructGraphFromSchemaURI() throws IOException, URISyntaxException {
        // Given
        final URI typeInputUri = getResourceUri(StreamUtil.TYPES_SCHEMA);
        final URI schemaInputUri = getResourceUri(StreamUtil.ELEMENTS_SCHEMA);
        final URI storeInputUri = getResourceUri(StreamUtil.STORE_PROPERTIES);
        final Schema expectedSchema = new Schema.Builder()
                .json(StreamUtil.elementsSchema(getClass()), StreamUtil.typesSchema(getClass()))
                .build();
        Graph graph = null;
        File schemaDir = null;

        try {
            schemaDir = createSchemaDirectory();

            // When
            graph = new Graph.Builder()
                    .config(new GraphConfig.Builder()
                            .graphId(GRAPH_ID)
                            .build())
                    .storeProperties(storeInputUri)
                    .addSchemas(typeInputUri, schemaInputUri)
                    .build();
        } finally {
            if (schemaDir != null) {
                FileUtils.deleteDirectory(schemaDir);
            }
        }

        // Then
        JsonAssert.assertEquals(expectedSchema.toJson(true), graph.getSchema().toJson(true));
    }

    private URI getResourceUri(String resource) throws URISyntaxException {
        resource = resource.replaceFirst(Pattern.quote("/"), "");
        final URI resourceURI = getClass().getClassLoader().getResource(resource).toURI();
        if (resourceURI == null)
            fail("Test json file not found: " + resource);
        return resourceURI;
    }

    @Test
    public void shouldCloseAllOperationInputsWhenExceptionIsThrownWhenExecuted() throws OperationException, IOException {
        // Given
        final Operation operation = mock(Operation.class);
        final OperationChain opChain = mock(OperationChain.class);
        final OperationChain clonedOpChain = mock(OperationChain.class);
        given(opChain.shallowClone()).willReturn(clonedOpChain);
        given(clonedOpChain.getOperations()).willReturn(Lists.newArrayList(operation));

        final Exception exception = mock(RuntimeException.class);
        final User user = mock(User.class);
        final Context context = mock(Context.class);
        given(context.getUser()).willReturn(user);
        final Store store = mock(Store.class);
        given(store.createContext(user)).willReturn(context);
        given(store.execute(clonedOpChain, context)).willThrow(exception);
        final Schema schema = new Schema();
        given(store.getSchema()).willReturn(schema);

        final Graph graph = new Graph.Builder()
                .config(new GraphConfig.Builder()
                        .graphId(GRAPH_ID)
                        .build())
                .storeProperties(StreamUtil.storeProps(getClass()))
                .store(store)
                .addSchema(new Schema.Builder().build())
                .build();

        // When / Then
        try {
            graph.execute(opChain, user);
            fail("Exception expected");
        } catch (final Exception e) {
            assertSame(exception, e);
            verify(clonedOpChain).close();
        }
    }

    @Test
    public void shouldCloseAllOperationInputsWhenExceptionIsThrownWhenJobExecuted() throws OperationException, IOException {
        // Given
        final Operation operation = mock(Operation.class);
        final OperationChain opChain = mock(OperationChain.class);
        final OperationChain clonedOpChain = mock(OperationChain.class);
        given(opChain.shallowClone()).willReturn(clonedOpChain);
        given(clonedOpChain.getOperations()).willReturn(Lists.newArrayList(operation));

        final Exception exception = mock(RuntimeException.class);
        final User user = mock(User.class);
        final Context context = mock(Context.class);
        given(context.getUser()).willReturn(user);
        final Store store = mock(Store.class);
        given(store.createContext(user)).willReturn(context);
        given(store.executeJob(clonedOpChain, context)).willThrow(exception);
        final Schema schema = new Schema();
        given(store.getSchema()).willReturn(schema);

        final Graph graph = new Graph.Builder()
                .config(new GraphConfig.Builder()
                        .graphId(GRAPH_ID)
                        .build())
                .storeProperties(StreamUtil.storeProps(getClass()))
                .store(store)
                .addSchema(new Schema.Builder().build())
                .build();

        // When / Then
        try {
            graph.executeJob(opChain, user);
            fail("Exception expected");
        } catch (final Exception e) {
            assertSame(exception, e);
            verify(clonedOpChain).close();
        }
    }

    @Test
    public void shouldCallAllGraphHooksBeforeOperationChainExecuted() throws OperationException {
        // Given
        final GetElements operation = mock(GetElements.class);
        final OperationChain opChain = mock(OperationChain.class);
        final OperationChain clonedOpChain = mock(OperationChain.class);
        given(opChain.shallowClone()).willReturn(clonedOpChain);
        given(clonedOpChain.getOperations()).willReturn(Lists.newArrayList(operation));

        final User user = mock(User.class);
        final Context context = mock(Context.class);
        given(context.getUser()).willReturn(user);
        final Store store = mock(Store.class);
        given(store.createContext(user)).willReturn(context);
        final Schema schema = new Schema();
        given(store.getSchema()).willReturn(schema);
        final GraphHook hook1 = mock(GraphHook.class);
        final GraphHook hook2 = mock(GraphHook.class);
        final Graph graph = new Graph.Builder()
                .config(new GraphConfig.Builder()
                        .graphId(GRAPH_ID)
                        .addHook(hook1)
                        .addHook(hook2)
                        .build())
                .storeProperties(StreamUtil.storeProps(getClass()))
                .store(store)
                .addSchema(new Schema.Builder().build())
                .build();

        // When
        graph.execute(opChain, user);

        // Then
        final ArgumentCaptor<OperationChain> captor1 = ArgumentCaptor.forClass(OperationChain.class);
        final ArgumentCaptor<OperationChain> captor2 = ArgumentCaptor.forClass(OperationChain.class);
        final InOrder inOrder = inOrder(hook1, hook2, operation);
        inOrder.verify(hook1).preExecute(captor1.capture(), Mockito.eq(context));
        inOrder.verify(hook2).preExecute(captor2.capture(), Mockito.eq(context));
        inOrder.verify(operation).setView(Mockito.any(View.class));
        assertSame(captor1.getValue(), captor2.getValue());
        final List<Operation> ops = captor1.getValue().getOperations();
        assertEquals(1, ops.size());
        assertSame(operation, ops.get(0));
    }

    @Test
    public void shouldCallAllGraphHooksBeforeJobExecuted() throws OperationException {
        // Given
        final GetElements operation = mock(GetElements.class);
        final OperationChain opChain = mock(OperationChain.class);
        final OperationChain clonedOpChain = mock(OperationChain.class);
        given(opChain.shallowClone()).willReturn(clonedOpChain);
        given(clonedOpChain.getOperations()).willReturn(Lists.newArrayList(operation));

        final User user = mock(User.class);
        final Context context = mock(Context.class);
        given(context.getUser()).willReturn(user);
        final Store store = mock(Store.class);
        given(store.createContext(user)).willReturn(context);
        final Schema schema = new Schema();
        given(store.getSchema()).willReturn(schema);
        final GraphHook hook1 = mock(GraphHook.class);
        final GraphHook hook2 = mock(GraphHook.class);
        final Graph graph = new Graph.Builder()
                .config(new GraphConfig.Builder()
                        .graphId(GRAPH_ID)
                        .addHook(hook1)
                        .addHook(hook2)
                        .build())
                .storeProperties(StreamUtil.storeProps(getClass()))
                .store(store)
                .addSchema(new Schema.Builder().build())
                .build();

        // When
        graph.executeJob(opChain, user);

        // Then
        final ArgumentCaptor<OperationChain> captor1 = ArgumentCaptor.forClass(OperationChain.class);
        final ArgumentCaptor<OperationChain> captor2 = ArgumentCaptor.forClass(OperationChain.class);
        final InOrder inOrder = inOrder(hook1, hook2, operation);
        inOrder.verify(hook1).preExecute(captor1.capture(), Mockito.eq(context));
        inOrder.verify(hook2).preExecute(captor2.capture(), Mockito.eq(context));
        inOrder.verify(operation).setView(Mockito.any(View.class));
        assertSame(captor1.getValue(), captor2.getValue());
        final List<Operation> ops = captor1.getValue().getOperations();
        assertEquals(1, ops.size());
        assertSame(operation, ops.get(0));
    }

    @Test
    public void shouldCallAllGraphHooksAfterOperationExecuted() throws OperationException {
        // Given
        final Operation operation = mock(Operation.class);
        final OperationChain opChain = mock(OperationChain.class);
        final OperationChain clonedOpChain = mock(OperationChain.class);
        given(opChain.shallowClone()).willReturn(clonedOpChain);
        given(clonedOpChain.getOperations()).willReturn(Lists.newArrayList(operation));

        final User user = mock(User.class);
        final GraphHook hook1 = mock(GraphHook.class);
        final GraphHook hook2 = mock(GraphHook.class);
        final Store store = mock(Store.class);
        final Context context = mock(Context.class);
        given(context.getUser()).willReturn(user);
        given(store.createContext(user)).willReturn(context);
        final Object result1 = mock(Object.class);
        final Object result2 = mock(Object.class);
        final Object result3 = mock(Object.class);
        final Schema schema = new Schema();

        given(store.getSchema()).willReturn(schema);
        given(hook1.postExecute(result1, clonedOpChain, context)).willReturn(result2);
        given(hook2.postExecute(result2, clonedOpChain, context)).willReturn(result3);

        final Graph graph = new Graph.Builder()
                .config(new GraphConfig.Builder()
                        .graphId(GRAPH_ID)
                        .addHook(hook1)
                        .addHook(hook2)
                        .build())
                .storeProperties(StreamUtil.storeProps(getClass()))
                .store(store)
                .addSchema(schema)
                .build();

        final ArgumentCaptor<OperationChain> captor = ArgumentCaptor.forClass(OperationChain.class);
        given(store.execute(captor.capture(), Mockito.eq(context))).willReturn(result1);

        // When
        final Object actualResult = graph.execute(opChain, user);

        // Then
        final InOrder inOrder = inOrder(hook1, hook2);
        inOrder.verify(hook1).postExecute(result1, captor.getValue(), context);
        inOrder.verify(hook2).postExecute(result2, captor.getValue(), context);
        final List<Operation> ops = captor.getValue().getOperations();
        assertEquals(1, ops.size());
        assertSame(operation, ops.get(0));
        assertSame(actualResult, result3);
    }

    @Test
    public void shouldCallAllGraphHooksAfterOperationChainExecuted() throws OperationException {
        // Given
        final User user = mock(User.class);
        final GraphHook hook1 = mock(GraphHook.class);
        final GraphHook hook2 = mock(GraphHook.class);
        final Store store = mock(Store.class);
        final Context context = mock(Context.class);
        given(context.getUser()).willReturn(user);
        given(store.createContext(user)).willReturn(context);
        final Schema schema = new Schema();
        final Object result1 = mock(Object.class);
        final Object result2 = mock(Object.class);
        final Object result3 = mock(Object.class);
        final OperationChain opChain = mock(OperationChain.class);
        final OperationChain clonedOpChain = mock(OperationChain.class);
        given(opChain.shallowClone()).willReturn(clonedOpChain);

        given(store.getSchema()).willReturn(schema);
        given(hook1.postExecute(result1, clonedOpChain, context)).willReturn(result2);
        given(hook2.postExecute(result2, clonedOpChain, context)).willReturn(result3);

        final Graph graph = new Graph.Builder()
                .config(new GraphConfig.Builder()
                        .graphId(GRAPH_ID)
                        .addHook(hook1)
                        .addHook(hook2)
                        .build())
                .storeProperties(StreamUtil.storeProps(getClass()))
                .store(store)
                .addSchema(schema)
                .build();

        given(clonedOpChain.getOperations()).willReturn(Collections.singletonList(mock(Operation.class)));
        given(store.execute(clonedOpChain, context)).willReturn(result1);

        // When
        final Object actualResult = graph.execute(opChain, user);

        // Then
        final InOrder inOrder = inOrder(hook1, hook2);
        inOrder.verify(hook1).postExecute(result1, clonedOpChain, context);
        inOrder.verify(hook2).postExecute(result2, clonedOpChain, context);
        assertSame(actualResult, result3);
    }

    @Test
    public void shouldCallAllGraphHooksAfterJobExecuted() throws OperationException {
        // Given
        final User user = mock(User.class);
        final GraphHook hook1 = mock(GraphHook.class);
        final GraphHook hook2 = mock(GraphHook.class);
        final Store store = mock(Store.class);
        final Context context = mock(Context.class);
        given(context.getUser()).willReturn(user);
        given(store.createContext(user)).willReturn(context);
        final Schema schema = new Schema();
        final JobDetail result1 = mock(JobDetail.class);
        final JobDetail result2 = mock(JobDetail.class);
        final JobDetail result3 = mock(JobDetail.class);
        final OperationChain opChain = mock(OperationChain.class);
        final OperationChain clonedOpChain = mock(OperationChain.class);
        given(opChain.shallowClone()).willReturn(clonedOpChain);

        given(store.getSchema()).willReturn(schema);
        given(hook1.postExecute(result1, clonedOpChain, context)).willReturn(result2);
        given(hook2.postExecute(result2, clonedOpChain, context)).willReturn(result3);

        final Graph graph = new Graph.Builder()
                .config(new GraphConfig.Builder()
                        .graphId(GRAPH_ID)
                        .addHook(hook1)
                        .addHook(hook2)
                        .build())
                .storeProperties(StreamUtil.storeProps(getClass()))
                .store(store)
                .addSchema(schema)
                .build();

        given(clonedOpChain.getOperations()).willReturn(Collections.singletonList(mock(Operation.class)));
        given(store.executeJob(clonedOpChain, context)).willReturn(result1);

        // When
        final JobDetail actualResult = graph.executeJob(opChain, user);

        // Then
        final InOrder inOrder = inOrder(hook1, hook2);
        inOrder.verify(hook1).postExecute(result1, clonedOpChain, context);
        inOrder.verify(hook2).postExecute(result2, clonedOpChain, context);
        assertSame(actualResult, result3);
    }

    @Test
    public void shouldCallAllGraphHooksOnGraphHookPreExecuteFailure() throws OperationException {
        // Given
        final Operation operation = mock(Operation.class);
        final OperationChain opChain = mock(OperationChain.class);
        final OperationChain clonedOpChain = mock(OperationChain.class);
        given(opChain.shallowClone()).willReturn(clonedOpChain);
        given(clonedOpChain.getOperations()).willReturn(Lists.newArrayList(operation));

        final User user = mock(User.class);
        final Context context = mock(Context.class);
        given(context.getUser()).willReturn(user);
        final GraphHook hook1 = mock(GraphHook.class);
        final GraphHook hook2 = mock(GraphHook.class);
        final Store store = mock(Store.class);
        final Schema schema = new Schema();
        given(store.createContext(user)).willReturn(context);
        given(store.getSchema()).willReturn(schema);
        final RuntimeException e = new RuntimeException("Hook2 failed in postExecute");
        doThrow(e).when(hook1).preExecute(clonedOpChain, context);
        given(hook1.onFailure(null, clonedOpChain, context, e)).willThrow(new RuntimeException("Hook1 failed in onFailure"));
        given(hook2.onFailure(null, clonedOpChain, context, e)).willReturn(null);

        final Graph graph = new Graph.Builder()
                .config(new GraphConfig.Builder()
                        .graphId(GRAPH_ID)
                        .addHook(hook1)
                        .addHook(hook2)
                        .build())
                .storeProperties(StreamUtil.storeProps(getClass()))
                .store(store)
                .addSchema(schema)
                .build();

        // When / Then
        try {
            graph.execute(opChain, user);
            fail("Exception expected");
        } catch (final RuntimeException runtimeE) {
            final InOrder inOrder = inOrder(hook1, hook2);
            inOrder.verify(hook2, never()).preExecute(any(), any());
            inOrder.verify(hook1, never()).postExecute(any(), any(), any());
            inOrder.verify(hook2, never()).postExecute(any(), any(), any());
            inOrder.verify(hook1).onFailure(eq(null), any(), eq(context), eq(e));
            inOrder.verify(hook2).onFailure(eq(null), any(), eq(context), eq(e));
        }
    }

    @Test
    public void shouldCallAllGraphHooksOnGraphHookPostExecuteFailure() throws OperationException {
        // Given
        final Operation operation = mock(Operation.class);
        final OperationChain opChain = mock(OperationChain.class);
        final OperationChain clonedOpChain = mock(OperationChain.class);
        given(opChain.shallowClone()).willReturn(clonedOpChain);
        given(clonedOpChain.getOperations()).willReturn(Lists.newArrayList(operation));

        final User user = mock(User.class);
        final GraphHook hook1 = mock(GraphHook.class);
        final GraphHook hook2 = mock(GraphHook.class);
        final Store store = mock(Store.class);
        final Context context = mock(Context.class);
        given(context.getUser()).willReturn(user);
        given(store.createContext(user)).willReturn(context);
        final Object result1 = mock(Object.class);
        final Object result2 = mock(Object.class);
        final Object result3 = mock(Object.class);
        final Schema schema = new Schema();

        given(store.getSchema()).willReturn(schema);
        given(hook1.postExecute(result1, clonedOpChain, context)).willReturn(result2);
        final RuntimeException e = new RuntimeException("Hook2 failed in postExecute");
        given(hook2.postExecute(result2, clonedOpChain, context)).willThrow(e);
        given(hook1.onFailure(result2, clonedOpChain, context, e)).willThrow(new RuntimeException("Hook1 failed in onFailure"));
        given(hook2.onFailure(result2, clonedOpChain, context, e)).willReturn(result3);

        final Graph graph = new Graph.Builder()
                .config(new GraphConfig.Builder()
                        .graphId(GRAPH_ID)
                        .addHook(hook1)
                        .addHook(hook2)
                        .build())
                .storeProperties(StreamUtil.storeProps(getClass()))
                .store(store)
                .addSchema(schema)
                .build();

        final ArgumentCaptor<OperationChain> captor = ArgumentCaptor.forClass(OperationChain.class);
        given(store.execute(captor.capture(), Mockito.eq(context))).willReturn(result1);

        // When / Then
        try {
            graph.execute(opChain, user);
            fail("Exception expected");
        } catch (final RuntimeException runtimeE) {
            final InOrder inOrder = inOrder(hook1, hook2);
            inOrder.verify(hook1).postExecute(result1, captor.getValue(), context);
            inOrder.verify(hook2).postExecute(result2, captor.getValue(), context);
            inOrder.verify(hook1).onFailure(result2, captor.getValue(), context, e);
            inOrder.verify(hook2).onFailure(result2, captor.getValue(), context, e);
            final List<Operation> ops = captor.getValue().getOperations();
            assertEquals(1, ops.size());
            assertSame(operation, ops.get(0));
        }
    }

    @Test
    public void shouldCallAllGraphHooksOnExecuteFailure() throws OperationException {
        // Given
        final Operation operation = mock(Operation.class);
        final OperationChain opChain = mock(OperationChain.class);
        final OperationChain clonedOpChain = mock(OperationChain.class);
        given(opChain.shallowClone()).willReturn(clonedOpChain);
        given(clonedOpChain.getOperations()).willReturn(Lists.newArrayList(operation));

        final User user = mock(User.class);
        final GraphHook hook1 = mock(GraphHook.class);
        final GraphHook hook2 = mock(GraphHook.class);
        final Store store = mock(Store.class);
        final Context context = mock(Context.class);
        given(context.getUser()).willReturn(user);
        given(store.createContext(user)).willReturn(context);
        final Schema schema = new Schema();

        final RuntimeException e = new RuntimeException("Store failed to execute operation chain");

        given(store.getSchema()).willReturn(schema);
        given(hook1.onFailure(null, clonedOpChain, context, e)).willThrow(new RuntimeException("Hook1 failed in onFailure"));
        given(hook2.onFailure(null, clonedOpChain, context, e)).willReturn(null);

        final Graph graph = new Graph.Builder()
                .config(new GraphConfig.Builder()
                        .graphId(GRAPH_ID)
                        .addHook(hook1)
                        .addHook(hook2)
                        .build())
                .storeProperties(StreamUtil.storeProps(getClass()))
                .store(store)
                .addSchema(schema)
                .build();

        final ArgumentCaptor<OperationChain> captor = ArgumentCaptor.forClass(OperationChain.class);
        given(store.execute(captor.capture(), Mockito.eq(context))).willThrow(e);

        // When / Then
        try {
            graph.execute(opChain, user);
            fail("Exception expected");
        } catch (final RuntimeException runtimeE) {
            final InOrder inOrder = inOrder(hook1, hook2);
            inOrder.verify(hook1, never()).postExecute(any(), any(), any());
            inOrder.verify(hook2, never()).postExecute(any(), any(), any());
            inOrder.verify(hook1).onFailure(null, captor.getValue(), context, e);
            inOrder.verify(hook2).onFailure(null, captor.getValue(), context, e);
            final List<Operation> ops = captor.getValue().getOperations();
            assertEquals(1, ops.size());
            assertSame(operation, ops.get(0));
        }
    }

    @Test
    public void shouldCallAllGraphHooksOnGraphHookPreExecuteFailureWhenRunningJob() throws OperationException {
        // Given
        final Operation operation = mock(Operation.class);
        final OperationChain opChain = mock(OperationChain.class);
        final OperationChain clonedOpChain = mock(OperationChain.class);
        given(opChain.shallowClone()).willReturn(clonedOpChain);
        given(clonedOpChain.getOperations()).willReturn(Lists.newArrayList(operation));

        final User user = mock(User.class);
        final Context context = mock(Context.class);
        given(context.getUser()).willReturn(user);
        final GraphHook hook1 = mock(GraphHook.class);
        final GraphHook hook2 = mock(GraphHook.class);
        final Store store = mock(Store.class);
        final Schema schema = new Schema();
        given(store.createContext(user)).willReturn(context);
        given(store.getSchema()).willReturn(schema);
        final RuntimeException e = new RuntimeException("Hook2 failed in postExecute");
        doThrow(e).when(hook1).preExecute(clonedOpChain, context);
        given(hook1.onFailure(null, clonedOpChain, context, e)).willThrow(new RuntimeException("Hook1 failed in onFailure"));
        given(hook2.onFailure(null, clonedOpChain, context, e)).willReturn(null);

        final Graph graph = new Graph.Builder()
                .config(new GraphConfig.Builder()
                        .graphId(GRAPH_ID)
                        .addHook(hook1)
                        .addHook(hook2)
                        .build())
                .storeProperties(StreamUtil.storeProps(getClass()))
                .store(store)
                .addSchema(schema)
                .build();

        // When / Then
        try {
            graph.executeJob(opChain, user);
            fail("Exception expected");
        } catch (final RuntimeException runtimeE) {
            final InOrder inOrder = inOrder(hook1, hook2);
            inOrder.verify(hook2, never()).preExecute(any(), any());
            inOrder.verify(hook1, never()).postExecute(any(), any(), any());
            inOrder.verify(hook2, never()).postExecute(any(), any(), any());
            inOrder.verify(hook1).onFailure(eq(null), any(), eq(context), eq(e));
            inOrder.verify(hook2).onFailure(eq(null), any(), eq(context), eq(e));
        }
    }

    @Test
    public void shouldCallAllGraphHooksOnGraphHookPostExecuteFailureWhenRunningJob() throws OperationException {
        // Given
        final Operation operation = mock(Operation.class);
        final OperationChain opChain = mock(OperationChain.class);
        final OperationChain clonedOpChain = mock(OperationChain.class);
        given(opChain.shallowClone()).willReturn(clonedOpChain);
        given(clonedOpChain.getOperations()).willReturn(Lists.newArrayList(operation));

        final User user = mock(User.class);
        final GraphHook hook1 = mock(GraphHook.class);
        final GraphHook hook2 = mock(GraphHook.class);
        final Store store = mock(Store.class);
        final Context context = mock(Context.class);
        given(context.getUser()).willReturn(user);
        given(store.createContext(user)).willReturn(context);
        final JobDetail result1 = mock(JobDetail.class);
        final JobDetail result2 = mock(JobDetail.class);
        final JobDetail result3 = mock(JobDetail.class);
        final Schema schema = new Schema();

        given(store.getSchema()).willReturn(schema);
        given(hook1.postExecute(result1, clonedOpChain, context)).willReturn(result2);
        final RuntimeException e = new RuntimeException("Hook2 failed in postExecute");
        given(hook2.postExecute(result2, clonedOpChain, context)).willThrow(e);
        given(hook1.onFailure(result2, clonedOpChain, context, e)).willThrow(new RuntimeException("Hook1 failed in onFailure"));
        given(hook2.onFailure(result2, clonedOpChain, context, e)).willReturn(result3);

        final Graph graph = new Graph.Builder()
                .config(new GraphConfig.Builder()
                        .graphId(GRAPH_ID)
                        .addHook(hook1)
                        .addHook(hook2)
                        .build())
                .storeProperties(StreamUtil.storeProps(getClass()))
                .store(store)
                .addSchema(schema)
                .build();

        final ArgumentCaptor<OperationChain> captor = ArgumentCaptor.forClass(OperationChain.class);
        given(store.executeJob(captor.capture(), Mockito.eq(context))).willReturn(result1);

        // When / Then
        try {
            graph.executeJob(opChain, user);
            fail("Exception expected");
        } catch (final RuntimeException runtimeE) {
            final InOrder inOrder = inOrder(hook1, hook2);
            inOrder.verify(hook1).postExecute(result1, captor.getValue(), context);
            inOrder.verify(hook2).postExecute(result2, captor.getValue(), context);
            inOrder.verify(hook1).onFailure(result2, captor.getValue(), context, e);
            inOrder.verify(hook2).onFailure(result2, captor.getValue(), context, e);
            final List<Operation> ops = captor.getValue().getOperations();
            assertEquals(1, ops.size());
            assertSame(operation, ops.get(0));
        }
    }

    @Test
    public void shouldCallAllGraphHooksOnExecuteFailureWhenRunningJob() throws OperationException {
        // Given
        final Operation operation = mock(Operation.class);
        final OperationChain opChain = mock(OperationChain.class);
        final OperationChain clonedOpChain = mock(OperationChain.class);
        given(opChain.shallowClone()).willReturn(clonedOpChain);
        given(clonedOpChain.getOperations()).willReturn(Lists.newArrayList(operation));

        final User user = mock(User.class);
        final GraphHook hook1 = mock(GraphHook.class);
        final GraphHook hook2 = mock(GraphHook.class);
        final Store store = mock(Store.class);
        final Context context = mock(Context.class);
        given(context.getUser()).willReturn(user);
        given(store.createContext(user)).willReturn(context);
        final Schema schema = new Schema();
        final RuntimeException e = new RuntimeException("Store failed to execute operation chain");

        given(store.getSchema()).willReturn(schema);
        given(hook1.onFailure(null, clonedOpChain, context, e)).willThrow(new RuntimeException("Hook1 failed in onFailure"));
        given(hook2.onFailure(null, clonedOpChain, context, e)).willReturn(null);

        final Graph graph = new Graph.Builder()
                .config(new GraphConfig.Builder()
                        .graphId(GRAPH_ID)
                        .addHook(hook1)
                        .addHook(hook2)
                        .build())
                .storeProperties(StreamUtil.storeProps(getClass()))
                .store(store)
                .addSchema(schema)
                .build();

        final ArgumentCaptor<OperationChain> captor = ArgumentCaptor.forClass(OperationChain.class);
        given(store.executeJob(captor.capture(), Mockito.eq(context))).willThrow(e);

        // When / Then
        try {
            graph.executeJob(opChain, user);
            fail("Exception expected");
        } catch (final RuntimeException runtimeE) {
            final InOrder inOrder = inOrder(hook1, hook2);
            inOrder.verify(hook1, never()).postExecute(any(), any(), any());
            inOrder.verify(hook2, never()).postExecute(any(), any(), any());
            inOrder.verify(hook1).onFailure(null, captor.getValue(), context, e);
            inOrder.verify(hook2).onFailure(null, captor.getValue(), context, e);
            final List<Operation> ops = captor.getValue().getOperations();
            assertEquals(1, ops.size());
            assertSame(operation, ops.get(0));
        }
    }

    @Test
    public void shouldConstructGraphAndCreateViewWithGroups() {
        // Given
        final Store store = mock(Store.class);
        given(store.getGraphId()).willReturn(GRAPH_ID);
        final Schema schema = mock(Schema.class);
        given(store.getSchema()).willReturn(schema);
        final Set<String> edgeGroups = new HashSet<>();
        edgeGroups.add("edge1");
        edgeGroups.add("edge2");
        edgeGroups.add("edge3");
        edgeGroups.add("edge4");
        given(schema.getEdgeGroups()).willReturn(edgeGroups);

        final Set<String> entityGroups = new HashSet<>();
        entityGroups.add("entity1");
        entityGroups.add("entity2");
        entityGroups.add("entity3");
        entityGroups.add("entity4");
        given(schema.getEntityGroups()).willReturn(entityGroups);

        // When
        final View resultView = new Graph.Builder()
                .store(store)
                .build()
                .getView();

        // Then
        assertNotSame(schema, resultView);
        assertArrayEquals(entityGroups.toArray(), resultView.getEntityGroups().toArray());
        assertArrayEquals(edgeGroups.toArray(), resultView.getEdgeGroups().toArray());

        for (final ViewElementDefinition resultElementDef : resultView.getEntities().values()) {
            assertNotNull(resultElementDef);
            assertEquals(0, resultElementDef.getTransientProperties().size());
            assertNull(resultElementDef.getTransformer());
        }
        for (final ViewElementDefinition resultElementDef : resultView.getEdges().values()) {
            assertNotNull(resultElementDef);
            assertEquals(0, resultElementDef.getTransientProperties().size());
            assertNull(resultElementDef.getTransformer());
        }
    }

    @Test
    public void shouldExposeGetTraitsMethod() throws OperationException {
        // Given
        final Store store = mock(Store.class);
        final View view = mock(View.class);
        final Graph graph = new Graph.Builder()
                .config(new GraphConfig.Builder()
                        .graphId(GRAPH_ID)
                        .view(view)
                        .build())
                .store(store)
                .build();


        // When
        final Set<StoreTrait> storeTraits = new HashSet<>(Arrays.asList(StoreTrait.INGEST_AGGREGATION, StoreTrait.TRANSFORMATION));
        given(store.getTraits()).willReturn(storeTraits);
        final Collection<StoreTrait> returnedTraits = graph.getStoreTraits();

        // Then
        assertEquals(returnedTraits, storeTraits);

    }

    @Test
    public void shouldSetGraphViewOnOperationAndDelegateDoOperationToStore()
            throws OperationException {
        // Given
        final Store store = mock(Store.class);
        final View view = mock(View.class);
        final Graph graph = new Graph.Builder()
                .config(new GraphConfig.Builder()
                        .graphId(GRAPH_ID)
                        .view(view)
                        .build())
                .store(store)
                .build();
        final User user = new User();
        final Context context = mock(Context.class);
        given(context.getUser()).willReturn(user);
        given(store.createContext(user)).willReturn(context);
        final Integer expectedResult = 5;
        final GetElements operation = mock(GetElements.class);
        given(operation.getView()).willReturn(null);

        final OperationChain<Integer> opChain = mock(OperationChain.class);
        final OperationChain clonedOpChain = mock(OperationChain.class);
        given(opChain.shallowClone()).willReturn(clonedOpChain);
        given(clonedOpChain.getOperations()).willReturn(Lists.newArrayList(operation));
        given(store.execute(clonedOpChain, context)).willReturn(expectedResult);

        // When
        Integer result = graph.execute(opChain, user);

        // Then
        assertEquals(expectedResult, result);
        verify(store).execute(clonedOpChain, context);
        verify(operation).setView(view);
    }

    @Test
    public void shouldNotSetGraphViewOnOperationWhenOperationViewIsNotNull
            () throws OperationException {
        // Given
        final Store store = mock(Store.class);
        final View opView = mock(View.class);
        final View view = mock(View.class);
        final Graph graph = new Graph.Builder()
                .config(new GraphConfig.Builder()
                        .graphId(GRAPH_ID)
                        .view(view)
                        .build())
                .store(store)
                .build();
        final User user = new User();
        final Context context = mock(Context.class);
        given(context.getUser()).willReturn(user);
        given(store.createContext(user)).willReturn(context);
        final Integer expectedResult = 5;
        final GetElements operation = mock(GetElements.class);
        given(operation.getView()).willReturn(opView);

        final OperationChain<Integer> opChain = mock(OperationChain.class);
        final OperationChain<Integer> clonedOpChain = mock(OperationChain.class);
        given(opChain.shallowClone()).willReturn(clonedOpChain);
        given(opChain.getOperations()).willReturn(Lists.newArrayList(operation));
        given(store.execute(clonedOpChain, context)).willReturn(expectedResult);

        // When
        Integer result = graph.execute(opChain, user);

        // Then
        assertEquals(expectedResult, result);
        verify(store).execute(clonedOpChain, context);
        verify(operation, Mockito.never()).setView(view);
    }

    @Test
    public void shouldNotSetGraphViewOnOperationWhenOperationIsNotAGet
            () throws OperationException {
        // Given
        final Store store = mock(Store.class);
        final View view = mock(View.class);
        final Graph graph = new Graph.Builder()
                .config(new GraphConfig.Builder()
                        .graphId(GRAPH_ID)
                        .view(view)
                        .build())
                .store(store)
                .build();
        final User user = new User();
        final Context context = mock(Context.class);
        given(context.getUser()).willReturn(user);
        given(store.createContext(user)).willReturn(context);
        final int expectedResult = 5;
        final Operation operation = mock(Operation.class);

        final OperationChain<Integer> opChain = mock(OperationChain.class);
        final OperationChain<Integer> clonedOpChain = mock(OperationChain.class);
        given(opChain.shallowClone()).willReturn(clonedOpChain);
        given(clonedOpChain.getOperations()).willReturn(Lists.newArrayList(operation));
        given(store.execute(clonedOpChain, context)).willReturn(expectedResult);

        // When
        int result = graph.execute(opChain, user);

        // Then
        assertEquals(expectedResult, result);
        verify(store).execute(clonedOpChain, context);
    }

    @Test
    public void shouldThrowExceptionIfStoreClassPropertyIsNotSet() throws OperationException {
        try {
            new Graph.Builder()
                    .config(new GraphConfig.Builder()
                            .graphId(GRAPH_ID)
                            .build())
                    .addSchema(new Schema())
                    .storeProperties(new StoreProperties())
                    .build();
            fail("exception expected");
        } catch (final IllegalArgumentException e) {
            assertEquals("The Store class name was not found in the store properties for key: " + StoreProperties.STORE_CLASS + ", GraphId: " + GRAPH_ID, e.getMessage());
        }
    }

    @Test
    public void shouldThrowExceptionIfSchemaIsInvalid() throws OperationException {
        final StoreProperties storeProperties = new StoreProperties();
        storeProperties.setStoreClass(TestStoreImpl.class.getName());
        try {
            new Graph.Builder()
                    .config(new GraphConfig.Builder()
                            .graphId(GRAPH_ID)
                            .build())
                    .addSchema(new Schema.Builder()
                            .type("int", new TypeDefinition.Builder()
                                    .clazz(Integer.class)
                                    .aggregateFunction(new Sum())
                                    // invalid serialiser
                                    .serialiser(new RawDoubleSerialiser())
                                    .build())
                            .type("string", new TypeDefinition.Builder()
                                    .clazz(String.class)
                                    .aggregateFunction(new StringConcat())
                                    .build())
                            .type("boolean", Boolean.class)
                            .edge("EDGE", new SchemaEdgeDefinition.Builder()
                                    .source("string")
                                    .destination("string")
                                    .directed("boolean")
                                    .build())
                            .entity("ENTITY", new SchemaEntityDefinition.Builder()
                                    .vertex("string")
                                    .property("p2", "int")
                                    .build())
                            .build())
                    .storeProperties(storeProperties)
                    .build();
            fail("exception expected");
        } catch (final SchemaException e) {
            assertNotNull(e.getMessage());
        }
    }

    @Test
    public void shouldDelegateGetNextOperationsToStore() {
        // Given
        final Store store = mock(Store.class);
        given(store.getSchema()).willReturn(new Schema());
        final Graph graph = new Graph.Builder()
                .config(new GraphConfig.Builder()
                        .graphId(GRAPH_ID)
                        .build())
                .store(store)
                .build();

        final Set<Class<? extends Operation>> expectedNextOperations = mock(Set.class);
        given(store.getNextOperations(GetElements.class)).willReturn(expectedNextOperations);

        // When
        final Set<Class<? extends Operation>> nextOperations = graph.getNextOperations(GetElements.class);

        // Then
        assertSame(expectedNextOperations, nextOperations);
    }

    @Test
    public void shouldDelegateIsSupportedToStore() {
        // Given
        final Store store = mock(Store.class);
        given(store.getSchema()).willReturn(new Schema());
        final Graph graph = new Graph.Builder()
                .config(new GraphConfig.Builder()
                        .graphId(GRAPH_ID)
                        .build())
                .store(store)
                .build();

        given(store.isSupported(GetElements.class)).willReturn(true);
        given(store.isSupported(GetAllElements.class)).willReturn(false);

        // When / Then
        assertTrue(graph.isSupported(GetElements.class));
        assertFalse(graph.isSupported(GetAllElements.class));
    }

    @Test
    public void shouldDelegateGetSupportedOperationsToStore() {
        // Given
        final Store store = mock(Store.class);
        given(store.getSchema()).willReturn(new Schema());
        final Graph graph = new Graph.Builder()
                .config(new GraphConfig.Builder()
                        .graphId(GRAPH_ID)
                        .build())
                .store(store)
                .build();

        final Set<Class<? extends Operation>> expectedSupportedOperations = mock(Set.class);
        given(store.getSupportedOperations()).willReturn(expectedSupportedOperations);

        // When
        final Set<Class<? extends Operation>> supportedOperations = graph.getSupportedOperations();

        // Then
        assertSame(expectedSupportedOperations, supportedOperations);
    }

    @Test
    public void shouldThrowExceptionWithInvalidSchema() {

        // Given
        final StoreProperties storeProperties = new StoreProperties();
        storeProperties.setStoreClass(TestStoreImpl.class.getName());

        //When / Then
        try {
            new Graph.Builder()
                    .config(new GraphConfig.Builder()
                            .graphId(GRAPH_ID)
                            .build())
                    .addSchema(new Schema.Builder()
                            .edge("group", new SchemaEdgeDefinition())
                            .entity("group", new SchemaEntityDefinition())
                            .build())
                    .storeProperties(storeProperties)
                    .build();
        } catch (final SchemaException e) {
            assertTrue(e.getMessage().contains("Schema is not valid"));
        }
    }

    @Test
    public void shouldThrowExceptionWithNullSchema() {
        // Given
        final StoreProperties storeProperties = new StoreProperties();
        storeProperties.setStoreClass(TestStoreImpl.class.getName());

        //When / Then
        try {
            new Graph.Builder()
                    .config(new GraphConfig.Builder()
                            .graphId(GRAPH_ID)
                            .build())
                    .storeProperties(storeProperties)
                    .build();
        } catch (final SchemaException e) {
            assertTrue(e.getMessage().contains("Schema is missing"));
        }
    }

    private File createSchemaDirectory() throws IOException {
        final File tmpDir = tempFolder.newFolder("tmpSchemaDir");
        writeToFile("elements.json", tmpDir);
        writeToFile("types.json", tmpDir);
        return tmpDir;
    }

    private void writeToFile(final String schemaFile, final File dir) throws IOException {
        Files.copy(new SchemaStreamSupplier(schemaFile), new File(dir + "/" + schemaFile));
    }

    @Test
    public void shouldThrowExceptionIfGraphIdIsInvalid() throws Exception {
        final StoreProperties properties = mock(StoreProperties.class);
        given(properties.getJobExecutorThreadCount()).willReturn(1);

        try {
            new Graph.Builder()
                    .config(new GraphConfig.Builder()
                            .graphId("invalid-id")
                            .build())
                    .build();
            fail("Exception expected");
        } catch (final IllegalArgumentException e) {
            assertNotNull(e.getMessage());
        }
    }

    @Test
    public void shouldBuildGraphUsingGraphIdAndLookupSchema() throws Exception {
        // Given
        final StoreProperties storeProperties = new StoreProperties();
        storeProperties.setStoreClass(TestStoreImpl.class.getName());

        final Schema schemaModule1 = new Schema.Builder()
                .type(TestTypes.PROP_STRING, new TypeDefinition.Builder()
                        .clazz(String.class)
                        .build())
                .type("vertex", new TypeDefinition.Builder()
                        .clazz(String.class)
                        .build())
                .edge(TestGroups.EDGE, new SchemaEdgeDefinition.Builder()
                        .property(TestPropertyNames.PROP_1, TestTypes.PROP_STRING)
                        .aggregate(false)
                        .source("vertex")
                        .destination("vertex")
                        .build())
                .build();

        final Schema schemaModule2 = new Schema.Builder()
                .type(TestTypes.PROP_INTEGER, new TypeDefinition.Builder()
                        .clazz(Integer.class)
                        .build())
                .type("vertex2", new TypeDefinition.Builder()
                        .clazz(String.class)
                        .build())
                .edge(TestGroups.EDGE_2, new SchemaEdgeDefinition.Builder()
                        .property(TestPropertyNames.PROP_2, TestTypes.PROP_INTEGER)
                        .aggregate(false)
                        .source("vertex2")
                        .destination("vertex2")
                        .build())
                .build();

        final Schema schemaModule3 = new Schema.Builder()
                .entity(TestGroups.ENTITY, new SchemaEntityDefinition.Builder()
                        .property(TestPropertyNames.PROP_1, TestTypes.PROP_STRING)
                        .aggregate(false)
                        .vertex("vertex3")
                        .build())
                .type("vertex3", new TypeDefinition.Builder()
                        .clazz(String.class)
                        .build())
                .build();

        final Schema schemaModule4 = new Schema.Builder()
                .entity(TestGroups.ENTITY_2, new SchemaEntityDefinition.Builder()
                        .property(TestPropertyNames.PROP_2, TestTypes.PROP_INTEGER)
                        .aggregate(false)
                        .vertex("vertex4")
                        .build())
                .type("vertex4", new TypeDefinition.Builder()
                        .clazz(String.class)
                        .build())
                .build();


        // When
        final Graph graph = new Graph.Builder()
                .config(new GraphConfig.Builder()
                        .graphId(GRAPH_ID)
                        .library(new HashMapGraphLibrary())
                        .build())
                .addSchema(schemaModule1)
                .addSchema(schemaModule2)
                .addSchema(schemaModule3)
                .addSchema(schemaModule4)
                .storeProperties(storeProperties)
                .build();

        final Graph graph2 = new Graph.Builder()
                .config(new GraphConfig.Builder()
                        .graphId(GRAPH_ID)
                        .library(new HashMapGraphLibrary())
                        .build())
                .storeProperties(storeProperties)
                .build();

        // Then
        JsonAssert.assertEquals(graph.getSchema().toJson(false), graph2.getSchema().toJson(false));
    }

    @Test
    public void shouldAddHooksVarArgsAndGetGraphHooks() throws Exception {
        // Given
        final StoreProperties storeProperties = new StoreProperties();
        storeProperties.setStoreClass(TestStoreImpl.class.getName());
        final GraphHook graphHook1 = mock(GraphHook.class);
        final Log4jLogger graphHook2 = mock(Log4jLogger.class);

        // When
        final Graph graph = new Graph.Builder()
                .config(new GraphConfig.Builder()
                        .graphId("graphId")
                        .addHooks(graphHook1, graphHook2)
                        .build())
                .storeProperties(storeProperties)
                .addSchemas(StreamUtil.schemas(getClass()))
                .build();

        // Then
        assertEquals(Arrays.asList(graphHook1.getClass(), graphHook2.getClass()), graph.getGraphHooks());
    }

    @Test
    public void shouldAddHookAndGetGraphHooks() throws Exception {
        // Given
        final StoreProperties storeProperties = new StoreProperties();
        storeProperties.setStoreClass(TestStore.class.getName());
        TestStore.mockStore = mock(Store.class);
        given(TestStore.mockStore.isSupported(NamedOperation.class)).willReturn(true);
        final GraphHook graphHook1 = mock(GraphHook.class);
        final NamedOperationResolver graphHook2 = new NamedOperationResolver();
        final Log4jLogger graphHook3 = mock(Log4jLogger.class);

        // When
        final Graph graph = new Graph.Builder()
                .graphId("graphId")
                .storeProperties(storeProperties)
                .addSchemas(StreamUtil.schemas(getClass()))
                .addHook(graphHook1)
                .addHook(graphHook2)
                .addHook(graphHook3)
                .build();

        // Then
        assertEquals(Arrays.asList(graphHook1.getClass(), graphHook2.getClass(), graphHook3.getClass()), graph.getGraphHooks());
    }

    @Test
    public void shouldAddNamedOperationResolverHookFirst() throws Exception {
        // Given
        final StoreProperties storeProperties = new StoreProperties();
        storeProperties.setStoreClass(TestStore.class.getName());
        TestStore.mockStore = mock(Store.class);
        given(TestStore.mockStore.isSupported(NamedOperation.class)).willReturn(true);
        final GraphHook graphHook1 = mock(GraphHook.class);
        final Log4jLogger graphHook2 = mock(Log4jLogger.class);

        // When
        final Graph graph = new Graph.Builder()
                .config(new GraphConfig.Builder()
                        .graphId("graphId")
                        .addHook(graphHook1)
                        .addHook(graphHook2)
                        .build())
                .storeProperties(storeProperties)
                .addSchemas(StreamUtil.schemas(getClass()))
                .build();

        // Then
        assertEquals(Arrays.asList(NamedOperationResolver.class, graphHook1.getClass(), graphHook2.getClass()), graph.getGraphHooks());
    }

    @Test
    public void shouldAddHooksFromPathAndGetGraphHooks() throws Exception {
        // Given
        final StoreProperties storeProperties = new StoreProperties();
        storeProperties.setStoreClass(TestStoreImpl.class.getName());

        final File graphHooks = tempFolder.newFile("graphHooks.json");
        FileUtils.writeLines(graphHooks, IOUtils.readLines(StreamUtil.openStream(getClass(), "graphHooks.json")));

        // When
        final Graph graph = new Graph.Builder()
                .config(new GraphConfig.Builder()
                        .graphId("graphId")
                        .addHooks(Paths.get(graphHooks.getPath()))
                        .build())
                .storeProperties(storeProperties)
                .addSchemas(StreamUtil.schemas(getClass()))
                .build();

        // Then
        assertEquals(
                Arrays.asList(OperationChainLimiter.class, AddOperationsToChain.class, OperationAuthoriser.class),
                graph.getGraphHooks()
        );
    }

    @Test
    public void shouldAddHookFromPathAndGetGraphHooks() throws Exception {
        // Given
        final StoreProperties storeProperties = new StoreProperties();
        storeProperties.setStoreClass(TestStoreImpl.class.getName());

        final File graphHook1File = tempFolder.newFile("opChainLimiter.json");
        FileUtils.writeLines(graphHook1File, IOUtils.readLines(StreamUtil.openStream(getClass(), "opChainLimiter.json")));

        final File graphHook2File = tempFolder.newFile("opAuthoriser.json");
        FileUtils.writeLines(graphHook2File, IOUtils.readLines(StreamUtil.openStream(getClass(), "opAuthoriser.json")));

        // When
        final Graph graph = new Graph.Builder()
                .config(new GraphConfig.Builder()
                        .graphId("graphId")
                        .addHook(Paths.get(graphHook1File.getPath()))
                        .addHook(Paths.get(graphHook2File.getPath()))
                        .build())
                .storeProperties(storeProperties)
                .addSchemas(StreamUtil.schemas(getClass()))
                .build();

        // Then
        assertEquals(
                Arrays.asList(OperationChainLimiter.class, OperationAuthoriser.class),
                graph.getGraphHooks()
        );
    }

    @Test
    public void shouldBuildGraphFromConfigFile() throws Exception {
        // Given
        final StoreProperties storeProperties = new StoreProperties();
        storeProperties.setStoreClass(TestStoreImpl.class.getName());

        // When
        final Graph graph = new Graph.Builder()
                .config(StreamUtil.graphConfig(getClass()))
                .storeProperties(storeProperties)
                .addSchemas(StreamUtil.schemas(getClass()))
                .build();

        // Then
        assertEquals("graphId1", graph.getGraphId());
        assertEquals(new View.Builder()
                .globalElements(new GlobalViewElementDefinition.Builder()
                        .groupBy()
                        .build())
                .build(), graph.getView());
        assertEquals(HashMapGraphLibrary.class, graph.getGraphLibrary().getClass());
        assertEquals(Arrays.asList(OperationChainLimiter.class, AddOperationsToChain.class),
                graph.getGraphHooks());
    }

    @Test
    public void shouldBuildGraphFromConfigAndMergeConfigWithExistingConfig() throws Exception {
        // Given
        final StoreProperties storeProperties = new StoreProperties();
        storeProperties.setStoreClass(TestStoreImpl.class.getName());

        final String graphId1 = "graphId1";
        final String graphId2 = "graphId2";

        final GraphLibrary library1 = mock(GraphLibrary.class);
        final GraphLibrary library2 = mock(GraphLibrary.class);

        final View view1 = mock(View.class);
        final View view2 = mock(View.class);

        final GraphHook hook1 = mock(GraphHook.class);
        final GraphHook hook2 = mock(GraphHook.class);
        final GraphHook hook3 = mock(GraphHook.class);

        // When
        final GraphConfig config = new GraphConfig.Builder()
                .graphId(graphId2)
                .library(library2)
                .addHook(hook2)
                .view(view2)
                .build();

        final Graph graph = new Graph.Builder()
                .graphId(graphId1)
                .library(library1)
                .view(view1)
                .storeProperties(storeProperties)
                .addSchemas(StreamUtil.schemas(getClass()))
                .addHook(hook1)
                .config(config)
                .addHook(hook3)
                .build();

        // Then
        assertEquals(graphId2, graph.getGraphId());
        assertEquals(view2, graph.getView());
        assertEquals(library2, graph.getGraphLibrary());
        assertEquals(Arrays.asList(hook1.getClass(), hook2.getClass(), hook3.getClass()),
                graph.getGraphHooks());
    }

    @Test
    public void shouldBuildGraphFromConfigAndOverrideFields() throws Exception {
        // Given
        final StoreProperties storeProperties = new StoreProperties();
        storeProperties.setStoreClass(TestStoreImpl.class.getName());

        final String graphId1 = "graphId1";
        final String graphId2 = "graphId2";

        final GraphLibrary library1 = mock(GraphLibrary.class);
        final GraphLibrary library2 = mock(GraphLibrary.class);

        final View view1 = mock(View.class);
        final View view2 = mock(View.class);

        final GraphHook hook1 = mock(GraphHook.class);
        final GraphHook hook2 = mock(GraphHook.class);
        final GraphHook hook3 = mock(GraphHook.class);

        // When
        final GraphConfig config = new GraphConfig.Builder()
                .graphId(graphId2)
                .library(library2)
                .addHook(hook2)
                .view(view2)
                .build();

        final Graph graph = new Graph.Builder()
                .config(config)
                .graphId(graphId1)
                .library(library1)
                .view(view1)
                .storeProperties(storeProperties)
                .addSchemas(StreamUtil.schemas(getClass()))
                .addHook(hook1)
                .addHook(hook3)
                .build();

        // Then
        assertEquals(graphId1, graph.getGraphId());
        assertEquals(view1, graph.getView());
        assertEquals(library1, graph.getGraphLibrary());
        assertEquals(Arrays.asList(hook2.getClass(), hook1.getClass(), hook3.getClass()),
                graph.getGraphHooks());
    }

    @Test
<<<<<<< HEAD
    public void shouldBuildGraphFromConfigAndResetIdsWhenDifferent() {
        // Given
        final StoreProperties libraryStoreProperties = new StoreProperties();
        libraryStoreProperties.setStoreClass(TestStoreImpl.class.getName());
        libraryStoreProperties.setId("storePropertiesId1");

        final StoreProperties graphStoreProperties = new StoreProperties();
        graphStoreProperties.setStoreClass(TestStoreImpl.class.getName());
        graphStoreProperties.setId("storePropertiesId2");

        final Schema librarySchema = new Schema.Builder().id("schemaId1").build();

        final Schema graphSchema = new Schema.Builder().id("schemaId2").build();

        final String graphId1 = "graphId1";

        final HashMapGraphLibrary library = new HashMapGraphLibrary();
        library.addSchema(librarySchema);
        library.addProperties(libraryStoreProperties);

        // When
        final GraphConfig config = new GraphConfig.Builder()
                .graphId(graphId1)
                .library(library)
                .build();

        final Graph graph = new Graph.Builder()
                .config(config)
                .addToLibrary(true)
                .parentStorePropertiesId("storePropertiesId1")
                .storeProperties(graphStoreProperties)
                .addParentSchemaIds("schemaId1")
                .addSchemas(graphSchema)
                .build();

        // Then
        assertEquals(graphId1, graph.getGraphId());
        assertTrue(JsonUtil.equals(library.getSchema("schemaId1").toJson(false), librarySchema.toJson(false)));
        // Check that the schemaId = graphId1 as the schemaId's are different between the parent and supplied schema
        assertTrue(library.getIds(graphId1).getFirst().equals(graphId1));
        // Check that the storePropsId = graphId1 as the storePropsId's are different between the parent and supplied storeProps
        assertTrue(library.getIds(graphId1).getSecond().equals(graphId1));
    }

    @Test
    public void shouldBuildGraphFromConfigAndKeepIdsWhenIdentical() {
        // Given
        final StoreProperties storeProperties = new StoreProperties();
        storeProperties.setStoreClass(TestStoreImpl.class.getName());
        storeProperties.setId("storePropertiesId1");

        final Schema schema = new Schema.Builder().id("schemaId1").build();

        final String graphId1 = "graphId1";

        final HashMapGraphLibrary library = new HashMapGraphLibrary();
        library.addSchema(schema);
        library.addProperties(storeProperties);

        // When
        final GraphConfig config = new GraphConfig.Builder()
                .graphId(graphId1)
                .library(library)
                .build();

        final Graph graph = new Graph.Builder()
                .config(config)
                .addToLibrary(true)
                .parentStorePropertiesId("storePropertiesId1")
                .storeProperties(storeProperties)
                .addParentSchemaIds("schemaId1")
                .addSchemas(schema)
                .build();

        // Then
        assertEquals(graphId1, graph.getGraphId());
        assertTrue(JsonUtil.equals(library.getSchema("schemaId1").toJson(false), schema.toJson(false)));
        // Check that the schemaId = schemaId1 as both the parent and supplied schema have same id's
        assertTrue(library.getIds(graphId1).getFirst().equals("schemaId1"));
        // Check that the storePropsId = storePropertiesId1 as both parent and supplied storeProps have same id's
        assertTrue(library.getIds(graphId1).getSecond().equals("storePropertiesId1"));
    }

    @Test
    public void shouldBuildGraphFromConfigAndKeepIdsWhenGraphSchemaAndStorePropertiesIdsAreNull() {
        // Given
        final StoreProperties libraryStoreProperties = new StoreProperties();
        libraryStoreProperties.setStoreClass(TestStoreImpl.class.getName());
        libraryStoreProperties.setId("storePropertiesId1");

        final StoreProperties graphStoreProperties = new StoreProperties();
        graphStoreProperties.setStoreClass(TestStoreImpl.class.getName());

        final Schema librarySchema = new Schema.Builder().id("schemaId1").build();

        final Schema graphSchema = new Schema.Builder().build();

        final String graphId1 = "graphId1";

        final HashMapGraphLibrary library = new HashMapGraphLibrary();
        library.addSchema(librarySchema);
        library.addProperties(libraryStoreProperties);

        // When
        final GraphConfig config = new GraphConfig.Builder()
                .graphId(graphId1)
                .library(library)
                .build();

        final Graph graph = new Graph.Builder()
                .config(config)
                .addToLibrary(true)
                .parentStorePropertiesId("storePropertiesId1")
                .storeProperties(graphStoreProperties)
                .addParentSchemaIds("schemaId1")
                .addSchemas(graphSchema)
                .build();

        // Then
        assertEquals(graphId1, graph.getGraphId());
        assertTrue(JsonUtil.equals(library.getSchema("schemaId1").toJson(false), librarySchema.toJson(false)));
        // Check that the schemaId = schemaId1 as both the supplied schema id is null
        assertTrue(library.getIds(graphId1).getFirst().equals("schemaId1"));
        // Check that the storePropsId = storePropertiesId1 as the supplied storeProps id is null
        assertTrue(library.getIds(graphId1).getSecond().equals("storePropertiesId1"));
=======
    public void shouldCorrectlySetViewForNestedOperationChain() throws OperationException {
        // Given
        final Store store = new TestStore();
        final Graph graph = new Graph.Builder()
                .config(new GraphConfig.Builder()
                        .graphId(GRAPH_ID)
                        .build())
                .storeProperties(new StoreProperties())
                .addSchema(new Schema.Builder()
                        .edge(TestGroups.EDGE, new SchemaEdgeDefinition.Builder()
                                .property(TestPropertyNames.PROP_1, TestTypes.PROP_INTEGER)
                                .aggregate(false)
                                .source("vertex2")
                                .destination("vertex2")
                                .build())
                        .type(TestTypes.PROP_INTEGER, new TypeDefinition.Builder()
                                .clazz(Integer.class)
                                .build())
                        .type("vertex2", new TypeDefinition.Builder()
                                .clazz(String.class)
                                .build())
                        .build())
                .store(store)
                .build();
        final User user = new User();
        final Context context = new Context(user);

        final OperationChain<Iterable<? extends Element>> nestedChain = new OperationChain<>(
                Arrays.asList(
                        new GetAllElements(),
                        new Limit<>(3, true)));
        final OperationChain<Iterable<? extends Element>> outerChain = new OperationChain<>(nestedChain);

        graph.execute(outerChain, context);

        // Then
        assertNotNull(graph.getView());
    }

    @Test
    public void shouldThrowExceptionOnExecuteWithANullContext() throws OperationException {
        // Given
        final Context context = null;
        final OperationChain opChain = mock(OperationChain.class);

        final Graph graph = new Graph.Builder()
                .config(new GraphConfig.Builder()
                        .graphId(GRAPH_ID)
                        .build())
                .storeProperties(StreamUtil.storeProps(getClass()))
                .addSchemas(StreamUtil.schemas(getClass()))
                .build();

        // When / Then
        try {
            graph.execute(opChain, context);
            fail("Exception expected");
        } catch (final IllegalArgumentException e) {
            assertEquals("A context containing a user is required", e.getMessage());
        }
    }


    @Test
    public void shouldThrowExceptionOnExecuteJobWithANullContext() throws OperationException {
        // Given
        final Context context = null;
        final OperationChain opChain = mock(OperationChain.class);

        final Graph graph = new Graph.Builder()
                .config(new GraphConfig.Builder()
                        .graphId(GRAPH_ID)
                        .build())
                .storeProperties(StreamUtil.storeProps(getClass()))
                .addSchemas(StreamUtil.schemas(getClass()))
                .build();

        // When / Then
        try {
            graph.executeJob(opChain, context);
            fail("Exception expected");
        } catch (final IllegalArgumentException e) {
            assertEquals("A context containing a user is required", e.getMessage());
        }
    }

    @Test
    public void shouldThrowExceptionOnExecuteWithANullUserInContext() throws OperationException {
        // Given
        final User user = null;
        final Context context = new Context(user);
        final OperationChain opChain = mock(OperationChain.class);

        final Graph graph = new Graph.Builder()
                .config(new GraphConfig.Builder()
                        .graphId(GRAPH_ID)
                        .build())
                .storeProperties(StreamUtil.storeProps(getClass()))
                .addSchemas(StreamUtil.schemas(getClass()))
                .build();

        // When / Then
        try {
            graph.execute(opChain, context);
            fail("Exception expected");
        } catch (final IllegalArgumentException e) {
            assertEquals("The context does not contain a user", e.getMessage());
        }
    }

    @Test
    public void shouldThrowExceptionOnExecuteJobWithANullUserInContext() throws OperationException {
        // Given
        final User user = null;
        final Context context = new Context(user);
        final OperationChain opChain = mock(OperationChain.class);

        final Graph graph = new Graph.Builder()
                .config(new GraphConfig.Builder()
                        .graphId(GRAPH_ID)
                        .build())
                .storeProperties(StreamUtil.storeProps(getClass()))
                .addSchemas(StreamUtil.schemas(getClass()))
                .build();

        // When / Then
        try {
            graph.executeJob(opChain, context);
            fail("Exception expected");
        } catch (final IllegalArgumentException e) {
            assertEquals("The context does not contain a user", e.getMessage());
        }
    }

    @Test
    public void shouldThrowExceptionOnExecuteWithANullUser() throws OperationException {
        // Given
        final User user = null;
        final OperationChain opChain = mock(OperationChain.class);

        final Graph graph = new Graph.Builder()
                .config(new GraphConfig.Builder()
                        .graphId(GRAPH_ID)
                        .build())
                .storeProperties(StreamUtil.storeProps(getClass()))
                .addSchemas(StreamUtil.schemas(getClass()))
                .build();

        // When / Then
        try {
            graph.execute(opChain, user);
            fail("Exception expected");
        } catch (final IllegalArgumentException e) {
            assertEquals("The context does not contain a user", e.getMessage());
        }
    }

    @Test
    public void shouldThrowExceptionOnExecuteJobWithANullUser() throws OperationException {
        // Given
        final User user = null;
        final OperationChain opChain = mock(OperationChain.class);

        final Graph graph = new Graph.Builder()
                .config(new GraphConfig.Builder()
                        .graphId(GRAPH_ID)
                        .build())
                .storeProperties(StreamUtil.storeProps(getClass()))
                .addSchemas(StreamUtil.schemas(getClass()))
                .build();

        // When / Then
        try {
            graph.executeJob(opChain, user);
            fail("Exception expected");
        } catch (final IllegalArgumentException e) {
            assertEquals("The context does not contain a user", e.getMessage());
        }
>>>>>>> 5826be8d
    }

    public static class TestStoreImpl extends Store {
        @Override
        public Set<StoreTrait> getTraits() {
            return new HashSet<>(0);
        }

        @Override
        protected void addAdditionalOperationHandlers() {
        }

        @Override
        protected OutputOperationHandler<GetElements, CloseableIterable<? extends Element>> getGetElementsHandler() {
            return null;
        }

        @Override
        protected OutputOperationHandler<GetAllElements, CloseableIterable<? extends Element>> getGetAllElementsHandler() {
            return null;
        }

        @Override
        protected OutputOperationHandler<? extends GetAdjacentIds, CloseableIterable<? extends EntityId>> getAdjacentIdsHandler() {
            return null;
        }

        @Override
        protected OperationHandler<? extends AddElements> getAddElementsHandler() {
            return null;
        }

        @Override
        protected Class<? extends Serialiser> getRequiredParentSerialiserClass() {
            return ToBytesSerialiser.class;
        }
    }

    private static final class SchemaStreamSupplier implements InputSupplier<InputStream> {
        private final String schemaFile;

        private SchemaStreamSupplier(final String schemaFile) {
            this.schemaFile = schemaFile;
        }

        @Override
        public InputStream getInput() throws IOException {
            return StreamUtil.openStream(getClass(), "/schema/" + schemaFile);
        }
    }
}<|MERGE_RESOLUTION|>--- conflicted
+++ resolved
@@ -1105,7 +1105,7 @@
                             .type("int", new TypeDefinition.Builder()
                                     .clazz(Integer.class)
                                     .aggregateFunction(new Sum())
-                                    // invalid serialiser
+                                            // invalid serialiser
                                     .serialiser(new RawDoubleSerialiser())
                                     .build())
                             .type("string", new TypeDefinition.Builder()
@@ -1596,7 +1596,6 @@
     }
 
     @Test
-<<<<<<< HEAD
     public void shouldBuildGraphFromConfigAndResetIdsWhenDifferent() {
         // Given
         final StoreProperties libraryStoreProperties = new StoreProperties();
@@ -1722,7 +1721,9 @@
         assertTrue(library.getIds(graphId1).getFirst().equals("schemaId1"));
         // Check that the storePropsId = storePropertiesId1 as the supplied storeProps id is null
         assertTrue(library.getIds(graphId1).getSecond().equals("storePropertiesId1"));
-=======
+    }
+
+    @Test
     public void shouldCorrectlySetViewForNestedOperationChain() throws OperationException {
         // Given
         final Store store = new TestStore();
@@ -1901,7 +1902,6 @@
         } catch (final IllegalArgumentException e) {
             assertEquals("The context does not contain a user", e.getMessage());
         }
->>>>>>> 5826be8d
     }
 
     public static class TestStoreImpl extends Store {
