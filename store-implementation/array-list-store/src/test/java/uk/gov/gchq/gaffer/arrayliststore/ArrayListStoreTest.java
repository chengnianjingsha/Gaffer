/*
 * Copyright 2016 Crown Copyright
 *
 * Licensed under the Apache License, Version 2.0 (the "License");
 * you may not use this file except in compliance with the License.
 * You may obtain a copy of the License at
 *
 *     http://www.apache.org/licenses/LICENSE-2.0
 *
 * Unless required by applicable law or agreed to in writing, software
 * distributed under the License is distributed on an "AS IS" BASIS,
 * WITHOUT WARRANTIES OR CONDITIONS OF ANY KIND, either express or implied.
 * See the License for the specific language governing permissions and
 * limitations under the License.
 */

package uk.gov.gchq.gaffer.arrayliststore;

import com.google.common.collect.Lists;
import org.junit.Test;
import org.slf4j.Logger;
import org.slf4j.LoggerFactory;
import uk.gov.gchq.gaffer.arrayliststore.data.SimpleEdgeDataObject;
import uk.gov.gchq.gaffer.arrayliststore.data.SimpleEntityDataObject;
import uk.gov.gchq.gaffer.arrayliststore.data.generator.SimpleEdgeGenerator;
import uk.gov.gchq.gaffer.arrayliststore.data.generator.SimpleEntityGenerator;
import uk.gov.gchq.gaffer.arrayliststore.data.generator.SimpleGenerator;
import uk.gov.gchq.gaffer.commonutil.StreamUtil;
import uk.gov.gchq.gaffer.commonutil.TestGroups;
import uk.gov.gchq.gaffer.commonutil.TestPropertyNames;
import uk.gov.gchq.gaffer.commonutil.iterable.CloseableIterable;
import uk.gov.gchq.gaffer.data.element.IdentifierType;
import uk.gov.gchq.gaffer.data.element.function.ElementFilter;
import uk.gov.gchq.gaffer.data.element.id.EntityId;
import uk.gov.gchq.gaffer.data.elementdefinition.view.View;
import uk.gov.gchq.gaffer.data.elementdefinition.view.ViewElementDefinition;
import uk.gov.gchq.gaffer.function.filter.IsLessThan;
import uk.gov.gchq.gaffer.graph.Graph;
import uk.gov.gchq.gaffer.operation.OperationChain;
import uk.gov.gchq.gaffer.operation.OperationException;
import uk.gov.gchq.gaffer.operation.SeedMatching;
import uk.gov.gchq.gaffer.operation.data.EdgeSeed;
import uk.gov.gchq.gaffer.operation.data.EntitySeed;
import uk.gov.gchq.gaffer.operation.data.generator.EntityIdExtractor;
import uk.gov.gchq.gaffer.operation.impl.add.AddElements;
import uk.gov.gchq.gaffer.operation.impl.generate.GenerateElements;
import uk.gov.gchq.gaffer.operation.impl.generate.GenerateObjects;
import uk.gov.gchq.gaffer.operation.impl.get.GetElements;
import uk.gov.gchq.gaffer.user.User;
import java.util.ArrayList;
import java.util.List;

import static org.junit.Assert.assertEquals;
import static org.junit.Assert.fail;

public class ArrayListStoreTest {
    private static final Logger LOGGER = LoggerFactory.getLogger(ArrayListStoreTest.class);

    @Test
    public void shouldAddAndGetRelatedEdges() throws OperationException {
        final Graph graph = createGraph();
        addElementsToGraph(graph);

        //set up the operation to fetch the edges
        final OperationChain<CloseableIterable<SimpleEdgeDataObject>> opChain = new OperationChain.Builder()
                .first(new GetElements.Builder()
                        .input(new EntitySeed(1), new EntitySeed(2))
                        .view(new View.Builder()
                                .edge(TestGroups.EDGE, new ViewElementDefinition.Builder()
                                        .preAggregationFilter(new ElementFilter.Builder()
                                                .select(TestPropertyNames.INT).execute(new IsLessThan(2))
                                                .build())
                                        .build())
                                .build())
                        .build())
                .then(new GenerateObjects.Builder<SimpleEdgeDataObject>()
                        .generator(new SimpleEdgeGenerator())
                        .build())
                .build();

        //now do the hop
        final CloseableIterable<SimpleEdgeDataObject> results = graph.execute(opChain, new User());

        //check the results by converting our edges back into SimpleDataObjects
        if (!results.iterator().hasNext()) {
            fail("No results returned");
        } else {
            for (final SimpleEdgeDataObject obj : results) {
                LOGGER.info(obj.toString());
            }

            final List<SimpleEdgeDataObject> resultList = Lists.newArrayList(results);
            assertEquals(3, resultList.size());

            int index = 0;
            SimpleEdgeDataObject obj = resultList.get(index++);
            assertEquals(1, obj.getLeft());
            assertEquals(2, obj.getRight());
            assertEquals(1, obj.getVisibility());
            assertEquals("121", obj.getProperties());

            obj = resultList.get(index++);
            assertEquals(2, obj.getLeft());
            assertEquals(3, obj.getRight());
            assertEquals(1, obj.getVisibility());
            assertEquals("231", obj.getProperties());

            obj = resultList.get(index);
            assertEquals(4, obj.getLeft());
            assertEquals(1, obj.getRight());
            assertEquals(1, obj.getVisibility());
            assertEquals("142", obj.getProperties());
        }
        results.close();
    }

    @Test
    public void shouldAddAndGetRelatedEntities() throws OperationException {
        final Graph graph = createGraph();
        addElementsToGraph(graph);

        //set up the operation to fetch the entities
        final OperationChain<CloseableIterable<SimpleEntityDataObject>> opChain = new OperationChain.Builder()
                .first(new GetElements.Builder()
                        .input(new EdgeSeed(2, 1, false))
                        .view(new View.Builder()
                                .entity(TestGroups.ENTITY, new ViewElementDefinition.Builder()
                                        .preAggregationFilter(new ElementFilter.Builder()
                                                .select(TestPropertyNames.INT).execute(new IsLessThan(2))
                                                .build())
                                        .build())
                                .build())
                        .build())
                .then(new GenerateObjects.Builder<SimpleEntityDataObject>()
                        .generator(new SimpleEntityGenerator())
                        .build())
                .build();

        //now do the hop
        final CloseableIterable<SimpleEntityDataObject> results = graph.execute(opChain, new User());

        //check the results by converting our edges back into SimpleDataObjects
        if (!results.iterator().hasNext()) {
            fail("No results returned");
        } else {
            for (final SimpleEntityDataObject obj : results) {
                LOGGER.info(obj.toString());
            }

            final List<SimpleEntityDataObject> resultList = Lists.newArrayList(results);
            int index = 0;
            SimpleEntityDataObject obj = resultList.get(index++);
            assertEquals(1, obj.getId());
            assertEquals(1, obj.getVisibility());
            assertEquals("Red", obj.getProperties());

            obj = resultList.get(index);
            assertEquals(2, obj.getId());
            assertEquals(1, obj.getVisibility());
            assertEquals("Orange", obj.getProperties());
        }
        results.close();
    }

    @Test
    public void shouldAddAndGetEntitiesBySeed() throws OperationException {
        final Graph graph = createGraph();
        addElementsToGraph(graph);

        //set up the operation to fetch the entities
        final OperationChain<CloseableIterable<SimpleEntityDataObject>> opChain = new OperationChain.Builder()
<<<<<<< HEAD
                .first(new GetEntities.Builder<>()
                        .addSeed(new EntitySeed(1))
                        .seedMatching(SeedMatching.SeedMatchingType.EQUAL)
=======
                .first(new GetElements.Builder()
                        .input(new EntitySeed(1))
>>>>>>> 460f2b3d
                        .view(new View.Builder()
                                .entity(TestGroups.ENTITY, new ViewElementDefinition.Builder()
                                        .preAggregationFilter(new ElementFilter.Builder()
                                                .select(TestPropertyNames.INT).execute(new IsLessThan(2))
                                                .build())
                                        .build())
                                .build())
                        .build())
                .then(new GenerateObjects.Builder<SimpleEntityDataObject>()
                        .generator(new SimpleEntityGenerator())
                        .build())
                .build();


        //now do the hop
        final CloseableIterable<SimpleEntityDataObject> results = graph.execute(opChain, new User());

        //check the results by converting our edges back into SimpleDataObjects
        if (!results.iterator().hasNext()) {
            fail("No results returned");
        } else {
            for (final SimpleEntityDataObject obj : results) {
                LOGGER.info(obj.toString());
            }

            final List<SimpleEntityDataObject> resultList = Lists.newArrayList(results);
            int index = 0;
            SimpleEntityDataObject obj = resultList.get(index);
            assertEquals(1, obj.getId());
            assertEquals(1, obj.getVisibility());
            assertEquals("Red", obj.getProperties());
        }
        results.close();
    }

    @Test
    public void shouldAddAndGetEdgesBySeed() throws OperationException {
        final Graph graph = createGraph();
        addElementsToGraph(graph);

        //set up the operation to fetch the edges
        final OperationChain<CloseableIterable<SimpleEdgeDataObject>> opChain = new OperationChain.Builder()
<<<<<<< HEAD
                .first(new GetEdges.Builder<>()
                        .addSeed(new EdgeSeed(2, 1, false))
                        .seedMatching(SeedMatching.SeedMatchingType.EQUAL)
=======
                .first(new GetElements.Builder()
                        .input(new EdgeSeed(2, 1, false))
>>>>>>> 460f2b3d
                        .view(new View.Builder()
                                .edge(TestGroups.EDGE, new ViewElementDefinition.Builder()
                                        .preAggregationFilter(new ElementFilter.Builder()
                                                .select(TestPropertyNames.INT).execute(new IsLessThan(2))
                                                .build())
                                        .build())
                                .build())
                        .build())
                .then(new GenerateObjects.Builder<SimpleEdgeDataObject>()
                        .generator(new SimpleEdgeGenerator())
                        .build())
                .build();


        //now do the hop
        final CloseableIterable<SimpleEdgeDataObject> results = graph.execute(opChain, new User());

        //check the results by converting our edges back into SimpleDataObjects
        if (!results.iterator().hasNext()) {
            fail("No results returned");
        } else {
            for (final SimpleEdgeDataObject obj : results) {
                LOGGER.info(obj.toString());
            }

            final List<SimpleEdgeDataObject> resultList = Lists.newArrayList(results);
            assertEquals(1, resultList.size());

            int index = 0;
            SimpleEdgeDataObject obj = resultList.get(index);
            assertEquals(1, obj.getLeft());
            assertEquals(2, obj.getRight());
            assertEquals(1, obj.getVisibility());
            assertEquals("121", obj.getProperties());
        }
        results.close();
    }

    @Test
    public void shouldAddAndGetElementsThenEntities() throws OperationException {
        final Graph graph = createGraph();
        addElementsToGraph(graph);

        //set up the operation to fetch the entities
        final OperationChain<CloseableIterable<SimpleEntityDataObject>> opChain = new OperationChain.Builder()
                .first(new GetElements.Builder()
                        .input(new EntitySeed(1))
                        .build())
<<<<<<< HEAD
                .then(new GenerateObjects.Builder<Edge, EntityId>()
                        .generator(new EntityIdExtractor(IdentifierType.DESTINATION))
                        .build())
                .then(new GetEntities.Builder<EntityId>()
=======
                .then(new GenerateObjects.Builder<EntitySeed>()
                        .generator(new EntitySeedExtractor(IdentifierType.DESTINATION))
                        .build())
                .then(new GetElements.Builder()
>>>>>>> 460f2b3d
                        .view(new View.Builder()
                                .entity(TestGroups.ENTITY, new ViewElementDefinition.Builder()
                                        .preAggregationFilter(new ElementFilter.Builder()
                                                .select(TestPropertyNames.INT).execute(new IsLessThan(2))
                                                .build())
                                        .build())
                                .build())
                        .build())
                .then(new GenerateObjects.Builder<SimpleEntityDataObject>()
                        .generator(new SimpleEntityGenerator())
                        .build())
                .build();

        //now do the hop
        final CloseableIterable<SimpleEntityDataObject> results = graph.execute(opChain, new User());

        //check the results by converting our edges back into SimpleDataObjects
        if (!results.iterator().hasNext()) {
            fail("No results returned");
        } else {
            for (final SimpleEntityDataObject obj : results) {
                LOGGER.info(obj.toString());
            }

            final List<SimpleEntityDataObject> resultList = Lists.newArrayList(results);
            assertEquals(1, resultList.size());
            assertEquals(1, resultList.get(0).getId());
            assertEquals(1, resultList.get(0).getVisibility());
            assertEquals("Red", resultList.get(0).getProperties());
        }
        results.close();
    }

    private Graph createGraph() {
        return new Graph.Builder()
                .storeProperties(StreamUtil.storeProps(getClass()))
                .addSchema(StreamUtil.schema(getClass()))
                .build();
    }

    private void addElementsToGraph(final Graph graph) throws OperationException {
        final OperationChain<Void> opChain = new OperationChain.Builder()
                .first(new GenerateElements.Builder<>()
                        .input(getDomainObjects())
                        .generator(new SimpleGenerator())
                        .build())
                .then(new AddElements())
                .build();

        // execute the operation
        graph.execute(opChain, new User());
    }

    private ArrayList<Object> getDomainObjects() {
        ArrayList<Object> domainObjs = new ArrayList<>();
        domainObjs.add(new SimpleEntityDataObject(1, 1, "Red"));
        domainObjs.add(new SimpleEntityDataObject(2, 1, "Orange"));
        domainObjs.add(new SimpleEntityDataObject(3, 2, "Yellow"));
        domainObjs.add(new SimpleEntityDataObject(4, 2, "Green"));

        domainObjs.add(new SimpleEdgeDataObject(1, 2, 1, "121"));
        domainObjs.add(new SimpleEdgeDataObject(2, 3, 1, "231"));
        domainObjs.add(new SimpleEdgeDataObject(3, 4, 1, "342"));
        domainObjs.add(new SimpleEdgeDataObject(4, 1, 1, "142"));
        domainObjs.add(new SimpleEdgeDataObject(1, 3, 2, "132"));
        domainObjs.add(new SimpleEdgeDataObject(2, 4, 2, "242"));
        return domainObjs;
    }
}<|MERGE_RESOLUTION|>--- conflicted
+++ resolved
@@ -38,7 +38,6 @@
 import uk.gov.gchq.gaffer.graph.Graph;
 import uk.gov.gchq.gaffer.operation.OperationChain;
 import uk.gov.gchq.gaffer.operation.OperationException;
-import uk.gov.gchq.gaffer.operation.SeedMatching;
 import uk.gov.gchq.gaffer.operation.data.EdgeSeed;
 import uk.gov.gchq.gaffer.operation.data.EntitySeed;
 import uk.gov.gchq.gaffer.operation.data.generator.EntityIdExtractor;
@@ -169,14 +168,8 @@
 
         //set up the operation to fetch the entities
         final OperationChain<CloseableIterable<SimpleEntityDataObject>> opChain = new OperationChain.Builder()
-<<<<<<< HEAD
-                .first(new GetEntities.Builder<>()
-                        .addSeed(new EntitySeed(1))
-                        .seedMatching(SeedMatching.SeedMatchingType.EQUAL)
-=======
                 .first(new GetElements.Builder()
                         .input(new EntitySeed(1))
->>>>>>> 460f2b3d
                         .view(new View.Builder()
                                 .entity(TestGroups.ENTITY, new ViewElementDefinition.Builder()
                                         .preAggregationFilter(new ElementFilter.Builder()
@@ -219,14 +212,8 @@
 
         //set up the operation to fetch the edges
         final OperationChain<CloseableIterable<SimpleEdgeDataObject>> opChain = new OperationChain.Builder()
-<<<<<<< HEAD
-                .first(new GetEdges.Builder<>()
-                        .addSeed(new EdgeSeed(2, 1, false))
-                        .seedMatching(SeedMatching.SeedMatchingType.EQUAL)
-=======
                 .first(new GetElements.Builder()
                         .input(new EdgeSeed(2, 1, false))
->>>>>>> 460f2b3d
                         .view(new View.Builder()
                                 .edge(TestGroups.EDGE, new ViewElementDefinition.Builder()
                                         .preAggregationFilter(new ElementFilter.Builder()
@@ -275,17 +262,10 @@
                 .first(new GetElements.Builder()
                         .input(new EntitySeed(1))
                         .build())
-<<<<<<< HEAD
-                .then(new GenerateObjects.Builder<Edge, EntityId>()
+                .then(new GenerateObjects.Builder<EntityId>()
                         .generator(new EntityIdExtractor(IdentifierType.DESTINATION))
                         .build())
-                .then(new GetEntities.Builder<EntityId>()
-=======
-                .then(new GenerateObjects.Builder<EntitySeed>()
-                        .generator(new EntitySeedExtractor(IdentifierType.DESTINATION))
-                        .build())
                 .then(new GetElements.Builder()
->>>>>>> 460f2b3d
                         .view(new View.Builder()
                                 .entity(TestGroups.ENTITY, new ViewElementDefinition.Builder()
                                         .preAggregationFilter(new ElementFilter.Builder()
