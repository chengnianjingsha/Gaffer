--- conflicted
+++ resolved
@@ -441,10 +441,6 @@
         final Schema schema = createSchemaMock();
         final StoreProperties properties = mock(StoreProperties.class);
         given(properties.getJobExecutorThreadCount()).willReturn(1);
-<<<<<<< HEAD
-        final int expectedNumberOfOperations = 34;
-=======
->>>>>>> cb51492b
         store.initialise("graphId", schema, properties);
 
         // When
