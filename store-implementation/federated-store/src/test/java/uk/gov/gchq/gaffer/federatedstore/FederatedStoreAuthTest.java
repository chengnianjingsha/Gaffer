/*
 * Copyright 2017 Crown Copyright
 *
 * Licensed under the Apache License, Version 2.0 (the "License");
 * you may not use this file except in compliance with the License.
 * You may obtain a copy of the License at
 *
 *     http://www.apache.org/licenses/LICENSE-2.0
 *
 * Unless required by applicable law or agreed to in writing, software
 * distributed under the License is distributed on an "AS IS" BASIS,
 * WITHOUT WARRANTIES OR CONDITIONS OF ANY KIND, either express or implied.
 * See the License for the specific language governing permissions and
 * limitations under the License.
 */

package uk.gov.gchq.gaffer.federatedstore;

import org.junit.Before;
import org.junit.Test;

<<<<<<< HEAD
import uk.gov.gchq.gaffer.cache.util.CacheProperties;
=======
>>>>>>> a0c8fea5
import uk.gov.gchq.gaffer.federatedstore.operation.AddGraph;
import uk.gov.gchq.gaffer.federatedstore.operation.GetAllGraphIds;
import uk.gov.gchq.gaffer.federatedstore.operation.handler.impl.FederatedAddGraphHandler;
import uk.gov.gchq.gaffer.graph.Graph;
<<<<<<< HEAD
import uk.gov.gchq.gaffer.mapstore.MapStoreProperties;
=======
>>>>>>> a0c8fea5
import uk.gov.gchq.gaffer.store.Context;
import uk.gov.gchq.gaffer.store.schema.Schema;
import uk.gov.gchq.gaffer.user.User;

import java.util.Collection;

import static org.junit.Assert.assertEquals;
<<<<<<< HEAD
import static org.junit.Assert.assertFalse;
=======
import static org.junit.Assert.assertNotNull;
import static org.junit.Assert.assertTrue;
>>>>>>> a0c8fea5
import static uk.gov.gchq.gaffer.federatedstore.FederatedStoreUser.authUser;
import static uk.gov.gchq.gaffer.federatedstore.FederatedStoreUser.blankUser;
import static uk.gov.gchq.gaffer.federatedstore.FederatedStoreUser.testUser;

public class FederatedStoreAuthTest {

    private User testUser;
    private User authUser;

    @Before
    public void setUp() throws Exception {
        testUser = testUser();
        authUser = authUser();
    }

    private static final String FEDERATEDSTORE_GRAPH_ID = "federatedStore";
    private static final String EXPECTED_GRAPH_ID = "testGraphID";
    private static final String CACHE_SERVICE_CLASS_STRING = "uk.gov.gchq.gaffer.cache.impl.HashMapCacheService";

    @Test
    public void shouldAddGraphWithAuth() throws Exception {

        FederatedStore store = new FederatedStore();

        Schema expectedSchema = new Schema.Builder().build();

        FederatedStoreProperties federatedStoreProperties = new FederatedStoreProperties();
        federatedStoreProperties.set(CacheProperties.CACHE_SERVICE_CLASS, CACHE_SERVICE_CLASS_STRING);

        MapStoreProperties storeProperties = new MapStoreProperties();

        assertEquals(0, store.getGraphs(testUser, null).size());

        store.initialise(FEDERATEDSTORE_GRAPH_ID, null, federatedStoreProperties);

        FederatedAddGraphHandler federatedAddGraphHandler = new FederatedAddGraphHandler();
        federatedAddGraphHandler.doOperation(
                new AddGraph.Builder()
                        .graphId(EXPECTED_GRAPH_ID)
                        .schema(expectedSchema)
                        .storeProperties(storeProperties)
                        .graphAuths("auth1")
                        .build(),
                new Context(testUser),
                store);

        Collection<Graph> graphs = store.getGraphs(authUser, null);

        assertEquals(1, graphs.size());
        Graph next = graphs.iterator().next();
        assertEquals(EXPECTED_GRAPH_ID, next.getGraphId());
        assertEquals(expectedSchema, next.getSchema());

<<<<<<< HEAD
        Context blankContext = new Context(blankUser());

        final Iterable<? extends String> execute = store.execute(
                new GetAllGraphIds(),
                blankContext);

        assertFalse(execute.iterator().hasNext());
=======
         graphs = store.getGraphs(blankUser(), null);

        assertNotNull(graphs);
        assertTrue(graphs.isEmpty());
>>>>>>> a0c8fea5
    }


}<|MERGE_RESOLUTION|>--- conflicted
+++ resolved
@@ -19,18 +19,11 @@
 import org.junit.Before;
 import org.junit.Test;
 
-<<<<<<< HEAD
 import uk.gov.gchq.gaffer.cache.util.CacheProperties;
-=======
->>>>>>> a0c8fea5
 import uk.gov.gchq.gaffer.federatedstore.operation.AddGraph;
-import uk.gov.gchq.gaffer.federatedstore.operation.GetAllGraphIds;
 import uk.gov.gchq.gaffer.federatedstore.operation.handler.impl.FederatedAddGraphHandler;
 import uk.gov.gchq.gaffer.graph.Graph;
-<<<<<<< HEAD
 import uk.gov.gchq.gaffer.mapstore.MapStoreProperties;
-=======
->>>>>>> a0c8fea5
 import uk.gov.gchq.gaffer.store.Context;
 import uk.gov.gchq.gaffer.store.schema.Schema;
 import uk.gov.gchq.gaffer.user.User;
@@ -38,12 +31,8 @@
 import java.util.Collection;
 
 import static org.junit.Assert.assertEquals;
-<<<<<<< HEAD
-import static org.junit.Assert.assertFalse;
-=======
 import static org.junit.Assert.assertNotNull;
 import static org.junit.Assert.assertTrue;
->>>>>>> a0c8fea5
 import static uk.gov.gchq.gaffer.federatedstore.FederatedStoreUser.authUser;
 import static uk.gov.gchq.gaffer.federatedstore.FederatedStoreUser.blankUser;
 import static uk.gov.gchq.gaffer.federatedstore.FederatedStoreUser.testUser;
@@ -97,20 +86,10 @@
         assertEquals(EXPECTED_GRAPH_ID, next.getGraphId());
         assertEquals(expectedSchema, next.getSchema());
 
-<<<<<<< HEAD
-        Context blankContext = new Context(blankUser());
-
-        final Iterable<? extends String> execute = store.execute(
-                new GetAllGraphIds(),
-                blankContext);
-
-        assertFalse(execute.iterator().hasNext());
-=======
-         graphs = store.getGraphs(blankUser(), null);
+        graphs = store.getGraphs(blankUser(), null);
 
         assertNotNull(graphs);
         assertTrue(graphs.isEmpty());
->>>>>>> a0c8fea5
     }
 
 
