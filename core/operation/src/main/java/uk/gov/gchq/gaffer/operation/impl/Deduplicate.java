--- conflicted
+++ resolved
@@ -33,11 +33,7 @@
 public class Deduplicate<T> extends AbstractGetIterableOperation<T, T> {
     @JsonIgnore
     @Override
-<<<<<<< HEAD
-    public TypeReference<CloseableIterable<T>> getTypeReference() {
-=======
     public TypeReference<CloseableIterable<T>> getOutputTypeReference() {
->>>>>>> 24f0eaa0
         return new TypeReferenceImpl.CloseableIterableT<>();
     }
 
