/*
 * Copyright 2017 Crown Copyright
 *
 * Licensed under the Apache License, Version 2.0 (the "License");
 * you may not use this file except in compliance with the License.
 * You may obtain a copy of the License at
 *
 *     http://www.apache.org/licenses/LICENSE-2.0
 *
 * Unless required by applicable law or agreed to in writing, software
 * distributed under the License is distributed on an "AS IS" BASIS,
 * WITHOUT WARRANTIES OR CONDITIONS OF ANY KIND, either express or implied.
 * See the License for the specific language governing permissions and
 * limitations under the License.
 */

package uk.gov.gchq.gaffer.operation.export.graph.handler;

import org.junit.Before;
import org.junit.Rule;
import org.junit.Test;
import org.junit.rules.TemporaryFolder;
import org.mockito.ArgumentCaptor;
import org.mockito.Mockito;

import uk.gov.gchq.gaffer.commonutil.CommonTestConstants;
import uk.gov.gchq.gaffer.commonutil.JsonAssert;
import uk.gov.gchq.gaffer.commonutil.StreamUtil;
import uk.gov.gchq.gaffer.commonutil.pair.Pair;
import uk.gov.gchq.gaffer.graph.Graph;
import uk.gov.gchq.gaffer.integration.store.TestStore;
import uk.gov.gchq.gaffer.operation.Operation;
import uk.gov.gchq.gaffer.operation.OperationChain;
import uk.gov.gchq.gaffer.operation.OperationException;
import uk.gov.gchq.gaffer.operation.export.graph.ExportToOtherGraph;
import uk.gov.gchq.gaffer.operation.export.graph.OtherGraphExporter;
import uk.gov.gchq.gaffer.operation.impl.add.AddElements;
import uk.gov.gchq.gaffer.store.Context;
import uk.gov.gchq.gaffer.store.Store;
import uk.gov.gchq.gaffer.store.StoreProperties;
import uk.gov.gchq.gaffer.store.library.FileGraphLibrary;
import uk.gov.gchq.gaffer.store.library.GraphLibrary;
import uk.gov.gchq.gaffer.store.schema.Schema;
import uk.gov.gchq.gaffer.store.schema.SchemaEdgeDefinition;
import uk.gov.gchq.gaffer.store.schema.SchemaEntityDefinition;
import uk.gov.gchq.gaffer.user.User;

import java.io.File;
import java.io.IOException;
import java.lang.reflect.InvocationTargetException;
import java.util.List;

import static org.junit.Assert.assertEquals;
import static org.junit.Assert.assertNotNull;
import static org.junit.Assert.assertSame;
import static org.junit.Assert.assertTrue;
import static org.junit.Assert.fail;
import static org.mockito.BDDMockito.given;
import static org.mockito.Mockito.mock;
import static org.mockito.Mockito.verify;
import static uk.gov.gchq.gaffer.operation.export.graph.handler.GraphDelegate.GRAPH_ID_S_CANNOT_BE_CREATED_WITHOUT_DEFINED_KNOWN_S;

public class ExportToOtherGraphHandlerTest {

    private static final String GRAPH_ID = "graphId";
    private static final String STORE_PROPS_ID = "storePropsId";
    public static final String STORE_PROPS_ID_1 = STORE_PROPS_ID + 1;
    private static final String SCHEMA_ID = "schemaId";
    public static final String SCHEMA_ID_2 = SCHEMA_ID + 2;
    public static final String SCHEMA_ID_1 = SCHEMA_ID + 1;
    private static final String ID = "gaffer.store.id";
    @Rule
    public final TemporaryFolder testFolder = new TemporaryFolder(CommonTestConstants.TMP_DIRECTORY);
    private final Store store = mock(Store.class);
    private final Schema schema = new Schema.Builder().build();
    private GraphLibrary graphLibrary;
    private StoreProperties storeProperties;

    @Before
    public void before() throws IOException {
        storeProperties = StoreProperties.loadStoreProperties(StreamUtil.storeProps(getClass()));

        final File graphLibraryFolder = testFolder.newFolder("graphLibrary");
        graphLibrary = new FileGraphLibrary(graphLibraryFolder.getPath());
    }

    @Test
    public void shouldGetExporterClass() {
        final ExportToOtherGraphHandler handler = new ExportToOtherGraphHandler();

        assertEquals(OtherGraphExporter.class, handler.getExporterClass());
    }

    @Test
    public void shouldThrowExceptionWhenExportingToSameGraph() {
        // Given
        given(store.getGraphId()).willReturn(GRAPH_ID);
        graphLibrary.add(GRAPH_ID, SCHEMA_ID, schema, STORE_PROPS_ID, storeProperties);
        final ExportToOtherGraph export = new ExportToOtherGraph.Builder()
                .graphId(GRAPH_ID)
                .build();

        // When / Then
        try {
            createGraph(export);
            fail("Exception expected");
        } catch (final IllegalArgumentException e) {
            assertTrue(e.getMessage().contains("same graph"));
        }
    }

    @Test
    public void shouldCreateExporter() throws NoSuchMethodException, InvocationTargetException, IllegalAccessException, OperationException {
        // Given
        given(store.getGraphId()).willReturn(GRAPH_ID);
        graphLibrary.add(GRAPH_ID + 1, SCHEMA_ID, schema, STORE_PROPS_ID, storeProperties);
        given(store.getGraphLibrary()).willReturn(graphLibrary);
        final Context context = mock(Context.class);
        final User user = new User();
        given(context.getUser()).willReturn(user);
        final ExportToOtherGraph export = new ExportToOtherGraph.Builder()
                .graphId(GRAPH_ID + 1)
                .build();
        final ExportToOtherGraphHandler handler = new ExportToOtherGraphHandler();

        // When
        OtherGraphExporter exporter = handler.createExporter(export, context, store);

        // Then
        assertNotNull(exporter);

        TestStore.mockStore = mock(Store.class);
        final Iterable elements = mock(Iterable.class);
        exporter.add("key", elements);
        final ArgumentCaptor<OperationChain> opChainCaptor = ArgumentCaptor.forClass(OperationChain.class);
        verify(TestStore.mockStore).execute(opChainCaptor.capture(), Mockito.any(Context.class));
        final List<Operation> ops = opChainCaptor.getValue().getOperations();
        assertEquals(1, ops.size());
        assertSame(elements, ((AddElements) ops.get(0)).getInput());

        try {
            exporter.get("key");
            fail("exception expected");
        } catch (final UnsupportedOperationException e) {
            assertNotNull(e.getMessage());
        }
    }

    @Test
    public void shouldCreateNewGraphWithStoreGraphLibrary() {
        // Given
        given(store.getGraphId()).willReturn(GRAPH_ID);
        graphLibrary.add(GRAPH_ID + 1, schema, storeProperties);
        given(store.getGraphLibrary()).willReturn(graphLibrary);
        final ExportToOtherGraph export = new ExportToOtherGraph.Builder()
                .graphId(GRAPH_ID + 1)
                .build();

        // When
        Graph graph = createGraph(export);

        // Then
        assertEquals(GRAPH_ID + 1, graph.getGraphId());
        assertEquals(schema, graph.getSchema());
        assertEquals(storeProperties, graph.getStoreProperties());
    }

    @Test
    public void shouldCreateNewGraphWithStoresStoreProperties() {
        // Given
        Schema schema1 = new Schema.Builder().build();
        given(store.getProperties()).willReturn(storeProperties);
        given(store.getGraphId()).willReturn(GRAPH_ID);

        final ExportToOtherGraph export = new ExportToOtherGraph.Builder()
                .graphId(GRAPH_ID + 1)
                .schema(schema1)
                .build();

        // When
        Graph graph = createGraph(export);

        // Then
        assertEquals(GRAPH_ID + 1, graph.getGraphId());
        assertEquals(schema1, graph.getSchema());
        assertEquals(store.getProperties(), graph.getStoreProperties());
    }

    @Test
    public void shouldCreateNewGraphWithStoresSchema() {
        // Given
        final StoreProperties storeProperties1 = StoreProperties.loadStoreProperties(StreamUtil.storeProps(getClass()));

        given(store.getSchema()).willReturn(schema);
        given(store.getGraphId()).willReturn(GRAPH_ID);

        final ExportToOtherGraph export = new ExportToOtherGraph.Builder()
                .graphId(GRAPH_ID + 1)
                .storeProperties(storeProperties1)
                .build();

        // When
        Graph graph = createGraph(export);

        // Then
        assertEquals(GRAPH_ID + 1, graph.getGraphId());
        assertEquals(schema, graph.getSchema());
        assertEquals(storeProperties1, graph.getStoreProperties());
    }

    @Test
    public void shouldCreateNewGraphWithParentSchemaId() {
        // Given
        given(store.getGraphId()).willReturn(GRAPH_ID);

        Schema schema1 = new Schema.Builder().build();

        graphLibrary.addOrUpdate(GRAPH_ID + 1, schema, storeProperties);
        graphLibrary.addSchema(SCHEMA_ID_1, schema1);
        given(store.getGraphLibrary()).willReturn(graphLibrary);

        final ExportToOtherGraph export = new ExportToOtherGraph.Builder()
                .graphId(GRAPH_ID + 2)
                .parentSchemaIds(SCHEMA_ID_1)
                .storeProperties(storeProperties)
                .build();

        // When
        Graph graph = createGraph(export);

        // Then
        assertEquals(GRAPH_ID + 2, graph.getGraphId());
        assertEquals(schema1, graph.getSchema());
        assertEquals(storeProperties, graph.getStoreProperties());
    }

    @Test
    public void shouldCreateNewGraphWithMergedParentSchemaIdAndProvidedSchema() {
        // Given
        given(store.getGraphId()).willReturn(GRAPH_ID);

        Schema schema1 = new Schema.Builder()
                .entity("entity", new SchemaEntityDefinition.Builder()
                        .vertex("vertex")
                        .build())
                .type("vertex", String.class)
                .build();
        Schema schema2 = new Schema.Builder()
                .edge("edge", new SchemaEdgeDefinition.Builder()
                        .source("vertex")
                        .destination("vertex")
                        .build())
                .type("vertex", String.class)
                .build();

        graphLibrary.addOrUpdate(GRAPH_ID + 1, schema, storeProperties);
        graphLibrary.addSchema(SCHEMA_ID_1, schema1);
        graphLibrary.addSchema(SCHEMA_ID_2, schema2);
        given(store.getGraphLibrary()).willReturn(graphLibrary);

        final ExportToOtherGraph export = new ExportToOtherGraph.Builder()
                .graphId(GRAPH_ID + 2)
                .parentSchemaIds(SCHEMA_ID_1, SCHEMA_ID_2)
                .schema(schema)
                .storeProperties(storeProperties)
                .build();

        // When
        Graph graph = createGraph(export);

        // Then
        assertEquals(GRAPH_ID + 2, graph.getGraphId());
        JsonAssert.assertEquals(new Schema.Builder()
                        .entity("entity", new SchemaEntityDefinition.Builder()
                                .vertex("vertex")
                                .build())
                        .edge("edge", new SchemaEdgeDefinition.Builder()
                                .source("vertex")
                                .destination("vertex")
                                .build())
                        .type("vertex", String.class)
                        .build().toJson(false),
                graph.getSchema().toJson(false));
        assertEquals(storeProperties, graph.getStoreProperties());
    }

    @Test
    public void shouldCreateNewGraphWithParentStorePropertiesId() {
        // Given
        given(store.getGraphId()).willReturn(GRAPH_ID);

        StoreProperties storeProperties1 = StoreProperties.loadStoreProperties(StreamUtil.storeProps(getClass()));

        graphLibrary.addOrUpdate(GRAPH_ID + 1, schema, storeProperties);
        graphLibrary.addProperties(STORE_PROPS_ID_1, storeProperties1);
        given(store.getGraphLibrary()).willReturn(graphLibrary);

        final ExportToOtherGraph export = new ExportToOtherGraph.Builder()
                .graphId(GRAPH_ID + 2)
                .schema(schema)
                .parentStorePropertiesId(STORE_PROPS_ID_1)
                .build();

        // When
        Graph graph = createGraph(export);

        // Then
        assertEquals(GRAPH_ID + 2, graph.getGraphId());
        assertEquals(schema, graph.getSchema());
        assertEquals(storeProperties1, graph.getStoreProperties());
    }

    @Test
    public void shouldCreateNewGraphWithMergedParentStorePropertiesIdAndProvidedStoreProperties() {
        // Given
        given(store.getGraphId()).willReturn(GRAPH_ID);

        StoreProperties storeProperties1 = StoreProperties.loadStoreProperties(StreamUtil.storeProps(getClass()));

        graphLibrary.addOrUpdate(GRAPH_ID + 1, schema, storeProperties);
        graphLibrary.addProperties(STORE_PROPS_ID_1, storeProperties1);
        given(store.getGraphLibrary()).willReturn(graphLibrary);

        final ExportToOtherGraph export = new ExportToOtherGraph.Builder()
                .graphId(GRAPH_ID + 2)
                .schema(schema)
                .parentStorePropertiesId(STORE_PROPS_ID_1)
                .storeProperties(storeProperties)
                .build();

        // When
        Graph graph = createGraph(export);

        // Then
        assertEquals(GRAPH_ID + 2, graph.getGraphId());
        assertEquals(schema, graph.getSchema());
        storeProperties1.getProperties().remove(ID);
        storeProperties1.merge(storeProperties);
        assertEquals(storeProperties1, graph.getStoreProperties());
    }

    @Test
    public void shouldValidateGraphIdMustBeDifferent() {
        // Given
        given(store.getGraphId()).willReturn(GRAPH_ID);
        final ExportToOtherGraph export = new ExportToOtherGraph.Builder()
                .graphId(GRAPH_ID)
                .build();

        // When / Then
        try {
            validate(export);
            fail("Exception expected");
        } catch (final IllegalArgumentException e) {
            assertEquals("Validation errors: \n" +
                    "Cannot export to the same graph: graphId", e.getMessage());
        }
    }

    @Test
    public void shouldValidatePropsIdCannotBeUsedWithoutGraphLibrary() {
        // Given
        given(store.getGraphId()).willReturn(GRAPH_ID);
        given(store.getGraphLibrary()).willReturn(null);
        final ExportToOtherGraph export = new ExportToOtherGraph.Builder()
                .graphId(GRAPH_ID + 1)
                .parentStorePropertiesId(STORE_PROPS_ID_1)
                .build();

        // When / Then
        try {
            validate(export);
            fail("Exception expected");
        } catch (final IllegalArgumentException e) {
            assertEquals("Validation errors: \n" +
                    "parentStorePropertiesId cannot be used without a GraphLibrary", e.getMessage());
        }
    }

    @Test
    public void shouldValidateSchemaIdCannotBeUsedWithoutGraphLibrary() {
        // Given
        given(store.getGraphLibrary()).willReturn(null);
        final ExportToOtherGraph export = new ExportToOtherGraph.Builder()
                .graphId(GRAPH_ID + 1)
                .parentSchemaIds(SCHEMA_ID)
                .build();

        // When / Then
        try {
            validate(export);
            fail("Exception expected");
        } catch (final IllegalArgumentException e) {
            assertEquals("Validation errors: \n" +
                    "parentSchemaIds cannot be used without a GraphLibrary", e.getMessage());
        }
    }

    @Test
    public void shouldValidateSchemaIdCannotBeUsedWhenGraphIdAlreadyExists() {
        // Given
        GraphLibrary mockLibrary = mock(GraphLibrary.class);
        given(store.getGraphLibrary()).willReturn(mockLibrary);
        given(mockLibrary.exists(GRAPH_ID + 1)).willReturn(true);
        given(mockLibrary.get(GRAPH_ID + 1)).willReturn(new Pair<>(new Schema.Builder().id("a").build(), new StoreProperties()));
        given(mockLibrary.getSchema("schemaId")).willReturn(new Schema.Builder().id("schemaId").build());
        final ExportToOtherGraph export = new ExportToOtherGraph.Builder()
                .graphId(GRAPH_ID + 1)
                .parentSchemaIds(SCHEMA_ID)
                .build();

        // When / Then`
        try {
            validate(export);
            fail("Exception expected");
        } catch (final IllegalArgumentException e) {
            assertEquals("Validation errors: \n" +
                    "GraphId graphId1 already exists so you cannot use a different schema. Do not set the parentSchemaIds field.", e.getMessage());
        }
    }

    @Test
    public void shouldValidateSchemaIdCanBeUsedWhenGraphIdAlreadyExistsAndIsSame() {
        // Given
        GraphLibrary mockLibrary = mock(GraphLibrary.class);
        given(store.getGraphLibrary()).willReturn(mockLibrary);
        given(mockLibrary.exists(GRAPH_ID + 1)).willReturn(true);
        given(mockLibrary.get(GRAPH_ID + 1)).willReturn(new Pair<>(new Schema.Builder().id("schemaId").build(), new StoreProperties()));
        given(mockLibrary.getSchema("schemaId")).willReturn(new Schema.Builder().id("schemaId").build());
        final ExportToOtherGraph export = new ExportToOtherGraph.Builder()
                .graphId(GRAPH_ID + 1)
                .parentSchemaIds("schemaId")
                .build();

        // When / Then`
        validate(export);
    }

    @Test
    public void shouldValidateSchemaCannotBeUsedWhenGraphIdAlreadyExists() {
        // Given
        GraphLibrary mockLibrary = mock(GraphLibrary.class);
        given(store.getGraphLibrary()).willReturn(mockLibrary);
        given(mockLibrary.exists(GRAPH_ID + 1)).willReturn(true);
        Schema schema1 = new Schema();
        schema1.setId("1");
        given(mockLibrary.get(GRAPH_ID + 1)).willReturn(new Pair<>(schema1, new StoreProperties()));
        final ExportToOtherGraph export = new ExportToOtherGraph.Builder()
                .graphId(GRAPH_ID + 1)
                .schema(new Schema())
                .build();

        // When / Then
        try {
            validate(export);
            fail("Exception expected");
        } catch (final IllegalArgumentException e) {
            assertEquals("Validation errors: \n" +
                    "GraphId graphId1 already exists so you cannot provide a different schema. Do not set the schema field.", e.getMessage());
        }
    }

    @Test
    public void shouldValidateSchemaUsedWhenGraphIdAlreadyExistsAndIsSame() {
        // Given
        GraphLibrary mockLibrary = mock(GraphLibrary.class);
        given(store.getGraphLibrary()).willReturn(mockLibrary);
        given(mockLibrary.exists(GRAPH_ID + 1)).willReturn(true);
        Schema schema1 = new Schema();
        schema1.setId("1");
        given(mockLibrary.get(GRAPH_ID + 1)).willReturn(new Pair<>(schema1, new StoreProperties()));
        final ExportToOtherGraph export = new ExportToOtherGraph.Builder()
                .graphId(GRAPH_ID + 1)
                .schema(schema1)
                .build();

        // When / Then
        validate(export);
    }

    @Test
    public void shouldValidatePropsIdCannotBeUsedWhenGraphIdAlreadyExists() {
        // Given
        GraphLibrary mockLibrary = mock(GraphLibrary.class);
        given(store.getGraphLibrary()).willReturn(mockLibrary);
        given(mockLibrary.exists(GRAPH_ID + 1)).willReturn(true);
        given(mockLibrary.get(GRAPH_ID + 1)).willReturn(new Pair<>(new Schema.Builder().id("a").build(), new StoreProperties("other")));
        given(mockLibrary.getProperties("props1")).willReturn(new StoreProperties("props1"));
        final ExportToOtherGraph export = new ExportToOtherGraph.Builder()
                .graphId(GRAPH_ID + 1)
                .parentStorePropertiesId(STORE_PROPS_ID_1)
                .build();

        // When / Then
        try {
            validate(export);
            fail("Exception expected");
        } catch (final IllegalArgumentException e) {
            assertEquals("Validation errors: \n" +
                    "GraphId graphId1 already exists so you cannot use different store properties. Do not set the parentStorePropertiesId field.", e.getMessage());
        }
    }


    @Test
    public void shouldValidatePropsIdCanBeUsedWhenGraphIdAlreadyExistsAndIsSame() {
        // Given
        GraphLibrary mockLibrary = mock(GraphLibrary.class);
        given(store.getGraphLibrary()).willReturn(mockLibrary);
        given(mockLibrary.exists(GRAPH_ID + 1)).willReturn(true);
        given(mockLibrary.get(GRAPH_ID + 1)).willReturn(new Pair<>(new Schema.Builder().id("a").build(), new StoreProperties("props1")));
        given(mockLibrary.getProperties("props1")).willReturn(new StoreProperties("props1"));
        final ExportToOtherGraph export = new ExportToOtherGraph.Builder()
                .graphId(GRAPH_ID + 1)
                .parentStorePropertiesId("props1")
                .build();

        // When / Then
        validate(export);
    }

    @Test
    public void shouldValidatePropsCannotBeUsedWhenGraphIdAlreadyExists() {
        // Given
        GraphLibrary mockLibrary = mock(GraphLibrary.class);
        given(store.getGraphLibrary()).willReturn(mockLibrary);
        given(mockLibrary.exists(GRAPH_ID + 1)).willReturn(true);
        StoreProperties storeProperties1 = new StoreProperties();
        storeProperties1.setId("1");
        given(mockLibrary.get(GRAPH_ID + 1)).willReturn(new Pair<>(new Schema(), storeProperties1));
        final ExportToOtherGraph export = new ExportToOtherGraph.Builder()
                .graphId(GRAPH_ID + 1)
                .storeProperties(new StoreProperties())
                .build();

        // When / Then
        try {
            validate(export);
            fail("Exception expected");
        } catch (final IllegalArgumentException e) {
            assertEquals("Validation errors: \n" +
                    "GraphId graphId1 already exists so you cannot provide different store properties. Do not set the storeProperties field.", e.getMessage());
        }
    }

    @Test
    public void shouldValidatePropsCanBeUsedWhenGraphIdAlreadyExistsAndIsSame() {
        // Given
        GraphLibrary mockLibrary = mock(GraphLibrary.class);
        given(store.getGraphLibrary()).willReturn(mockLibrary);
        given(mockLibrary.exists(GRAPH_ID + 1)).willReturn(true);
        StoreProperties storeProperties1 = new StoreProperties();
        storeProperties1.setId("1");
        given(mockLibrary.get(GRAPH_ID + 1)).willReturn(new Pair<>(new Schema(), storeProperties1));
        final ExportToOtherGraph export = new ExportToOtherGraph.Builder()
                .graphId(GRAPH_ID + 1)
                .storeProperties(storeProperties1)
                .build();

        // When / Then
        validate(export);
    }


    @Test
    public void shouldValidateSchemaIdCannotBeFound() {
        // Given
        GraphLibrary mockLibrary = mock(GraphLibrary.class);
        given(store.getGraphLibrary()).willReturn(mockLibrary);
        given(mockLibrary.exists(GRAPH_ID + 1)).willReturn(false);
        final ExportToOtherGraph export = new ExportToOtherGraph.Builder()
                .graphId(GRAPH_ID + 1)
<<<<<<< HEAD
                .parentSchemaIds("schemaId")
                .storeProperties(new StoreProperties())
                .build();

        // When / Then
        try {
            validate(export);
            fail("Exception expected");
        } catch (final IllegalArgumentException e) {
            assertEquals("Validation errors: \n" +
                    "Schema could not be found in the graphLibrary with id: [schemaId]", e.getMessage());
        }
    }

    @Test
    public void shouldValidatePropertiesCannotBeUsedIfNotDefinedOrFound() {
        // Given
        GraphLibrary mockLibrary = mock(GraphLibrary.class);
        given(store.getGraphLibrary()).willReturn(mockLibrary);
        given(mockLibrary.exists(GRAPH_ID + 1)).willReturn(false);
        final ExportToOtherGraph export = new ExportToOtherGraph.Builder()
                .graphId(GRAPH_ID + 1)
                .parentSchemaIds("schemaId")
                .storeProperties(new StoreProperties())
=======
                .parentSchemaIds(SCHEMA_ID)
>>>>>>> e3873828
                .build();

        // When / Then
        try {
            validate(export);
            fail("Exception expected");
        } catch (final IllegalArgumentException e) {
            assertEquals("Validation errors: \n" +
                    "Schema could not be found in the graphLibrary with id: [schemaId]", e.getMessage());
        }
    }

    @Test
    public void shouldValidatePropsIdCannotBeFound() {
        // Given
        GraphLibrary mockLibrary = mock(GraphLibrary.class);
        given(store.getGraphLibrary()).willReturn(mockLibrary);
        given(mockLibrary.exists(GRAPH_ID + 1)).willReturn(false);
        final ExportToOtherGraph export = new ExportToOtherGraph.Builder()
                .graphId(GRAPH_ID + 1)
<<<<<<< HEAD
                .schema(new Schema())
=======
                .parentStorePropertiesId(STORE_PROPS_ID)
>>>>>>> e3873828
                .build();

        // When / Then
        try {
            validate(export);
            fail("Exception expected");
        } catch (final IllegalArgumentException e) {
            assertEquals("Validation errors: \n" +
<<<<<<< HEAD
                    String.format(GRAPH_ID_S_CANNOT_BE_CREATED_WITHOUT_DEFINED_KNOWN_S, GRAPH_ID + 1, "StoreProperties"), e.getMessage());
        }
    }

    @Test
    public void shouldValidateSchemaCannotBeUsedIfNotDefinedOrFound() {
        // Given
        GraphLibrary mockLibrary = mock(GraphLibrary.class);
        given(store.getGraphLibrary()).willReturn(mockLibrary);
        given(mockLibrary.exists(GRAPH_ID + 1)).willReturn(false);
        final ExportToOtherGraph export = new ExportToOtherGraph.Builder()
                .graphId(GRAPH_ID + 1)
                .storeProperties(new StoreProperties())
                .build();

        // When / Then
        try {
            validate(export);
            fail("Exception expected");
        } catch (final IllegalArgumentException e) {
            assertEquals("Validation errors: \n" +
                    String.format(GRAPH_ID_S_CANNOT_BE_CREATED_WITHOUT_DEFINED_KNOWN_S, GRAPH_ID + 1, "Schema"), e.getMessage());
=======
                    "Store properties could not be found in the graphLibrary with id: " + STORE_PROPS_ID, e.getMessage());
>>>>>>> e3873828
        }
    }

    @Test
    public void shouldPassValidation() {
        // Given
        GraphLibrary mockLibrary = mock(GraphLibrary.class);
        given(store.getGraphLibrary()).willReturn(mockLibrary);
        given(mockLibrary.exists(GRAPH_ID + 1)).willReturn(false);
        final ExportToOtherGraph export = new ExportToOtherGraph.Builder()
                .graphId(GRAPH_ID + 1)
                .schema(new Schema())
                .storeProperties(new StoreProperties())
                .build();

        // When
        validate(export);

        // Then - no exceptions
    }

    private Graph createGraph(final ExportToOtherGraph export) {
        return GraphDelegate.createGraph(store, export.getGraphId(),
                export.getSchema(), export.getStoreProperties(), export.getParentSchemaIds(),
                export.getParentStorePropertiesId());
    }

    private void validate(final ExportToOtherGraph export) {
        GraphDelegate.validate(store, export.getGraphId(), export.getSchema(), export.getStoreProperties(),
                export.getParentSchemaIds(), export.getParentStorePropertiesId());
    }
}<|MERGE_RESOLUTION|>--- conflicted
+++ resolved
@@ -570,8 +570,7 @@
         given(mockLibrary.exists(GRAPH_ID + 1)).willReturn(false);
         final ExportToOtherGraph export = new ExportToOtherGraph.Builder()
                 .graphId(GRAPH_ID + 1)
-<<<<<<< HEAD
-                .parentSchemaIds("schemaId")
+                .parentSchemaIds(SCHEMA_ID)
                 .storeProperties(new StoreProperties())
                 .build();
 
@@ -593,11 +592,8 @@
         given(mockLibrary.exists(GRAPH_ID + 1)).willReturn(false);
         final ExportToOtherGraph export = new ExportToOtherGraph.Builder()
                 .graphId(GRAPH_ID + 1)
-                .parentSchemaIds("schemaId")
+                .parentSchemaIds(SCHEMA_ID)
                 .storeProperties(new StoreProperties())
-=======
-                .parentSchemaIds(SCHEMA_ID)
->>>>>>> e3873828
                 .build();
 
         // When / Then
@@ -618,21 +614,17 @@
         given(mockLibrary.exists(GRAPH_ID + 1)).willReturn(false);
         final ExportToOtherGraph export = new ExportToOtherGraph.Builder()
                 .graphId(GRAPH_ID + 1)
-<<<<<<< HEAD
                 .schema(new Schema())
-=======
                 .parentStorePropertiesId(STORE_PROPS_ID)
->>>>>>> e3873828
-                .build();
-
-        // When / Then
-        try {
-            validate(export);
-            fail("Exception expected");
-        } catch (final IllegalArgumentException e) {
-            assertEquals("Validation errors: \n" +
-<<<<<<< HEAD
-                    String.format(GRAPH_ID_S_CANNOT_BE_CREATED_WITHOUT_DEFINED_KNOWN_S, GRAPH_ID + 1, "StoreProperties"), e.getMessage());
+                .build();
+
+        // When / Then
+        try {
+            validate(export);
+            fail("Exception expected");
+        } catch (final IllegalArgumentException e) {
+            assertEquals("Validation errors: \n" +
+                    String.format("Store properties could not be found in the graphLibrary with id: %s", STORE_PROPS_ID), e.getMessage());
         }
     }
 
@@ -654,9 +646,6 @@
         } catch (final IllegalArgumentException e) {
             assertEquals("Validation errors: \n" +
                     String.format(GRAPH_ID_S_CANNOT_BE_CREATED_WITHOUT_DEFINED_KNOWN_S, GRAPH_ID + 1, "Schema"), e.getMessage());
-=======
-                    "Store properties could not be found in the graphLibrary with id: " + STORE_PROPS_ID, e.getMessage());
->>>>>>> e3873828
         }
     }
 
