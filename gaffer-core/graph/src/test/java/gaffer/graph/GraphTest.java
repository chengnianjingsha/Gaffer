/*
 * Copyright 2016 Crown Copyright
 *
 * Licensed under the Apache License, Version 2.0 (the "License");
 * you may not use this file except in compliance with the License.
 * You may obtain a copy of the License at
 *
 *     http://www.apache.org/licenses/LICENSE-2.0
 *
 * Unless required by applicable law or agreed to in writing, software
 * distributed under the License is distributed on an "AS IS" BASIS,
 * WITHOUT WARRANTIES OR CONDITIONS OF ANY KIND, either express or implied.
 * See the License for the specific language governing permissions and
 * limitations under the License.
 */

package gaffer.graph;

import static org.junit.Assert.assertArrayEquals;
import static org.junit.Assert.assertEquals;
import static org.junit.Assert.assertNotNull;
import static org.junit.Assert.assertNotSame;
import static org.junit.Assert.assertNull;
import static org.mockito.BDDMockito.given;
import static org.mockito.Mockito.mock;
import static org.mockito.Mockito.verify;

import gaffer.commonutil.TestGroups;
import gaffer.commonutil.TestPropertyNames;
import gaffer.data.element.Element;
import gaffer.data.elementdefinition.view.View;
import gaffer.data.elementdefinition.view.ViewElementDefinition;
import gaffer.operation.Operation;
import gaffer.operation.OperationChain;
import gaffer.operation.OperationException;
import gaffer.operation.data.ElementSeed;
import gaffer.operation.data.EntitySeed;
import gaffer.operation.impl.add.AddElements;
import gaffer.operation.impl.get.GetAdjacentEntitySeeds;
import gaffer.operation.impl.get.GetElements;
import gaffer.store.Store;
import gaffer.store.StoreProperties;
import gaffer.store.StoreTrait;
import gaffer.store.operation.handler.OperationHandler;
import gaffer.store.schema.Schema;
import gaffer.store.schema.SchemaEdgeDefinition;
import gaffer.store.schema.SchemaEntityDefinition;
import gaffer.store.schema.TypeDefinition;
import org.junit.Test;
import org.junit.runner.RunWith;
import org.mockito.Mockito;
import org.mockito.runners.MockitoJUnitRunner;
import java.util.ArrayList;
import java.util.Collection;
import java.util.HashSet;
import java.util.Set;

@RunWith(MockitoJUnitRunner.class)
public class GraphTest {
    @Test
    public void shouldConstructGraphFromSchemaModules() {
        // Given
        final StoreProperties storeProperties = new StoreProperties(StoreImpl.class);
        final Schema schemaModule1 = new Schema.Builder()
                .type("prop.string", new TypeDefinition.Builder()
                        .clazz(String.class)
                        .build())
                .edge(TestGroups.EDGE, new SchemaEdgeDefinition.Builder()
                        .property(TestPropertyNames.PROP_1, "prop.string")
                        .build())
                .buildModule();

        final Schema schemaModule2 = new Schema.Builder()
                .type("prop.integer", new TypeDefinition.Builder()
                        .clazz(Integer.class)
                        .build())
                .edge(TestGroups.EDGE, new SchemaEdgeDefinition.Builder()
                        .property(TestPropertyNames.PROP_2, "prop.integer")
                        .build())
                .buildModule();

        final Schema schemaModule3 = new Schema.Builder()
                .entity(TestGroups.ENTITY, new SchemaEntityDefinition.Builder()
                        .property(TestPropertyNames.PROP_1, "prop.string")
                        .build())
                .buildModule();

        final Schema schemaModule4 = new Schema.Builder()
                .entity(TestGroups.ENTITY_2, new SchemaEntityDefinition.Builder()
                        .property(TestPropertyNames.PROP_2, "prop.integer")
                        .build())
                .buildModule();


        // When
        final Graph graph = new Graph.Builder()
                .storeProperties(storeProperties)
                .addSchema(schemaModule1)
                .addSchema(schemaModule2)
                .addSchema(schemaModule3)
                .addSchema(schemaModule4)
                .build();

        // Then
        final Schema schema = graph.getSchema();
        schema.getEntity(TestGroups.ENTITY);

    }

    @Test
    public void shouldConstructGraphAndCreateViewWithGroups() {
        // Given
        final Store store = mock(Store.class);
        final Schema schema = mock(Schema.class);
        given(store.getSchema()).willReturn(schema);
        final Set<String> edgeGroups = new HashSet<>();
        edgeGroups.add("edge1");
        edgeGroups.add("edge2");
        edgeGroups.add("edge3");
        edgeGroups.add("edge4");
        given(schema.getEdgeGroups()).willReturn(edgeGroups);

        final Set<String> entityGroups = new HashSet<>();
        entityGroups.add("entity1");
        entityGroups.add("entity2");
        entityGroups.add("entity3");
        entityGroups.add("entity4");
        given(schema.getEntityGroups()).willReturn(entityGroups);

        // When
        final View resultView = new Graph.Builder()
                .store(store)
                .build()
                .getView();

        // Then
        assertNotSame(schema, resultView);
        assertArrayEquals(entityGroups.toArray(), resultView.getEntityGroups().toArray());
        assertArrayEquals(edgeGroups.toArray(), resultView.getEdgeGroups().toArray());

        for (ViewElementDefinition resultElementDef : resultView.getEntities().values()) {
            assertNotNull(resultElementDef);
            assertEquals(0, resultElementDef.getTransientProperties().size());
            assertNull(resultElementDef.getTransformer());
        }
        for (ViewElementDefinition resultElementDef : resultView.getEdges().values()) {
            assertNotNull(resultElementDef);
            assertEquals(0, resultElementDef.getTransientProperties().size());
            assertNull(resultElementDef.getTransformer());
        }
    }

    @Test
    public void shouldSetGraphViewOnOperationAndDelegateDoOperationToStore() throws OperationException {
        // Given
        final Store store = mock(Store.class);
        final View view = mock(View.class);
<<<<<<< HEAD
        final Graph graph = new Graph.Builder()
                .store(store)
                .view(view)
                .build();
=======

        final Graph graph = new Graph(store, view);
>>>>>>> ea0ba1f2
        final int expectedResult = 5;
        final Operation<?, Integer> operation = mock(Operation.class);
        given(operation.getView()).willReturn(null);

        final OperationChain<Integer> opChain = new OperationChain<>(operation);
        given(store.execute(opChain)).willReturn(expectedResult);

        // When
        int result = graph.execute(opChain);

        // Then
        assertEquals(expectedResult, result);
        verify(store).execute(opChain);
        verify(operation).setView(view);
    }

    @Test
    public void shouldNotSetGraphViewOnOperationWhenOperationViewIsNotNull() throws OperationException {
        // Given
        final Store store = mock(Store.class);
        final View opView = mock(View.class);
        final View view = mock(View.class);
<<<<<<< HEAD
        final Graph graph = new Graph.Builder()
                .store(store)
                .view(view)
                .build();
=======

        final Graph graph = new Graph(store, view);
>>>>>>> ea0ba1f2
        final int expectedResult = 5;
        final Operation<?, Integer> operation = mock(Operation.class);
        given(operation.getView()).willReturn(opView);

        final OperationChain<Integer> opChain = new OperationChain<>(operation);
        given(store.execute(opChain)).willReturn(expectedResult);

        // When
        int result = graph.execute(opChain);

        // Then
        assertEquals(expectedResult, result);
        verify(store).execute(opChain);
        verify(operation, Mockito.never()).setView(view);
    }

    static class StoreImpl extends Store {

        @Override
        protected Collection<StoreTrait> getTraits() {
            return new ArrayList<>(0);
        }

        @Override
        protected boolean isValidationRequired() {
            return false;
        }

        @Override
        protected void addAdditionalOperationHandlers() {

        }

        @Override
        protected OperationHandler<GetElements<ElementSeed, Element>, Iterable<Element>> getGetElementsHandler() {
            return null;
        }

        @Override
        protected OperationHandler<? extends GetAdjacentEntitySeeds, Iterable<EntitySeed>> getAdjacentEntitySeedsHandler() {
            return null;
        }

        @Override
        protected OperationHandler<? extends AddElements, Void> getAddElementsHandler() {
            return null;
        }

        @Override
        protected <OUTPUT> OUTPUT doUnhandledOperation(final Operation<?, OUTPUT> operation) {
            return null;
        }
    }
}<|MERGE_RESOLUTION|>--- conflicted
+++ resolved
@@ -155,15 +155,11 @@
         // Given
         final Store store = mock(Store.class);
         final View view = mock(View.class);
-<<<<<<< HEAD
         final Graph graph = new Graph.Builder()
                 .store(store)
                 .view(view)
                 .build();
-=======
-
-        final Graph graph = new Graph(store, view);
->>>>>>> ea0ba1f2
+
         final int expectedResult = 5;
         final Operation<?, Integer> operation = mock(Operation.class);
         given(operation.getView()).willReturn(null);
@@ -186,15 +182,11 @@
         final Store store = mock(Store.class);
         final View opView = mock(View.class);
         final View view = mock(View.class);
-<<<<<<< HEAD
         final Graph graph = new Graph.Builder()
                 .store(store)
                 .view(view)
                 .build();
-=======
-
-        final Graph graph = new Graph(store, view);
->>>>>>> ea0ba1f2
+
         final int expectedResult = 5;
         final Operation<?, Integer> operation = mock(Operation.class);
         given(operation.getView()).willReturn(opView);
