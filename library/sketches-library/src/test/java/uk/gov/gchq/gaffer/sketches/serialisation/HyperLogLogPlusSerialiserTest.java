/*
 * Copyright 2016 Crown Copyright
 *
 * Licensed under the Apache License, Version 2.0 (the "License");
 * you may not use this file except in compliance with the License.
 * You may obtain a copy of the License at
 *
 *     http://www.apache.org/licenses/LICENSE-2.0
 *
 * Unless required by applicable law or agreed to in writing, software
 * distributed under the License is distributed on an "AS IS" BASIS,
 * WITHOUT WARRANTIES OR CONDITIONS OF ANY KIND, either express or implied.
 * See the License for the specific language governing permissions and
 * limitations under the License.
 */
package uk.gov.gchq.gaffer.sketches.serialisation;

import com.clearspring.analytics.stream.cardinality.HyperLogLogPlus;
import org.junit.Test;
import uk.gov.gchq.gaffer.exception.SerialisationException;

import static org.junit.Assert.assertArrayEquals;
import static org.junit.Assert.assertEquals;
import static org.junit.Assert.assertNull;
import static org.junit.Assert.assertTrue;
import static org.junit.Assert.fail;

public class HyperLogLogPlusSerialiserTest {
    private static final HyperLogLogPlusSerialiser HYPER_LOG_LOG_PLUS_SERIALISER = new HyperLogLogPlusSerialiser();

    @Test
    public void testSerialiseAndDeserialise() {
        final HyperLogLogPlus hyperLogLogPlus1 = new HyperLogLogPlus(5, 5);
        hyperLogLogPlus1.offer("A");
        hyperLogLogPlus1.offer("B");


        long hyperLogLogPlus1PreSerialisationCardinality = hyperLogLogPlus1.cardinality();
        final byte[] hyperLogLogPlus1Serialised;
        try {
            hyperLogLogPlus1Serialised = HYPER_LOG_LOG_PLUS_SERIALISER.serialise(hyperLogLogPlus1);
        } catch (SerialisationException exception) {
            fail("A Serialisation Exception Occurred");
            return;
        }

        final HyperLogLogPlus hyperLogLogPlus1Deserialised;
        try {
            hyperLogLogPlus1Deserialised = HYPER_LOG_LOG_PLUS_SERIALISER.deserialise(hyperLogLogPlus1Serialised);
        } catch (SerialisationException exception) {
            fail("A Serialisation Exception Occurred");
            return;
        }
        assertEquals(hyperLogLogPlus1PreSerialisationCardinality, hyperLogLogPlus1Deserialised.cardinality());
    }

    @Test
    public void testSerialiseAndDeserialiseWhenEmpty() {
        HyperLogLogPlus hyperLogLogPlus = new HyperLogLogPlus(5, 5);
        long preSerialisationCardinality = hyperLogLogPlus.cardinality();
        byte[] hyperLogLogPlusSerialised;
        try {
            hyperLogLogPlusSerialised = HYPER_LOG_LOG_PLUS_SERIALISER.serialise(hyperLogLogPlus);
        } catch (SerialisationException exception) {
            fail("A Serialisation Exception Occurred");
            return;
        }
        HyperLogLogPlus hyperLogLogPlusDeserialised;
        try {
            hyperLogLogPlusDeserialised = HYPER_LOG_LOG_PLUS_SERIALISER.deserialise(hyperLogLogPlusSerialised);
        } catch (SerialisationException exception) {
            fail("A Serialisation Exception Occurred");
            return;
        }
        assertEquals(preSerialisationCardinality, hyperLogLogPlusDeserialised.cardinality());
    }

<<<<<<< HEAD
    @Test
    public void testSerialiseNullReturnsEmptyBytes() {
        // Given
        final byte[] hyperLogLogPlusSerialised = hyperLogLogPlusSerialiser.serialiseNull();

        // Then
        assertArrayEquals(new byte[0], hyperLogLogPlusSerialised);
    }

    @Test
    public void testDeserialiseEmptyBytesReturnsNull() throws SerialisationException {
        // Given
        final HyperLogLogPlus hllp = hyperLogLogPlusSerialiser.deserialiseEmptyBytes();

        // Then
        assertNull(hllp);
    }


=======
>>>>>>> b14a0aae
    @Test
    public void testCanHandleHyperLogLogPlus() {
        assertTrue(HYPER_LOG_LOG_PLUS_SERIALISER.canHandle(HyperLogLogPlus.class));
    }
}<|MERGE_RESOLUTION|>--- conflicted
+++ resolved
@@ -75,11 +75,10 @@
         assertEquals(preSerialisationCardinality, hyperLogLogPlusDeserialised.cardinality());
     }
 
-<<<<<<< HEAD
     @Test
     public void testSerialiseNullReturnsEmptyBytes() {
         // Given
-        final byte[] hyperLogLogPlusSerialised = hyperLogLogPlusSerialiser.serialiseNull();
+        final byte[] hyperLogLogPlusSerialised = HYPER_LOG_LOG_PLUS_SERIALISER.serialiseNull();
 
         // Then
         assertArrayEquals(new byte[0], hyperLogLogPlusSerialised);
@@ -88,15 +87,12 @@
     @Test
     public void testDeserialiseEmptyBytesReturnsNull() throws SerialisationException {
         // Given
-        final HyperLogLogPlus hllp = hyperLogLogPlusSerialiser.deserialiseEmptyBytes();
+        final HyperLogLogPlus hllp = HYPER_LOG_LOG_PLUS_SERIALISER.deserialiseEmptyBytes();
 
         // Then
         assertNull(hllp);
     }
 
-
-=======
->>>>>>> b14a0aae
     @Test
     public void testCanHandleHyperLogLogPlus() {
         assertTrue(HYPER_LOG_LOG_PLUS_SERIALISER.canHandle(HyperLogLogPlus.class));
