/*
 * Copyright 2016-2017 Crown Copyright
 *
 * Licensed under the Apache License, Version 2.0 (the "License");
 * you may not use this file except in compliance with the License.
 * You may obtain a copy of the License at
 *
 *     http://www.apache.org/licenses/LICENSE-2.0
 *
 * Unless required by applicable law or agreed to in writing, software
 * distributed under the License is distributed on an "AS IS" BASIS,
 * WITHOUT WARRANTIES OR CONDITIONS OF ANY KIND, either express or implied.
 * See the License for the specific language governing permissions and
 * limitations under the License.
 */

package uk.gov.gchq.gaffer.store;

import edu.umd.cs.findbugs.annotations.SuppressFBWarnings;
import org.slf4j.Logger;
import org.slf4j.LoggerFactory;

import uk.gov.gchq.gaffer.cache.CacheServiceLoader;
import uk.gov.gchq.gaffer.commonutil.CloseableUtil;
import uk.gov.gchq.gaffer.commonutil.iterable.CloseableIterable;
import uk.gov.gchq.gaffer.data.element.Element;
import uk.gov.gchq.gaffer.data.element.IdentifierType;
import uk.gov.gchq.gaffer.data.element.id.EntityId;
import uk.gov.gchq.gaffer.data.elementdefinition.exception.SchemaException;
import uk.gov.gchq.gaffer.jobtracker.JobDetail;
import uk.gov.gchq.gaffer.jobtracker.JobStatus;
import uk.gov.gchq.gaffer.jobtracker.JobTracker;
import uk.gov.gchq.gaffer.jsonserialisation.JSONSerialiser;
import uk.gov.gchq.gaffer.named.operation.AddNamedOperation;
import uk.gov.gchq.gaffer.named.operation.DeleteNamedOperation;
import uk.gov.gchq.gaffer.named.operation.GetAllNamedOperations;
import uk.gov.gchq.gaffer.named.operation.NamedOperation;
import uk.gov.gchq.gaffer.operation.Operation;
import uk.gov.gchq.gaffer.operation.OperationChain;
import uk.gov.gchq.gaffer.operation.OperationChainDAO;
import uk.gov.gchq.gaffer.operation.OperationException;
import uk.gov.gchq.gaffer.operation.impl.Count;
import uk.gov.gchq.gaffer.operation.impl.CountGroups;
import uk.gov.gchq.gaffer.operation.impl.DiscardOutput;
import uk.gov.gchq.gaffer.operation.impl.Limit;
import uk.gov.gchq.gaffer.operation.impl.Validate;
import uk.gov.gchq.gaffer.operation.impl.add.AddElements;
import uk.gov.gchq.gaffer.operation.impl.compare.Max;
import uk.gov.gchq.gaffer.operation.impl.compare.Min;
import uk.gov.gchq.gaffer.operation.impl.compare.Sort;
import uk.gov.gchq.gaffer.operation.impl.export.GetExports;
import uk.gov.gchq.gaffer.operation.impl.export.resultcache.ExportToGafferResultCache;
import uk.gov.gchq.gaffer.operation.impl.export.set.ExportToSet;
import uk.gov.gchq.gaffer.operation.impl.export.set.GetSetExport;
import uk.gov.gchq.gaffer.operation.impl.function.Aggregate;
import uk.gov.gchq.gaffer.operation.impl.function.Filter;
import uk.gov.gchq.gaffer.operation.impl.function.Transform;
import uk.gov.gchq.gaffer.operation.impl.generate.GenerateElements;
import uk.gov.gchq.gaffer.operation.impl.generate.GenerateObjects;
import uk.gov.gchq.gaffer.operation.impl.get.GetAdjacentIds;
import uk.gov.gchq.gaffer.operation.impl.get.GetAllElements;
import uk.gov.gchq.gaffer.operation.impl.get.GetElements;
import uk.gov.gchq.gaffer.operation.impl.job.GetAllJobDetails;
import uk.gov.gchq.gaffer.operation.impl.job.GetJobDetails;
import uk.gov.gchq.gaffer.operation.impl.job.GetJobResults;
import uk.gov.gchq.gaffer.operation.impl.output.ToArray;
import uk.gov.gchq.gaffer.operation.impl.output.ToCsv;
import uk.gov.gchq.gaffer.operation.impl.output.ToEntitySeeds;
import uk.gov.gchq.gaffer.operation.impl.output.ToList;
import uk.gov.gchq.gaffer.operation.impl.output.ToMap;
import uk.gov.gchq.gaffer.operation.impl.output.ToSet;
import uk.gov.gchq.gaffer.operation.impl.output.ToStream;
import uk.gov.gchq.gaffer.operation.impl.output.ToVertices;
import uk.gov.gchq.gaffer.operation.io.Input;
import uk.gov.gchq.gaffer.operation.io.Output;
import uk.gov.gchq.gaffer.serialisation.Serialiser;
import uk.gov.gchq.gaffer.store.library.GraphLibrary;
import uk.gov.gchq.gaffer.store.operation.GetSchema;
import uk.gov.gchq.gaffer.store.operation.OperationChainValidator;
import uk.gov.gchq.gaffer.store.operation.OperationUtil;
import uk.gov.gchq.gaffer.store.operation.declaration.OperationDeclaration;
import uk.gov.gchq.gaffer.store.operation.declaration.OperationDeclarations;
import uk.gov.gchq.gaffer.store.operation.handler.CountGroupsHandler;
import uk.gov.gchq.gaffer.store.operation.handler.CountHandler;
import uk.gov.gchq.gaffer.store.operation.handler.DiscardOutputHandler;
import uk.gov.gchq.gaffer.store.operation.handler.GetSchemaHandler;
import uk.gov.gchq.gaffer.store.operation.handler.LimitHandler;
import uk.gov.gchq.gaffer.store.operation.handler.OperationChainHandler;
import uk.gov.gchq.gaffer.store.operation.handler.OperationHandler;
import uk.gov.gchq.gaffer.store.operation.handler.OutputOperationHandler;
import uk.gov.gchq.gaffer.store.operation.handler.ValidateHandler;
import uk.gov.gchq.gaffer.store.operation.handler.compare.MaxHandler;
import uk.gov.gchq.gaffer.store.operation.handler.compare.MinHandler;
import uk.gov.gchq.gaffer.store.operation.handler.compare.SortHandler;
import uk.gov.gchq.gaffer.store.operation.handler.export.GetExportsHandler;
import uk.gov.gchq.gaffer.store.operation.handler.export.set.ExportToSetHandler;
import uk.gov.gchq.gaffer.store.operation.handler.export.set.GetSetExportHandler;
import uk.gov.gchq.gaffer.store.operation.handler.function.AggregateHandler;
import uk.gov.gchq.gaffer.store.operation.handler.function.FilterHandler;
import uk.gov.gchq.gaffer.store.operation.handler.function.TransformHandler;
import uk.gov.gchq.gaffer.store.operation.handler.generate.GenerateElementsHandler;
import uk.gov.gchq.gaffer.store.operation.handler.generate.GenerateObjectsHandler;
import uk.gov.gchq.gaffer.store.operation.handler.job.GetAllJobDetailsHandler;
import uk.gov.gchq.gaffer.store.operation.handler.job.GetJobDetailsHandler;
import uk.gov.gchq.gaffer.store.operation.handler.job.GetJobResultsHandler;
import uk.gov.gchq.gaffer.store.operation.handler.named.AddNamedOperationHandler;
import uk.gov.gchq.gaffer.store.operation.handler.named.DeleteNamedOperationHandler;
import uk.gov.gchq.gaffer.store.operation.handler.named.GetAllNamedOperationsHandler;
import uk.gov.gchq.gaffer.store.operation.handler.named.NamedOperationHandler;
import uk.gov.gchq.gaffer.store.operation.handler.output.ToArrayHandler;
import uk.gov.gchq.gaffer.store.operation.handler.output.ToCsvHandler;
import uk.gov.gchq.gaffer.store.operation.handler.output.ToEntitySeedsHandler;
import uk.gov.gchq.gaffer.store.operation.handler.output.ToListHandler;
import uk.gov.gchq.gaffer.store.operation.handler.output.ToMapHandler;
import uk.gov.gchq.gaffer.store.operation.handler.output.ToSetHandler;
import uk.gov.gchq.gaffer.store.operation.handler.output.ToStreamHandler;
import uk.gov.gchq.gaffer.store.operation.handler.output.ToVerticesHandler;
import uk.gov.gchq.gaffer.store.optimiser.OperationChainOptimiser;
import uk.gov.gchq.gaffer.store.schema.Schema;
import uk.gov.gchq.gaffer.store.schema.SchemaElementDefinition;
import uk.gov.gchq.gaffer.store.schema.SchemaOptimiser;
import uk.gov.gchq.gaffer.store.schema.TypeDefinition;
import uk.gov.gchq.gaffer.store.schema.ViewValidator;
import uk.gov.gchq.gaffer.user.User;
import uk.gov.gchq.koryphe.ValidationResult;

import java.util.ArrayList;
import java.util.HashMap;
import java.util.LinkedHashMap;
import java.util.LinkedHashSet;
import java.util.List;
import java.util.Map;
import java.util.Properties;
import java.util.Set;
import java.util.concurrent.ExecutorService;
import java.util.concurrent.Executors;

/**
 * A {@code Store} backs a Graph and is responsible for storing the {@link
 * uk.gov.gchq.gaffer.data.element.Element}s and
 * handling {@link Operation}s.
 * {@link Operation}s and their corresponding {@link OperationHandler}s are
 * registered in a map and used to handle
 * provided operations - allowing different store implementations to handle the
 * same operations in their own store specific way.
 * Optional functionality can be added to store implementations defined by the
 * {@link uk.gov.gchq.gaffer.store.StoreTrait}s.
 */
public abstract class Store {
    private static final Logger LOGGER = LoggerFactory.getLogger(Store.class);
    private final Class<? extends Serialiser> requiredParentSerialiserClass;
    private final Map<Class<? extends Operation>, OperationHandler> operationHandlers = new LinkedHashMap<>();
    protected final List<OperationChainOptimiser> opChainOptimisers = new ArrayList<>();
    protected final OperationChainValidator opChainValidator;
    private final SchemaOptimiser schemaOptimiser;
    /**
     * The schema - contains the type of {@link uk.gov.gchq.gaffer.data.element.Element}s
     * to be stored and how to aggregate the elements.
     */
    private Schema schema;

    /**
<<<<<<< HEAD
     * The store properties - contains specific configuration information for
     * the store - such as database connection strings.
=======
     * The original schema containing all of the original descriptions and parent groups.
     */
    private Schema originalSchema;

    /**
     * The store properties - contains specific configuration information for the store - such as database connection strings.
>>>>>>> e3873828
     */
    private StoreProperties properties;

    private GraphLibrary library;

    private JobTracker jobTracker;
    private ExecutorService executorService;
    private String graphId;


    public Store() {
        this.requiredParentSerialiserClass = getRequiredParentSerialiserClass();
        this.opChainValidator = createOperationChainValidator();
        this.schemaOptimiser = createSchemaOptimiser();
    }

    public static Store createStore(final String graphId, final byte[] schema, final Properties storeProperties) {
        return createStore(graphId, Schema.fromJson(schema), StoreProperties.loadStoreProperties(storeProperties));
    }

    public static Store createStore(final String graphId, final Schema schema, final StoreProperties storeProperties) {
        if (null == storeProperties) {
            throw new IllegalArgumentException("Store properties are required to create a store. graphId: " + graphId);
        }

        final String storeClass = storeProperties.getStoreClass();
        if (null == storeClass) {
            throw new IllegalArgumentException("The Store class name was not found in the store properties for key: " + StoreProperties.STORE_CLASS + ", GraphId: " + graphId);
        }

        final Store newStore;
        try {
            newStore = Class.forName(storeClass)
                    .asSubclass(Store.class)
                    .newInstance();
        } catch (final InstantiationException | IllegalAccessException | ClassNotFoundException e) {
            throw new IllegalArgumentException("Could not create store of type: " + storeClass, e);
        }

        try {
            newStore.initialise(graphId, schema, storeProperties);
        } catch (final StoreException e) {
            throw new IllegalArgumentException("Could not initialise the store with provided arguments.", e);
        }
        return newStore;
    }

    public void initialise(final String graphId, final Schema schema, final StoreProperties properties) throws StoreException {
        LOGGER.debug("Initialising {}", getClass().getSimpleName());
        if (null == graphId) {
            throw new IllegalArgumentException("graphId is required");
        }
        this.graphId = graphId;
        this.schema = schema;
        setProperties(properties);

        JSONSerialiser.update(getProperties().getJsonSerialiserClass(), getProperties().getJsonSerialiserModules());

        startCacheServiceLoader(properties);
        this.jobTracker = createJobTracker();

        optimiseSchema();
        validateSchemas();
        addOpHandlers();
        addExecutorService();
    }

    /**
     * Returns true if the Store can handle the provided trait and false if it
     * cannot.
     *
     * @param storeTrait the Class of the Processor to be checked.
     * @return true if the Processor can be handled and false if it cannot.
     */
    public boolean hasTrait(final StoreTrait storeTrait) {
        final Set<StoreTrait> traits = getTraits();
        return null != traits && traits.contains(storeTrait);
    }

    /**
     * Returns the {@link uk.gov.gchq.gaffer.store.StoreTrait}s for this store.
     * Most stores should support FILTERING.
     * <p>
     * If you use Operation.validateFilter(Element) in you handlers, it will
     * deal with the filtering for you.
     * </p>
     *
     * @return the {@link uk.gov.gchq.gaffer.store.StoreTrait}s for this store.
     */
    public abstract Set<StoreTrait> getTraits();

    /**
     * Executes a given operation and returns the result.
     *
     * @param operation the operation to execute.
     * @param context   the context executing the operation
     * @throws OperationException thrown by the operation handler if the
     *                            operation fails.
     */
    public void execute(final Operation operation, final Context context) throws OperationException {
        execute(OperationChain.wrap(operation), context);
    }

    /**
     * Executes a given operation and returns the result.
     *
     * @param operation the operation to execute.
     * @param context   the context executing the operation
     * @param <O>       the output type of the operation
     * @return the result of executing the operation
     * @throws OperationException thrown by the operation handler if the
     *                            operation fails.
     */
    public <O> O execute(final Output<O> operation, final Context context) throws OperationException {
        return execute(OperationChain.wrap(operation), context);
    }

    protected <O> O execute(final OperationChain<O> operation, final Context context) throws OperationException {
        addOrUpdateJobDetail(operation, context, null, JobStatus.RUNNING);
        try {
            final O result = (O) handleOperation(operation, context);
            addOrUpdateJobDetail(operation, context, null, JobStatus.FINISHED);
            return result;
        } catch (final Throwable t) {
            addOrUpdateJobDetail(operation, context, t.getMessage(), JobStatus.FAILED);
            throw t;
        }
    }

    /**
     * Executes a given operation job and returns the job detail.
     *
     * @param operation the operation to execute.
     * @param context   the context executing the job
     * @return the job detail
     * @throws OperationException thrown if jobs are not configured.
     */
    public JobDetail executeJob(final Operation operation, final Context context) throws OperationException {
        return executeJob(OperationChain.wrap(operation), context);
    }

    protected JobDetail executeJob(final OperationChain<?> operationChain, final Context context) throws OperationException {
        if (null == jobTracker) {
            throw new OperationException("Running jobs has not configured.");
        }

        if (isSupported(ExportToGafferResultCache.class)) {
            boolean hasExport = false;
            for (final Operation operation : operationChain.getOperations()) {
                if (operation instanceof ExportToGafferResultCache) {
                    hasExport = true;
                    break;
                }
            }
            if (!hasExport) {
                operationChain.getOperations()
                        .add(new ExportToGafferResultCache());
            }
        }

        final JobDetail initialJobDetail = addOrUpdateJobDetail(operationChain, context, null, JobStatus.RUNNING);

        final Runnable runnable = () -> {
            try {
                handleOperation(operationChain, context);
                addOrUpdateJobDetail(operationChain, context, null, JobStatus.FINISHED);
            } catch (final Error e) {
                addOrUpdateJobDetail(operationChain, context, e.getMessage(), JobStatus.FAILED);
                throw e;
            } catch (final Exception e) {
                LOGGER.warn("Operation chain job failed to execute", e);
                addOrUpdateJobDetail(operationChain, context, e.getMessage(), JobStatus.FAILED);
            }
        };

        executorService.execute(runnable);

        return initialJobDetail;
    }

    public void runAsync(final Runnable runnable) {
        executorService.execute(runnable);
    }

    public JobTracker getJobTracker() {
        return jobTracker;
    }

    /**
     * @param operationClass the operation class to check
     * @return true if the provided operation is supported.
     */
    public boolean isSupported(final Class<? extends Operation> operationClass) {
        final OperationHandler operationHandler = operationHandlers.get(operationClass);
        return null != operationHandler;
    }

    /**
     * @return a collection of all the supported {@link Operation}s.
     */
    public Set<Class<? extends Operation>> getSupportedOperations() {
        return operationHandlers.keySet();
    }

    public Set<Class<? extends Operation>> getNextOperations(final Class<? extends Operation> operation) {
        if (null == operation || !Output.class.isAssignableFrom(operation)) {
            return getSupportedOperations();
        }

        final Set<Class<? extends Operation>> ops = new LinkedHashSet<>();
        if (Output.class.isAssignableFrom(operation)) {
            final Class<?> outputType = OperationUtil.getOutputType((Class) operation);
            for (final Class<? extends Operation> nextOp : getSupportedOperations()) {
                if (Input.class.isAssignableFrom(nextOp)) {
                    final Class<?> inputType = OperationUtil.getInputType((Class) nextOp);
                    if (OperationUtil.isValid(outputType, inputType)
                            .isValid()) {
                        ops.add(nextOp);
                    }
                }
            }
        }

        return ops;
    }

    /**
     * Ensures all identifier and property values are populated on an element by
     * triggering getters on the element for
     * all identifier and properties in the {@link Schema} forcing a lazy
     * element to load all of its values.
     *
     * @param lazyElement the lazy element
     * @return the fully populated unwrapped element
     */
    @SuppressFBWarnings(value = "RV_RETURN_VALUE_IGNORED_NO_SIDE_EFFECT",
            justification = "Getters are called to trigger the loading data")
    public Element populateElement(final Element lazyElement) {
        final SchemaElementDefinition elementDefinition = getSchema().getElement(
                lazyElement.getGroup());
        if (null != elementDefinition) {
            for (final IdentifierType identifierType : elementDefinition.getIdentifiers()) {
                lazyElement.getIdentifier(identifierType);
            }

            for (final String propertyName : elementDefinition.getProperties()) {
                lazyElement.getProperty(propertyName);
            }
        }

        return lazyElement.getElement();
    }

    public String getGraphId() {
        return graphId;
    }

    /**
     * Get this Store's {@link Schema}.
     *
     * @return the instance of {@link Schema} used for describing the type of
     * {@link uk.gov.gchq.gaffer.data.element.Element}s to be stored and how to
     * aggregate the elements.
     */
    public Schema getSchema() {
        return schema;
    }

    /**
     * Get this Store's {@link uk.gov.gchq.gaffer.store.StoreProperties}.
     *
     * @return the instance of {@link uk.gov.gchq.gaffer.store.StoreProperties},
     * this may contain details such as database connection details.
     */
    public StoreProperties getProperties() {
        return properties;
    }

    protected void setProperties(final StoreProperties properties) {
        final Class<? extends StoreProperties> requiredPropsClass = getPropertiesClass();
        properties.updateStorePropertiesClass(requiredPropsClass);

        // If the properties instance is not already an instance of the required class then reload the properties
        if (requiredPropsClass.isAssignableFrom(properties.getClass())) {
            this.properties = properties;
        } else {
            this.properties = StoreProperties.loadStoreProperties(properties.getProperties());
        }
    }

    public GraphLibrary getGraphLibrary() {
        return library;
    }

    public void setGraphLibrary(final GraphLibrary library) {
        this.library = library;
    }

    public void optimiseSchema() {
        schema = schemaOptimiser.optimise(schema, hasTrait(StoreTrait.ORDERED));
    }

    public void validateSchemas() {
        final ValidationResult validationResult = new ValidationResult();
        if (null == schema) {
            validationResult.addError("Schema is missing");
        } else {
            validationResult.add(schema.validate());

            getSchemaElements().forEach((key, value) -> value
                    .getProperties()
                    .forEach(propertyName -> {
                        final Class propertyClass = value
                                .getPropertyClass(propertyName);
                        final Serialiser serialisation = value
                                .getPropertyTypeDef(propertyName)
                                .getSerialiser();

                        if (null == serialisation) {
                            validationResult.addError(
                                    String.format("Could not find a serialiser for property '%s' in the group '%s'.", propertyName, key));
                        } else if (!serialisation.canHandle(propertyClass)) {
                            validationResult.addError(String.format("Schema serialiser (%s) for property '%s' in the group '%s' cannot handle property found in the schema", serialisation
                                    .getClass()
                                    .getName(), propertyName, key));
                        }
                    }));

            validateSchema(validationResult, getSchema().getVertexSerialiser());

            getSchema().getTypes()
                    .forEach((k, v) -> validateSchema(validationResult, v.getSerialiser()));
        }

        if (!validationResult.isValid()) {
            throw new SchemaException("Schema is not valid. "
                    + validationResult.getErrorString());
        }
    }

    public Context createContext(final User user) {
        return new Context(user);
    }

    protected Class<? extends StoreProperties> getPropertiesClass() {
        return StoreProperties.class;
    }

    /**
     * Throws a {@link SchemaException} if the Vertex Serialiser is
     * inconsistent.
     */
    protected void validateConsistentVertex() {
        if (null != getSchema().getVertexSerialiser() && !getSchema().getVertexSerialiser()
                .isConsistent()) {
            throw new SchemaException("Vertex serialiser is inconsistent. This store requires vertices to be serialised in a consistent way.");
        }
    }

    /**
     * Ensures that each of the GroupBy properties in the {@link
     * SchemaElementDefinition} is consistent,
     * otherwise an error is added to the {@link ValidationResult}.
     *
     * @param schemaElementDefinitionEntry A map of SchemaElementDefinitions
     * @param validationResult             The validation result
     */
    protected void validateConsistentGroupByProperties(final Map.Entry<String, SchemaElementDefinition> schemaElementDefinitionEntry, final ValidationResult validationResult) {
        for (final String property : schemaElementDefinitionEntry.getValue()
                .getGroupBy()) {
            final TypeDefinition propertyTypeDef = schemaElementDefinitionEntry.getValue()
                    .getPropertyTypeDef(property);
            if (null != propertyTypeDef) {
                final Serialiser serialiser = propertyTypeDef.getSerialiser();
                if (null != serialiser && !serialiser.isConsistent()) {
                    validationResult.addError("Serialiser for groupBy property: " + property
                            + " is inconsistent. This store requires all groupBy property serialisers to be consistent. Serialiser "
                            + serialiser.getClass().getName() + " is not consistent.");
                }
            }
        }
    }

    protected void validateSchemaElementDefinition(final Map.Entry<String, SchemaElementDefinition> schemaElementDefinitionEntry, final ValidationResult validationResult) {
        schemaElementDefinitionEntry.getValue()
                .getProperties()
                .forEach(propertyName -> {
                    final Class propertyClass = schemaElementDefinitionEntry.getValue().getPropertyClass(propertyName);
                    final Serialiser serialisation = schemaElementDefinitionEntry.getValue().getPropertyTypeDef(propertyName).getSerialiser();

                    if (null == serialisation) {
                        validationResult.addError(
                                String.format("Could not find a serialiser for property '%s' in the group '%s'.", propertyName, schemaElementDefinitionEntry.getKey()));
                    } else if (!serialisation.canHandle(propertyClass)) {
                        validationResult.addError(String.format("Schema serialiser (%s) for property '%s' in the group '%s' cannot handle property found in the schema",
                                serialisation.getClass().getName(), propertyName, schemaElementDefinitionEntry.getKey()));
                    }
                });
    }

    protected void validateSchema(final ValidationResult validationResult, final Serialiser serialiser) {
        if ((null != serialiser) && !requiredParentSerialiserClass.isInstance(serialiser)) {
            validationResult.addError(
                    String.format("Schema serialiser (%s) is not instance of %s",
                            serialiser.getClass().getSimpleName(),
                            requiredParentSerialiserClass.getSimpleName()));
        }
    }

    protected JobTracker createJobTracker() {
        if (properties.getJobTrackerEnabled()) {
            return new JobTracker();
        }
        return null;
    }

    protected SchemaOptimiser createSchemaOptimiser() {
        return new SchemaOptimiser();
    }

    protected OperationChainValidator createOperationChainValidator() {
        return new OperationChainValidator(new ViewValidator());
    }

    protected void addOperationChainOptimisers(final List<OperationChainOptimiser> newOpChainOptimisers) {
        opChainOptimisers.addAll(newOpChainOptimisers);
    }

    /**
     * Any additional operations that a store can handle should be registered in
     * this method by calling addOperationHandler(...)
     */
    protected abstract void addAdditionalOperationHandlers();

    /**
     * Get this Stores implementation of the handler for {@link
     * uk.gov.gchq.gaffer.operation.impl.get.GetElements}. All Stores must
     * implement this.
     *
     * @return the implementation of the handler for {@link
     * uk.gov.gchq.gaffer.operation.impl.get.GetElements}
     */
    protected abstract OutputOperationHandler<GetElements, CloseableIterable<? extends Element>> getGetElementsHandler();

    /**
     * Get this Stores implementation of the handler for {@link
     * uk.gov.gchq.gaffer.operation.impl.get.GetAllElements}. All Stores must
     * implement this.
     *
     * @return the implementation of the handler for {@link
     * uk.gov.gchq.gaffer.operation.impl.get.GetAllElements}
     */
    protected abstract OutputOperationHandler<GetAllElements, CloseableIterable<? extends Element>> getGetAllElementsHandler();

    /**
     * Get this Stores implementation of the handler for {@link
     * GetAdjacentIds}.
     * All Stores must implement this.
     *
     * @return the implementation of the handler for {@link GetAdjacentIds}
     */
    protected abstract OutputOperationHandler<? extends GetAdjacentIds, CloseableIterable<? extends EntityId>> getAdjacentIdsHandler();

    /**
     * Get this Stores implementation of the handler for {@link
     * uk.gov.gchq.gaffer.operation.impl.add.AddElements}.
     * All Stores must implement this.
     *
     * @return the implementation of the handler for {@link
     * uk.gov.gchq.gaffer.operation.impl.add.AddElements}
     */
    protected abstract OperationHandler<? extends AddElements> getAddElementsHandler();

    /**
     * Get this Store's implementation of the handler for {@link
     * uk.gov.gchq.gaffer.operation.OperationChain}.
     * All Stores must implement this.
     *
     * @return the implementation of the handler for {@link
     * uk.gov.gchq.gaffer.operation.OperationChain}
     */
    protected OperationHandler<? extends OperationChain<?>> getOperationChainHandler() {
        return new OperationChainHandler<>(opChainValidator, opChainOptimisers);
    }

    protected HashMap<String, SchemaElementDefinition> getSchemaElements() {
        final HashMap<String, SchemaElementDefinition> schemaElements = new HashMap<>();
        schemaElements.putAll(getSchema().getEdges());
        schemaElements.putAll(getSchema().getEntities());
        return schemaElements;
    }

    protected abstract Class<? extends Serialiser> getRequiredParentSerialiserClass();

    /**
     * Should deal with any unhandled operations, simply throws an {@link
     * UnsupportedOperationException}.
     *
     * @param operation the operation that does not have a registered handler.
     * @param context   operation execution context
     * @return the result of the operation.
     */
    protected Object doUnhandledOperation(final Operation operation, final Context context) {
        throw new UnsupportedOperationException("Operation " + operation.getClass() + " is not supported by the " + getClass()
                .getSimpleName() + '.');
    }

    protected final void addOperationHandler(final Class<? extends Operation> opClass, final OperationHandler handler) {
        if (null == handler) {
            operationHandlers.remove(opClass);
        } else {
            operationHandlers.put(opClass, handler);
        }
    }

    protected final <OP extends Output<O>, O> void addOperationHandler(final Class<? extends Output<O>> opClass, final OutputOperationHandler<OP, O> handler) {
        operationHandlers.put(opClass, handler);
    }

    protected final OperationHandler<Operation> getOperationHandler(final Class<? extends Operation> opClass) {
        return operationHandlers.get(opClass);
    }

    private JobDetail addOrUpdateJobDetail(final OperationChain<?> operationChain, final Context context, final String msg, final JobStatus jobStatus) {
        final JobDetail newJobDetail = new JobDetail(context.getJobId(), context
                .getUser()
                .getUserId(), operationChain, jobStatus, msg);
        if (null != jobTracker) {
            final JobDetail oldJobDetail = jobTracker.getJob(newJobDetail.getJobId(), context
                    .getUser());
            if (null == oldJobDetail) {
                jobTracker.addOrUpdateJob(newJobDetail, context.getUser());
            } else {
                jobTracker.addOrUpdateJob(new JobDetail(oldJobDetail, newJobDetail), context
                        .getUser());
            }
        }
        return newJobDetail;
    }

    public Object handleOperation(final Operation operation, final Context context) throws
            OperationException {
        final OperationHandler<Operation> handler = getOperationHandler(
                operation.getClass());
        Object result;
        try {
            if (null != handler) {
                result = handler.doOperation(operation, context, this);
            } else {
                result = doUnhandledOperation(operation, context);
            }
        } catch (final Exception e) {
            CloseableUtil.close(operation);
            throw e;
        }

        if (null == result) {
            CloseableUtil.close(operation);
        }

        return result;
    }

    private void addExecutorService() {
        final Integer jobExecutorThreadCount = getProperties().getJobExecutorThreadCount();
        LOGGER.debug("Initialising ExecutorService with " + jobExecutorThreadCount + " threads");
        this.executorService = Executors.newFixedThreadPool(jobExecutorThreadCount, runnable -> {
            final Thread thread = new Thread(runnable);
            thread.setDaemon(true);
            return thread;
        });
    }

    private void addOpHandlers() {
        addCoreOpHandlers();
        addAdditionalOperationHandlers();
        addConfiguredOperationHandlers();
    }

    private void addCoreOpHandlers() {
        // Add elements
        addOperationHandler(AddElements.class, getAddElementsHandler());

        // Get Elements
        addOperationHandler(GetElements.class, (OperationHandler) getGetElementsHandler());

        // Get Adjacent
        addOperationHandler(GetAdjacentIds.class, (OperationHandler) getAdjacentIdsHandler());

        // Get All Elements
        addOperationHandler(GetAllElements.class, (OperationHandler) getGetAllElementsHandler());

        // Export
        addOperationHandler(ExportToSet.class, new ExportToSetHandler());
        addOperationHandler(GetSetExport.class, new GetSetExportHandler());
        addOperationHandler(GetExports.class, new GetExportsHandler());

        // Jobs
        addOperationHandler(GetJobDetails.class, new GetJobDetailsHandler());
        addOperationHandler(GetAllJobDetails.class, new GetAllJobDetailsHandler());
        addOperationHandler(GetJobResults.class, new GetJobResultsHandler());

        // Output
        addOperationHandler(ToArray.class, new ToArrayHandler<>());
        addOperationHandler(ToEntitySeeds.class, new ToEntitySeedsHandler());
        addOperationHandler(ToList.class, new ToListHandler<>());
        addOperationHandler(ToMap.class, new ToMapHandler());
        addOperationHandler(ToCsv.class, new ToCsvHandler());
        addOperationHandler(ToSet.class, new ToSetHandler<>());
        addOperationHandler(ToStream.class, new ToStreamHandler<>());
        addOperationHandler(ToVertices.class, new ToVerticesHandler());

        // Named operation
        if (null != CacheServiceLoader.getService()) {
            addOperationHandler(NamedOperation.class, new NamedOperationHandler());
            addOperationHandler(AddNamedOperation.class, new AddNamedOperationHandler());
            addOperationHandler(GetAllNamedOperations.class, new GetAllNamedOperationsHandler());
            addOperationHandler(DeleteNamedOperation.class, new DeleteNamedOperationHandler());
        }

        // ElementComparison
        addOperationHandler(Max.class, new MaxHandler());
        addOperationHandler(Min.class, new MinHandler());
        addOperationHandler(Sort.class, new SortHandler());

        // OperationChain
        addOperationHandler(OperationChain.class, getOperationChainHandler());
        addOperationHandler(OperationChainDAO.class, getOperationChainHandler());

        // Other
        addOperationHandler(GenerateElements.class, new GenerateElementsHandler<>());
        addOperationHandler(GenerateObjects.class, new GenerateObjectsHandler<>());
        addOperationHandler(Validate.class, new ValidateHandler());
        addOperationHandler(Count.class, new CountHandler());
        addOperationHandler(CountGroups.class, new CountGroupsHandler());
        addOperationHandler(Limit.class, new LimitHandler());
        addOperationHandler(DiscardOutput.class, new DiscardOutputHandler());
        addOperationHandler(GetSchema.class, new GetSchemaHandler());

        // Function
        addOperationHandler(Filter.class, new FilterHandler());
        addOperationHandler(Transform.class, new TransformHandler());
        addOperationHandler(Aggregate.class, new AggregateHandler());
    }

    private void addConfiguredOperationHandlers() {
        final OperationDeclarations declarations = getProperties().getOperationDeclarations();
        if (null != declarations) {
            for (final OperationDeclaration definition : declarations.getOperations()) {
                addOperationHandler(definition.getOperation(), definition.getHandler());
            }
        }
    }

    protected void startCacheServiceLoader(final StoreProperties properties) {
        CacheServiceLoader.initialise(properties.getProperties());
    }
<<<<<<< HEAD
=======

    public void setOriginalSchema(final Schema originalSchema) {
        this.originalSchema = originalSchema;
    }

    public Schema getOriginalSchema() {
        return originalSchema;
    }
>>>>>>> e3873828
}<|MERGE_RESOLUTION|>--- conflicted
+++ resolved
@@ -160,17 +160,13 @@
     private Schema schema;
 
     /**
-<<<<<<< HEAD
+     * The original schema containing all of the original descriptions and parent groups.
+     */
+    private Schema originalSchema;
+
+    /**
      * The store properties - contains specific configuration information for
      * the store - such as database connection strings.
-=======
-     * The original schema containing all of the original descriptions and parent groups.
-     */
-    private Schema originalSchema;
-
-    /**
-     * The store properties - contains specific configuration information for the store - such as database connection strings.
->>>>>>> e3873828
      */
     private StoreProperties properties;
 
@@ -179,7 +175,6 @@
     private JobTracker jobTracker;
     private ExecutorService executorService;
     private String graphId;
-
 
     public Store() {
         this.requiredParentSerialiserClass = getRequiredParentSerialiserClass();
@@ -828,8 +823,6 @@
     protected void startCacheServiceLoader(final StoreProperties properties) {
         CacheServiceLoader.initialise(properties.getProperties());
     }
-<<<<<<< HEAD
-=======
 
     public void setOriginalSchema(final Schema originalSchema) {
         this.originalSchema = originalSchema;
@@ -838,5 +831,4 @@
     public Schema getOriginalSchema() {
         return originalSchema;
     }
->>>>>>> e3873828
 }