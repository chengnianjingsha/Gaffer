/*
 * Copyright 2016 Crown Copyright
 *
 * Licensed under the Apache License, Version 2.0 (the "License");
 * you may not use this file except in compliance with the License.
 * You may obtain a copy of the License at
 *
 *     http://www.apache.org/licenses/LICENSE-2.0
 *
 * Unless required by applicable law or agreed to in writing, software
 * distributed under the License is distributed on an "AS IS" BASIS,
 * WITHOUT WARRANTIES OR CONDITIONS OF ANY KIND, either express or implied.
 * See the License for the specific language governing permissions and
 * limitations under the License.
 */

package uk.gov.gchq.gaffer.graph;

import com.google.common.collect.Lists;
import com.google.common.io.Files;
import com.google.common.io.InputSupplier;
import org.apache.commons.io.FileUtils;
import org.apache.commons.io.IOUtils;
import org.junit.Before;
import org.junit.Rule;
import org.junit.Test;
import org.junit.rules.TemporaryFolder;
import org.mockito.ArgumentCaptor;
import org.mockito.InOrder;
import org.mockito.Mockito;
import uk.gov.gchq.gaffer.commonutil.CommonTestConstants;
import uk.gov.gchq.gaffer.commonutil.JsonAssert;
import uk.gov.gchq.gaffer.commonutil.StreamUtil;
import uk.gov.gchq.gaffer.commonutil.TestGroups;
import uk.gov.gchq.gaffer.commonutil.TestPropertyNames;
import uk.gov.gchq.gaffer.commonutil.TestTypes;
import uk.gov.gchq.gaffer.commonutil.iterable.CloseableIterable;
import uk.gov.gchq.gaffer.data.element.Element;
import uk.gov.gchq.gaffer.data.element.id.EntityId;
import uk.gov.gchq.gaffer.data.elementdefinition.exception.SchemaException;
import uk.gov.gchq.gaffer.data.elementdefinition.view.View;
import uk.gov.gchq.gaffer.data.elementdefinition.view.ViewElementDefinition;
import uk.gov.gchq.gaffer.graph.hook.AddOperationsToChain;
import uk.gov.gchq.gaffer.graph.hook.GraphHook;
import uk.gov.gchq.gaffer.graph.hook.Log4jLogger;
<<<<<<< HEAD
import uk.gov.gchq.gaffer.graph.hook.NamedOperationResolver;
=======
>>>>>>> 0f14caa3
import uk.gov.gchq.gaffer.graph.hook.OperationAuthoriser;
import uk.gov.gchq.gaffer.graph.hook.OperationChainLimiter;
import uk.gov.gchq.gaffer.store.library.HashMapGraphLibrary;
import uk.gov.gchq.gaffer.integration.store.TestStore;
import uk.gov.gchq.gaffer.jobtracker.JobDetail;
import uk.gov.gchq.gaffer.named.operation.NamedOperation;
import uk.gov.gchq.gaffer.operation.Operation;
import uk.gov.gchq.gaffer.operation.OperationChain;
import uk.gov.gchq.gaffer.operation.OperationException;
import uk.gov.gchq.gaffer.operation.impl.add.AddElements;
import uk.gov.gchq.gaffer.operation.impl.get.GetAdjacentIds;
import uk.gov.gchq.gaffer.operation.impl.get.GetAllElements;
import uk.gov.gchq.gaffer.operation.impl.get.GetElements;
import uk.gov.gchq.gaffer.serialisation.Serialiser;
import uk.gov.gchq.gaffer.serialisation.ToBytesSerialiser;
import uk.gov.gchq.gaffer.serialisation.implementation.raw.RawDoubleSerialiser;
import uk.gov.gchq.gaffer.store.Store;
import uk.gov.gchq.gaffer.store.StoreProperties;
import uk.gov.gchq.gaffer.store.StoreTrait;
import uk.gov.gchq.gaffer.store.operation.handler.OperationHandler;
import uk.gov.gchq.gaffer.store.operation.handler.OutputOperationHandler;
import uk.gov.gchq.gaffer.store.schema.Schema;
import uk.gov.gchq.gaffer.store.schema.SchemaEdgeDefinition;
import uk.gov.gchq.gaffer.store.schema.SchemaEntityDefinition;
import uk.gov.gchq.gaffer.store.schema.TypeDefinition;
import uk.gov.gchq.gaffer.user.User;
import uk.gov.gchq.koryphe.impl.binaryoperator.StringConcat;
import uk.gov.gchq.koryphe.impl.binaryoperator.Sum;
import java.io.File;
import java.io.IOException;
import java.io.InputStream;
import java.net.URI;
import java.net.URISyntaxException;
import java.nio.file.Paths;
import java.util.Arrays;
import java.util.Collection;
import java.util.Collections;
import java.util.HashSet;
import java.util.List;
import java.util.Set;
import java.util.regex.Pattern;

import static org.junit.Assert.assertArrayEquals;
import static org.junit.Assert.assertEquals;
import static org.junit.Assert.assertFalse;
import static org.junit.Assert.assertNotNull;
import static org.junit.Assert.assertNotSame;
import static org.junit.Assert.assertNull;
import static org.junit.Assert.assertSame;
import static org.junit.Assert.assertTrue;
import static org.junit.Assert.fail;
import static org.mockito.BDDMockito.given;
import static org.mockito.Mockito.inOrder;
import static org.mockito.Mockito.mock;
import static org.mockito.Mockito.verify;

public class GraphTest {
    private static final String GRAPH_ID = "graphId";

    @Rule
    public TemporaryFolder tempFolder = new TemporaryFolder(CommonTestConstants.TMP_DIRECTORY);

    @Before
    public void before() throws Exception {
        TestStore.mockStore = mock(TestStore.class);
    }

    @Test
    public void shouldConstructGraphFromSchemaModules() {
        // Given
        final StoreProperties storeProperties = new StoreProperties();
        storeProperties.setStoreClass(TestStoreImpl.class.getName());

        final Schema schemaModule1 = new Schema.Builder()
                .type(TestTypes.PROP_STRING, new TypeDefinition.Builder()
                        .clazz(String.class)
                        .build())
                .type("vertex", new TypeDefinition.Builder()
                        .clazz(String.class)
                        .build())
                .edge(TestGroups.EDGE, new SchemaEdgeDefinition.Builder()
                        .property(TestPropertyNames.PROP_1, TestTypes.PROP_STRING)
                        .aggregate(false)
                        .source("vertex")
                        .destination("vertex")
                        .build())
                .build();

        final Schema schemaModule2 = new Schema.Builder()
                .type(TestTypes.PROP_INTEGER, new TypeDefinition.Builder()
                        .clazz(Integer.class)
                        .build())
                .type("vertex2", new TypeDefinition.Builder()
                        .clazz(String.class)
                        .build())
                .edge(TestGroups.EDGE_2, new SchemaEdgeDefinition.Builder()
                        .property(TestPropertyNames.PROP_2, TestTypes.PROP_INTEGER)
                        .aggregate(false)
                        .source("vertex2")
                        .destination("vertex2")
                        .build())
                .build();

        final Schema schemaModule3 = new Schema.Builder()
                .entity(TestGroups.ENTITY, new SchemaEntityDefinition.Builder()
                        .property(TestPropertyNames.PROP_1, TestTypes.PROP_STRING)
                        .aggregate(false)
                        .vertex("vertex3")
                        .build())
                .type("vertex3", new TypeDefinition.Builder()
                        .clazz(String.class)
                        .build())
                .build();

        final Schema schemaModule4 = new Schema.Builder()
                .entity(TestGroups.ENTITY_2, new SchemaEntityDefinition.Builder()
                        .property(TestPropertyNames.PROP_2, TestTypes.PROP_INTEGER)
                        .aggregate(false)
                        .vertex("vertex4")
                        .build())
                .type("vertex4", new TypeDefinition.Builder()
                        .clazz(String.class)
                        .build())
                .build();


        // When
        final Graph graph = new Graph.Builder()
                .graphId(GRAPH_ID)
                .storeProperties(storeProperties)
                .addSchema(schemaModule1)
                .addSchema(schemaModule2)
                .addSchema(schemaModule3)
                .addSchema(schemaModule4)
                .build();

        // Then
        final Schema schema = graph.getSchema();
        schema.getEntity(TestGroups.ENTITY);
    }

    @Test
    public void shouldConstructGraphFromSchemaFolderPath() throws IOException {
        // Given
        final Schema expectedSchema = new Schema.Builder()
                .json(StreamUtil.elementsSchema(getClass()), StreamUtil.typesSchema(getClass()))
                .build();

        Graph graph = null;
        File schemaDir = null;
        try {
            schemaDir = createSchemaDirectory();

            // When
            graph = new Graph.Builder()
                    .graphId(GRAPH_ID)
                    .storeProperties(StreamUtil.storeProps(getClass()))
                    .addSchema(Paths.get(schemaDir.getPath()))
                    .build();
        } finally {
            if (null != schemaDir) {
                FileUtils.deleteDirectory(schemaDir);
            }
        }

        // Then
        JsonAssert.assertEquals(expectedSchema.toJson(true), graph.getSchema().toJson(true));
    }

    @Test
    public void shouldConstructGraphFromSchemaURI() throws IOException, URISyntaxException {
        // Given
        final URI typeInputUri = getResourceUri(StreamUtil.TYPES_SCHEMA);
        final URI schemaInputUri = getResourceUri(StreamUtil.ELEMENTS_SCHEMA);
        final URI storeInputUri = getResourceUri(StreamUtil.STORE_PROPERTIES);
        final Schema expectedSchema = new Schema.Builder()
                .json(StreamUtil.elementsSchema(getClass()), StreamUtil.typesSchema(getClass()))
                .build();
        Graph graph = null;
        File schemaDir = null;

        try {
            schemaDir = createSchemaDirectory();

            // When
            graph = new Graph.Builder()
                    .graphId(GRAPH_ID)
                    .storeProperties(storeInputUri)
                    .addSchemas(typeInputUri, schemaInputUri)
                    .build();
        } finally {
            if (schemaDir != null) {
                FileUtils.deleteDirectory(schemaDir);
            }
        }

        // Then
        JsonAssert.assertEquals(expectedSchema.toJson(true), graph.getSchema().toJson(true));
    }

    private URI getResourceUri(String resource) throws URISyntaxException {
        resource = resource.replaceFirst(Pattern.quote("/"), "");
        final URI resourceURI = getClass().getClassLoader().getResource(resource).toURI();
        if (resourceURI == null)
            fail("Test json file not found: " + resource);
        return resourceURI;
    }

    @Test
    public void shouldCloseAllOperationInputsWhenExceptionIsThrownWhenExecuted() throws OperationException, IOException {
        // Given
        final Operation operation = mock(Operation.class);
        final OperationChain opChain = mock(OperationChain.class);
        given(opChain.getOperations()).willReturn(Lists.newArrayList(operation));

        final Exception exception = mock(RuntimeException.class);
        final User user = mock(User.class);
        given(TestStore.mockStore.execute(opChain, user)).willThrow(exception);

        final Graph graph = new Graph.Builder()
                .graphId(GRAPH_ID)
                .storeProperties(StreamUtil.storeProps(getClass()))
                .addSchema(new Schema.Builder().build())
                .build();

        // When / Then
        try {
            graph.execute(opChain, user);
            fail("Exception expected");
        } catch (final Exception e) {
            assertSame(exception, e);
            verify(opChain).close();
        }
    }

    @Test
    public void shouldCloseAllOperationInputsWhenExceptionIsThrownWhenJobExecuted() throws OperationException, IOException {
        // Given
        final Operation operation = mock(Operation.class);
        final OperationChain opChain = mock(OperationChain.class);
        given(opChain.getOperations()).willReturn(Lists.newArrayList(operation));

        final Exception exception = mock(RuntimeException.class);
        final User user = mock(User.class);
        given(TestStore.mockStore.executeJob(opChain, user)).willThrow(exception);

        final Graph graph = new Graph.Builder()
                .graphId(GRAPH_ID)
                .storeProperties(StreamUtil.storeProps(getClass()))
                .addSchema(new Schema.Builder().build())
                .build();

        // When / Then
        try {
            graph.executeJob(opChain, user);
            fail("Exception expected");
        } catch (final Exception e) {
            assertSame(exception, e);
            verify(opChain).close();
        }
    }

    @Test
    public void shouldCallAllGraphHooksBeforeOperationChainExecuted() throws OperationException {
        // Given
        final GetElements operation = mock(GetElements.class);
        final OperationChain opChain = mock(OperationChain.class);
        given(opChain.getOperations()).willReturn(Lists.newArrayList(operation));

        final User user = mock(User.class);
        final GraphHook hook1 = mock(GraphHook.class);
        final GraphHook hook2 = mock(GraphHook.class);
        final Graph graph = new Graph.Builder()
                .graphId(GRAPH_ID)
                .storeProperties(StreamUtil.storeProps(getClass()))
                .addSchema(new Schema.Builder().build())
                .addHook(hook1)
                .addHook(hook2)
                .build();

        // When
        graph.execute(opChain, user);

        // Then
        final ArgumentCaptor<OperationChain> captor1 = ArgumentCaptor.forClass(OperationChain.class);
        final ArgumentCaptor<OperationChain> captor2 = ArgumentCaptor.forClass(OperationChain.class);
        final InOrder inOrder = inOrder(hook1, hook2, operation);
        inOrder.verify(hook1).preExecute(captor1.capture(), Mockito.eq(user));
        inOrder.verify(hook2).preExecute(captor2.capture(), Mockito.eq(user));
        inOrder.verify(operation).setView(Mockito.any(View.class));
        assertSame(captor1.getValue(), captor2.getValue());
        final List<Operation> ops = captor1.getValue().getOperations();
        assertEquals(1, ops.size());
        assertSame(operation, ops.get(0));
    }

    @Test
    public void shouldCallAllGraphHooksBeforeJobExecuted() throws OperationException {
        // Given
        final GetElements operation = mock(GetElements.class);
        final OperationChain opChain = mock(OperationChain.class);
        given(opChain.getOperations()).willReturn(Lists.newArrayList(operation));

        final User user = mock(User.class);
        final GraphHook hook1 = mock(GraphHook.class);
        final GraphHook hook2 = mock(GraphHook.class);
        final Graph graph = new Graph.Builder()
                .graphId(GRAPH_ID)
                .storeProperties(StreamUtil.storeProps(getClass()))
                .addSchema(new Schema.Builder().build())
                .addHook(hook1)
                .addHook(hook2)
                .build();

        // When
        graph.executeJob(opChain, user);

        // Then
        final ArgumentCaptor<OperationChain> captor1 = ArgumentCaptor.forClass(OperationChain.class);
        final ArgumentCaptor<OperationChain> captor2 = ArgumentCaptor.forClass(OperationChain.class);
        final InOrder inOrder = inOrder(hook1, hook2, operation);
        inOrder.verify(hook1).preExecute(captor1.capture(), Mockito.eq(user));
        inOrder.verify(hook2).preExecute(captor2.capture(), Mockito.eq(user));
        inOrder.verify(operation).setView(Mockito.any(View.class));
        assertSame(captor1.getValue(), captor2.getValue());
        final List<Operation> ops = captor1.getValue().getOperations();
        assertEquals(1, ops.size());
        assertSame(operation, ops.get(0));
    }

    @Test
    public void shouldCallAllGraphHooksAfterOperationExecuted() throws OperationException {
        // Given
        final Operation operation = mock(Operation.class);
        final OperationChain opChain = mock(OperationChain.class);
        given(opChain.getOperations()).willReturn(Lists.newArrayList(operation));

        final User user = mock(User.class);
        final GraphHook hook1 = mock(GraphHook.class);
        final GraphHook hook2 = mock(GraphHook.class);
        final Store store = mock(Store.class);
        final Object result1 = mock(Object.class);
        final Object result2 = mock(Object.class);
        final Object result3 = mock(Object.class);
        final Schema schema = new Schema();

        given(store.getSchema()).willReturn(schema);
        given(hook1.postExecute(result1, opChain, user)).willReturn(result2);
        given(hook2.postExecute(result2, opChain, user)).willReturn(result3);

        final Graph graph = new Graph.Builder()
                .graphId(GRAPH_ID)
                .storeProperties(StreamUtil.storeProps(getClass()))
                .store(store)
                .addSchema(schema)
                .addHook(hook1)
                .addHook(hook2)
                .build();

        final ArgumentCaptor<OperationChain> captor = ArgumentCaptor.forClass(OperationChain.class);
        given(store.execute(captor.capture(), Mockito.eq(user))).willReturn(result1);

        // When
        final Object actualResult = graph.execute(opChain, user);

        // Then
        final InOrder inOrder = inOrder(hook1, hook2);
        inOrder.verify(hook1).postExecute(result1, captor.getValue(), user);
        inOrder.verify(hook2).postExecute(result2, captor.getValue(), user);
        final List<Operation> ops = captor.getValue().getOperations();
        assertEquals(1, ops.size());
        assertSame(operation, ops.get(0));
        assertSame(actualResult, result3);
    }

    @Test
    public void shouldCallAllGraphHooksAfterOperationChainExecuted() throws OperationException {
        // Given
        final User user = mock(User.class);
        final GraphHook hook1 = mock(GraphHook.class);
        final GraphHook hook2 = mock(GraphHook.class);
        final Store store = mock(Store.class);
        final Schema schema = new Schema();
        final Object result1 = mock(Object.class);
        final Object result2 = mock(Object.class);
        final Object result3 = mock(Object.class);
        final OperationChain opChain = mock(OperationChain.class);

        given(store.getSchema()).willReturn(schema);
        given(hook1.postExecute(result1, opChain, user)).willReturn(result2);
        given(hook2.postExecute(result2, opChain, user)).willReturn(result3);

        final Graph graph = new Graph.Builder()
                .graphId(GRAPH_ID)
                .storeProperties(StreamUtil.storeProps(getClass()))
                .store(store)
                .addSchema(schema)
                .addHook(hook1)
                .addHook(hook2)
                .build();

        given(opChain.getOperations()).willReturn(Collections.singletonList(mock(Operation.class)));
        given(store.execute(opChain, user)).willReturn(result1);

        // When
        final Object actualResult = graph.execute(opChain, user);

        // Then
        final InOrder inOrder = inOrder(hook1, hook2);
        inOrder.verify(hook1).postExecute(result1, opChain, user);
        inOrder.verify(hook2).postExecute(result2, opChain, user);
        assertSame(actualResult, result3);
    }

    @Test
    public void shouldCallAllGraphHooksAfterJobExecuted() throws OperationException {
        // Given
        final User user = mock(User.class);
        final GraphHook hook1 = mock(GraphHook.class);
        final GraphHook hook2 = mock(GraphHook.class);
        final Store store = mock(Store.class);
        final Schema schema = new Schema();
        final JobDetail result1 = mock(JobDetail.class);
        final JobDetail result2 = mock(JobDetail.class);
        final JobDetail result3 = mock(JobDetail.class);
        final OperationChain opChain = mock(OperationChain.class);

        given(store.getSchema()).willReturn(schema);
        given(hook1.postExecute(result1, opChain, user)).willReturn(result2);
        given(hook2.postExecute(result2, opChain, user)).willReturn(result3);

        final Graph graph = new Graph.Builder()
                .graphId(GRAPH_ID)
                .storeProperties(StreamUtil.storeProps(getClass()))
                .store(store)
                .addSchema(schema)
                .addHook(hook1)
                .addHook(hook2)
                .build();

        given(opChain.getOperations()).willReturn(Collections.singletonList(mock(Operation.class)));
        given(store.executeJob(opChain, user)).willReturn(result1);

        // When
        final JobDetail actualResult = graph.executeJob(opChain, user);

        // Then
        final InOrder inOrder = inOrder(hook1, hook2);
        inOrder.verify(hook1).postExecute(result1, opChain, user);
        inOrder.verify(hook2).postExecute(result2, opChain, user);
        assertSame(actualResult, result3);
    }

    @Test
    public void shouldConstructGraphAndCreateViewWithGroups() {
        // Given
        final Store store = mock(Store.class);
        given(store.getGraphId()).willReturn(GRAPH_ID);
        final Schema schema = mock(Schema.class);
        given(store.getSchema()).willReturn(schema);
        final Set<String> edgeGroups = new HashSet<>();
        edgeGroups.add("edge1");
        edgeGroups.add("edge2");
        edgeGroups.add("edge3");
        edgeGroups.add("edge4");
        given(schema.getEdgeGroups()).willReturn(edgeGroups);

        final Set<String> entityGroups = new HashSet<>();
        entityGroups.add("entity1");
        entityGroups.add("entity2");
        entityGroups.add("entity3");
        entityGroups.add("entity4");
        given(schema.getEntityGroups()).willReturn(entityGroups);

        // When
        final View resultView = new Graph.Builder()
                .store(store)
                .build()
                .getView();

        // Then
        assertNotSame(schema, resultView);
        assertArrayEquals(entityGroups.toArray(), resultView.getEntityGroups().toArray());
        assertArrayEquals(edgeGroups.toArray(), resultView.getEdgeGroups().toArray());

        for (final ViewElementDefinition resultElementDef : resultView.getEntities().values()) {
            assertNotNull(resultElementDef);
            assertEquals(0, resultElementDef.getTransientProperties().size());
            assertNull(resultElementDef.getTransformer());
        }
        for (final ViewElementDefinition resultElementDef : resultView.getEdges().values()) {
            assertNotNull(resultElementDef);
            assertEquals(0, resultElementDef.getTransientProperties().size());
            assertNull(resultElementDef.getTransformer());
        }
    }

    @Test
    public void shouldExposeGetTraitsMethod() throws OperationException {
        // Given
        final Store store = mock(Store.class);
        final View view = mock(View.class);
        final Graph graph = new Graph.Builder()
                .graphId(GRAPH_ID)
                .store(store)
                .view(view)
                .build();


        // When
        final Set<StoreTrait> storeTraits = new HashSet<>(Arrays.asList(StoreTrait.INGEST_AGGREGATION, StoreTrait.TRANSFORMATION));
        given(store.getTraits()).willReturn(storeTraits);
        final Collection<StoreTrait> returnedTraits = graph.getStoreTraits();

        // Then
        assertEquals(returnedTraits, storeTraits);

    }

    @Test
    public void shouldSetGraphViewOnOperationAndDelegateDoOperationToStore
            () throws OperationException {
        // Given
        final Store store = mock(Store.class);
        final View view = mock(View.class);
        final Graph graph = new Graph.Builder()
                .graphId(GRAPH_ID)
                .store(store)
                .view(view)
                .build();
        final User user = new User();
        final int expectedResult = 5;
        final GetElements operation = mock(GetElements.class);
        given(operation.getView()).willReturn(null);

        final OperationChain<Integer> opChain = mock(OperationChain.class);
        given(opChain.getOperations()).willReturn(Lists.newArrayList(operation));
        given(store.execute(opChain, user)).willReturn(expectedResult);

        // When
        int result = graph.execute(opChain, user);

        // Then
        assertEquals(expectedResult, result);
        verify(store).execute(opChain, user);
        verify(operation).setView(view);
    }

    @Test
    public void shouldNotSetGraphViewOnOperationWhenOperationViewIsNotNull
            () throws OperationException {
        // Given
        final Store store = mock(Store.class);
        final View opView = mock(View.class);
        final View view = mock(View.class);
        final Graph graph = new Graph.Builder()
                .graphId(GRAPH_ID)
                .store(store)
                .view(view)
                .build();
        final User user = new User();
        final int expectedResult = 5;
        final GetElements operation = mock(GetElements.class);
        given(operation.getView()).willReturn(opView);

        final OperationChain<Integer> opChain = mock(OperationChain.class);
        given(opChain.getOperations()).willReturn(Lists.newArrayList(operation));
        given(store.execute(opChain, user)).willReturn(expectedResult);

        // When
        int result = graph.execute(opChain, user);

        // Then
        assertEquals(expectedResult, result);
        verify(store).execute(opChain, user);
        verify(operation, Mockito.never()).setView(view);
    }

    @Test
    public void shouldNotSetGraphViewOnOperationWhenOperationIsNotAGet
            () throws OperationException {
        // Given
        final Store store = mock(Store.class);
        final View view = mock(View.class);
        final Graph graph = new Graph.Builder()
                .graphId(GRAPH_ID)
                .store(store)
                .view(view)
                .build();
        final User user = new User();
        final int expectedResult = 5;
        final Operation operation = mock(Operation.class);

        final OperationChain<Integer> opChain = mock(OperationChain.class);
        given(opChain.getOperations()).willReturn(Lists.newArrayList(operation));
        given(store.execute(opChain, user)).willReturn(expectedResult);

        // When
        int result = graph.execute(opChain, user);

        // Then
        assertEquals(expectedResult, result);
        verify(store).execute(opChain, user);
    }

    @Test
    public void shouldThrowExceptionIfStoreClassPropertyIsNotSet() throws OperationException {
        try {
            new Graph.Builder()
                    .graphId(GRAPH_ID)
                    .addSchema(new Schema())
                    .storeProperties(new StoreProperties())
                    .build();
            fail("exception expected");
        } catch (final IllegalArgumentException e) {
            assertEquals("The Store class name was not found in the store properties for key: " + StoreProperties.STORE_CLASS, e.getMessage());
        }
    }

    @Test
    public void shouldThrowExceptionIfSchemaIsInvalid() throws OperationException {
        final StoreProperties storeProperties = new StoreProperties();
        storeProperties.setStoreClass(TestStoreImpl.class.getName());
        try {
            new Graph.Builder()
                    .graphId(GRAPH_ID)
                    .addSchema(new Schema.Builder()
                            .type("int", new TypeDefinition.Builder()
                                    .clazz(Integer.class)
                                    .aggregateFunction(new Sum())
                                    // invalid serialiser
                                    .serialiser(new RawDoubleSerialiser())
                                    .build())
                            .type("string", new TypeDefinition.Builder()
                                    .clazz(String.class)
                                    .aggregateFunction(new StringConcat())
                                    .build())
                            .type("boolean", Boolean.class)
                            .edge("EDGE", new SchemaEdgeDefinition.Builder()
                                    .source("string")
                                    .destination("string")
                                    .directed("boolean")
                                    .build())
                            .entity("ENTITY", new SchemaEntityDefinition.Builder()
                                    .vertex("string")
                                    .property("p2", "int")
                                    .build())
                            .build())
                    .storeProperties(storeProperties)
                    .build();
            fail("exception expected");
        } catch (final SchemaException e) {
            assertNotNull(e.getMessage());
        }
    }

    @Test
    public void shouldDelegateGetNextOperationsToStore() {
        // Given
        final Store store = mock(Store.class);
        given(store.getSchema()).willReturn(new Schema());
        final Graph graph = new Graph.Builder()
                .graphId(GRAPH_ID)
                .store(store)
                .build();

        final Set<Class<? extends Operation>> expectedNextOperations = mock(Set.class);
        given(store.getNextOperations(GetElements.class)).willReturn(expectedNextOperations);

        // When
        final Set<Class<? extends Operation>> nextOperations = graph.getNextOperations(GetElements.class);

        // Then
        assertSame(expectedNextOperations, nextOperations);
    }

    @Test
    public void shouldDelegateIsSupportedToStore() {
        // Given
        final Store store = mock(Store.class);
        given(store.getSchema()).willReturn(new Schema());
        final Graph graph = new Graph.Builder()
                .graphId(GRAPH_ID)
                .store(store)
                .build();

        given(store.isSupported(GetElements.class)).willReturn(true);
        given(store.isSupported(GetAllElements.class)).willReturn(false);

        // When / Then
        assertTrue(graph.isSupported(GetElements.class));
        assertFalse(graph.isSupported(GetAllElements.class));
    }

    @Test
    public void shouldDelegateGetSupportedOperationsToStore() {
        // Given
        final Store store = mock(Store.class);
        given(store.getSchema()).willReturn(new Schema());
        final Graph graph = new Graph.Builder()
                .graphId(GRAPH_ID)
                .store(store)
                .build();

        final Set<Class<? extends Operation>> expectedSupportedOperations = mock(Set.class);
        given(store.getSupportedOperations()).willReturn(expectedSupportedOperations);

        // When
        final Set<Class<? extends Operation>> supportedOperations = graph.getSupportedOperations();

        // Then
        assertSame(expectedSupportedOperations, supportedOperations);
    }

    @Test
    public void shouldThrowExceptionWithInvalidSchema() {

        // Given
        final StoreProperties storeProperties = new StoreProperties();
        storeProperties.setStoreClass(TestStoreImpl.class.getName());

        //When / Then
        try {
            new Graph.Builder()
                    .graphId(GRAPH_ID)
                    .addSchema(new Schema.Builder()
                            .edge("group", new SchemaEdgeDefinition())
                            .entity("group", new SchemaEntityDefinition())
                            .build())
                    .storeProperties(storeProperties)
                    .build();
        } catch (final SchemaException e) {
            assertTrue(e.getMessage().contains("Schema is not valid"));
        }
    }

    @Test
    public void shouldThrowExceptionWithNullSchema() {
        // Given
        final StoreProperties storeProperties = new StoreProperties();
        storeProperties.setStoreClass(TestStoreImpl.class.getName());

        //When / Then
        try {
            new Graph.Builder()
                    .graphId(GRAPH_ID)
                    .storeProperties(storeProperties)
                    .build();
        } catch (final SchemaException e) {
            assertTrue(e.getMessage().contains("Schema is missing"));
        }
    }

    public static class TestStoreImpl extends Store {
        @Override
        public Set<StoreTrait> getTraits() {
            return new HashSet<>(0);
        }

        @Override
        protected void addAdditionalOperationHandlers() {
        }

        @Override
        protected OutputOperationHandler<GetElements, CloseableIterable<? extends Element>> getGetElementsHandler() {
            return null;
        }

        @Override
        protected OutputOperationHandler<GetAllElements, CloseableIterable<? extends Element>> getGetAllElementsHandler() {
            return null;
        }

        @Override
        protected OutputOperationHandler<? extends GetAdjacentIds, CloseableIterable<? extends EntityId>> getAdjacentIdsHandler() {
            return null;
        }

        @Override
        protected OperationHandler<? extends AddElements> getAddElementsHandler() {
            return null;
        }

        @Override
        protected Class<? extends Serialiser> getRequiredParentSerialiserClass() {
            return ToBytesSerialiser.class;
        }
    }

    private File createSchemaDirectory() throws IOException {
        final File tmpDir = tempFolder.newFolder("tmpSchemaDir");
        writeToFile("elements.json", tmpDir);
        writeToFile("types.json", tmpDir);
        return tmpDir;
    }

    private void writeToFile(final String schemaFile, final File dir) throws IOException {
        Files.copy(new SchemaStreamSupplier(schemaFile), new File(dir + "/" + schemaFile));
    }

    private static final class SchemaStreamSupplier implements InputSupplier<InputStream> {
        private final String schemaFile;

        private SchemaStreamSupplier(final String schemaFile) {
            this.schemaFile = schemaFile;
        }

        @Override
        public InputStream getInput() throws IOException {
            return StreamUtil.openStream(getClass(), "/schema/" + schemaFile);
        }
    }

    @Test
    public void shouldThrowExceptionIfGraphIdIsInvalid() throws Exception {
        final StoreProperties properties = mock(StoreProperties.class);
        given(properties.getJobExecutorThreadCount()).willReturn(1);

        try {
            new Graph.Builder()
                    .graphId("invalid-id")
                    .build();
            fail("Exception expected");
        } catch (final IllegalArgumentException e) {
            assertNotNull(e.getMessage());
        }
    }

    @Test
    public void shouldBuildGraphUsingGraphIdAndLookupSchema() throws Exception {
        // Given
        HashMapGraphLibrary.clear();
        final StoreProperties storeProperties = new StoreProperties();
        storeProperties.setStoreClass(TestStoreImpl.class.getName());

        final Schema schemaModule1 = new Schema.Builder()
                .type(TestTypes.PROP_STRING, new TypeDefinition.Builder()
                        .clazz(String.class)
                        .build())
                .type("vertex", new TypeDefinition.Builder()
                        .clazz(String.class)
                        .build())
                .edge(TestGroups.EDGE, new SchemaEdgeDefinition.Builder()
                        .property(TestPropertyNames.PROP_1, TestTypes.PROP_STRING)
                        .aggregate(false)
                        .source("vertex")
                        .destination("vertex")
                        .build())
                .build();

        final Schema schemaModule2 = new Schema.Builder()
                .type(TestTypes.PROP_INTEGER, new TypeDefinition.Builder()
                        .clazz(Integer.class)
                        .build())
                .type("vertex2", new TypeDefinition.Builder()
                        .clazz(String.class)
                        .build())
                .edge(TestGroups.EDGE_2, new SchemaEdgeDefinition.Builder()
                        .property(TestPropertyNames.PROP_2, TestTypes.PROP_INTEGER)
                        .aggregate(false)
                        .source("vertex2")
                        .destination("vertex2")
                        .build())
                .build();

        final Schema schemaModule3 = new Schema.Builder()
                .entity(TestGroups.ENTITY, new SchemaEntityDefinition.Builder()
                        .property(TestPropertyNames.PROP_1, TestTypes.PROP_STRING)
                        .aggregate(false)
                        .vertex("vertex3")
                        .build())
                .type("vertex3", new TypeDefinition.Builder()
                        .clazz(String.class)
                        .build())
                .build();

        final Schema schemaModule4 = new Schema.Builder()
                .entity(TestGroups.ENTITY_2, new SchemaEntityDefinition.Builder()
                        .property(TestPropertyNames.PROP_2, TestTypes.PROP_INTEGER)
                        .aggregate(false)
                        .vertex("vertex4")
                        .build())
                .type("vertex4", new TypeDefinition.Builder()
                        .clazz(String.class)
                        .build())
                .build();


        // When
        final Graph graph = new Graph.Builder()
                .graphId(GRAPH_ID)
                .library(new HashMapGraphLibrary())
                .addSchema(schemaModule1)
                .addSchema(schemaModule2)
                .addSchema(schemaModule3)
                .addSchema(schemaModule4)
                .storeProperties(storeProperties)
                .build();

        final Graph graph2 = new Graph.Builder()
                .graphId(GRAPH_ID)
                .library(new HashMapGraphLibrary())
                .storeProperties(storeProperties)
                .build();

        // Then
        JsonAssert.assertEquals(graph.getSchema().toJson(false), graph2.getSchema().toJson(false));
    }

    @Test
    public void shouldAddHooksVarArgsAndGetGraphHooks() throws Exception {
        // Given
        final StoreProperties storeProperties = new StoreProperties();
        storeProperties.setStoreClass(TestStoreImpl.class.getName());
        final GraphHook graphHook1 = mock(GraphHook.class);
        final Log4jLogger graphHook2 = mock(Log4jLogger.class);

        // When
        final Graph graph = new Graph.Builder()
                .graphId("graphId")
                .storeProperties(storeProperties)
                .addSchemas(StreamUtil.schemas(getClass()))
                .addHooks(graphHook1, graphHook2)
                .build();

        // Then
        assertEquals(Arrays.asList(graphHook1.getClass(), graphHook2.getClass()), graph.getGraphHooks());
    }

    @Test
    public void shouldAddHookAndGetGraphHooks() throws Exception {
        // Given
        final StoreProperties storeProperties = new StoreProperties();
<<<<<<< HEAD
        storeProperties.setStoreClass(TestStore.class.getName());
        TestStore.mockStore = mock(Store.class);
        given(TestStore.mockStore.isSupported(NamedOperation.class)).willReturn(true);
        final GraphHook graphHook1 = mock(GraphHook.class);
        final NamedOperationResolver graphHook2 = new NamedOperationResolver();
        final Log4jLogger graphHook3 = mock(Log4jLogger.class);

        // When
        final Graph graph = new Graph.Builder()
                .graphId("graphId")
                .storeProperties(storeProperties)
                .addSchemas(StreamUtil.schemas(getClass()))
                .addHook(graphHook1)
                .addHook(graphHook2)
                .addHook(graphHook3)
                .build();

        // Then
        assertEquals(Arrays.asList(graphHook1.getClass(), graphHook2.getClass(), graphHook3.getClass()), graph.getGraphHooks());
    }

    @Test
    public void shouldAddNamedOperationResolverHookFirst() throws Exception {
        // Given
        final StoreProperties storeProperties = new StoreProperties();
        storeProperties.setStoreClass(TestStore.class.getName());
        TestStore.mockStore = mock(Store.class);
        given(TestStore.mockStore.isSupported(NamedOperation.class)).willReturn(true);
=======
        storeProperties.setStoreClass(TestStoreImpl.class.getName());
>>>>>>> 0f14caa3
        final GraphHook graphHook1 = mock(GraphHook.class);
        final Log4jLogger graphHook2 = mock(Log4jLogger.class);

        // When
        final Graph graph = new Graph.Builder()
                .graphId("graphId")
                .storeProperties(storeProperties)
                .addSchemas(StreamUtil.schemas(getClass()))
                .addHook(graphHook1)
                .addHook(graphHook2)
                .build();

        // Then
<<<<<<< HEAD
        assertEquals(Arrays.asList(NamedOperationResolver.class, graphHook1.getClass(), graphHook2.getClass()), graph.getGraphHooks());
=======
        assertEquals(Arrays.asList(graphHook1.getClass(), graphHook2.getClass()), graph.getGraphHooks());
>>>>>>> 0f14caa3
    }

    @Test
    public void shouldAddHooksFromPathAndGetGraphHooks() throws Exception {
        // Given
        final StoreProperties storeProperties = new StoreProperties();
        storeProperties.setStoreClass(TestStoreImpl.class.getName());

        final File graphHooks = tempFolder.newFile("graphHooks.json");
        FileUtils.writeLines(graphHooks, IOUtils.readLines(StreamUtil.openStream(getClass(), "graphHooks.json")));

        // When
        final Graph graph = new Graph.Builder()
                .graphId("graphId")
                .storeProperties(storeProperties)
                .addSchemas(StreamUtil.schemas(getClass()))
                .addHooks(Paths.get(graphHooks.getPath()))
                .build();

        // Then
        assertEquals(
                Arrays.asList(OperationChainLimiter.class, AddOperationsToChain.class, OperationAuthoriser.class),
                graph.getGraphHooks()
        );
    }

    @Test
    public void shouldAddHookFromPathAndGetGraphHooks() throws Exception {
        // Given
        final StoreProperties storeProperties = new StoreProperties();
        storeProperties.setStoreClass(TestStoreImpl.class.getName());

        final File graphHook1File = tempFolder.newFile("opChainLimiter.json");
        FileUtils.writeLines(graphHook1File, IOUtils.readLines(StreamUtil.openStream(getClass(), "opChainLimiter.json")));

        final File graphHook2File = tempFolder.newFile("opAuthoriser.json");
        FileUtils.writeLines(graphHook2File, IOUtils.readLines(StreamUtil.openStream(getClass(), "opAuthoriser.json")));

        // When
        final Graph graph = new Graph.Builder()
                .graphId("graphId")
                .storeProperties(storeProperties)
                .addSchemas(StreamUtil.schemas(getClass()))
                .addHook(Paths.get(graphHook1File.getPath()))
                .addHook(Paths.get(graphHook2File.getPath()))
                .build();

        // Then
        assertEquals(
                Arrays.asList(OperationChainLimiter.class, OperationAuthoriser.class),
                graph.getGraphHooks()
        );
    }
}<|MERGE_RESOLUTION|>--- conflicted
+++ resolved
@@ -43,10 +43,7 @@
 import uk.gov.gchq.gaffer.graph.hook.AddOperationsToChain;
 import uk.gov.gchq.gaffer.graph.hook.GraphHook;
 import uk.gov.gchq.gaffer.graph.hook.Log4jLogger;
-<<<<<<< HEAD
 import uk.gov.gchq.gaffer.graph.hook.NamedOperationResolver;
-=======
->>>>>>> 0f14caa3
 import uk.gov.gchq.gaffer.graph.hook.OperationAuthoriser;
 import uk.gov.gchq.gaffer.graph.hook.OperationChainLimiter;
 import uk.gov.gchq.gaffer.store.library.HashMapGraphLibrary;
@@ -980,7 +977,6 @@
     public void shouldAddHookAndGetGraphHooks() throws Exception {
         // Given
         final StoreProperties storeProperties = new StoreProperties();
-<<<<<<< HEAD
         storeProperties.setStoreClass(TestStore.class.getName());
         TestStore.mockStore = mock(Store.class);
         given(TestStore.mockStore.isSupported(NamedOperation.class)).willReturn(true);
@@ -1009,9 +1005,6 @@
         storeProperties.setStoreClass(TestStore.class.getName());
         TestStore.mockStore = mock(Store.class);
         given(TestStore.mockStore.isSupported(NamedOperation.class)).willReturn(true);
-=======
-        storeProperties.setStoreClass(TestStoreImpl.class.getName());
->>>>>>> 0f14caa3
         final GraphHook graphHook1 = mock(GraphHook.class);
         final Log4jLogger graphHook2 = mock(Log4jLogger.class);
 
@@ -1025,11 +1018,7 @@
                 .build();
 
         // Then
-<<<<<<< HEAD
         assertEquals(Arrays.asList(NamedOperationResolver.class, graphHook1.getClass(), graphHook2.getClass()), graph.getGraphHooks());
-=======
-        assertEquals(Arrays.asList(graphHook1.getClass(), graphHook2.getClass()), graph.getGraphHooks());
->>>>>>> 0f14caa3
     }
 
     @Test
