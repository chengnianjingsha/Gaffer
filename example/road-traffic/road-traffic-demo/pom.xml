--- conflicted
+++ resolved
@@ -71,21 +71,9 @@
                                 <gaffer.rest-api.basePath>
                                     ${standalone-path}/v1
                                 </gaffer.rest-api.basePath>
-<<<<<<< HEAD
                                 <gaffer.graph.config>
                                     ${project.build.outputDirectory}/graphConfig.json
                                 </gaffer.graph.config>
-=======
-                                <gaffer.graph.library.class>
-                                    uk.gov.gchq.gaffer.store.library.FileGraphLibrary
-                                </gaffer.graph.library.class>
-                                <gaffer.graph.library.config>
-                                    ${project.build.outputDirectory}/graphLibrary
-                                </gaffer.graph.library.config>
-                                <gaffer.graph.id>
-                                    roadTraffic
-                                </gaffer.graph.id>
->>>>>>> 0dad12d5
                                 <gaffer.schemas>
                                     ${project.parent.basedir}/road-traffic-model/src/main/resources/schema
                                 </gaffer.schemas>
