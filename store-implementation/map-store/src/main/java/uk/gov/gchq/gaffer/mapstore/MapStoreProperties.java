--- conflicted
+++ resolved
@@ -48,17 +48,6 @@
     public static final int INGEST_BUFFER_SIZE_DEFAULT = 0;
 
     public MapStoreProperties() {
-<<<<<<< HEAD
-        super();
-        setStoreClass(MapStore.class);
-    }
-
-    public MapStoreProperties(final Path propFileLocation) {
-        super(propFileLocation);
-        if (null == getStoreClass()) {
-            setStoreClass(MapStore.class);
-        }
-=======
         super(MapStore.class);
     }
 
@@ -68,7 +57,6 @@
 
     public static MapStoreProperties loadStoreProperties(final String pathStr) {
         return StoreProperties.loadStoreProperties(pathStr, MapStoreProperties.class);
->>>>>>> dce014a1
     }
 
     public static MapStoreProperties loadStoreProperties(final InputStream storePropertiesStream) {
