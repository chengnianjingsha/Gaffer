--- conflicted
+++ resolved
@@ -18,10 +18,10 @@
 
 import gaffer.accumulostore.AccumuloStore;
 import gaffer.accumulostore.key.exception.IteratorSettingException;
+import gaffer.data.elementdefinition.exception.SchemaException;
 import gaffer.store.StoreException;
 import gaffer.store.StoreProperties;
 import gaffer.store.schema.Schema;
-import gaffer.data.elementdefinition.exception.SchemaException;
 import org.apache.accumulo.core.client.AccumuloException;
 import org.apache.accumulo.core.client.AccumuloSecurityException;
 import org.apache.accumulo.core.client.IteratorSetting;
@@ -37,20 +37,12 @@
  * table.
  * <p>
  * This class also has an executable main method that can be used to either
-<<<<<<< HEAD
  * re-add or update the aggregator iterator that is set on a table The main
  * method takes 3 arguments, a comma separate list of paths to schemas,
  * a path to a store properties file and the type of operation to perform on the
- * table iterators - add, update or remove.
-=======
- * re-add or update the aggregator iterator that is set on a table.
- * It should be run on an accumulo cluster. The main
- * method takes 4 arguments, a path to a data schema, a path to a store schema
- * and path to a store properties file and the type of operation to perform on the
  * table iterators - add, update or remove. It takes an optional 5th argument to
  * specify which iterators to update, it defaults to updating both the 'Aggregator'
  * and 'Validator' iterators.
->>>>>>> 42621094
  * <p>
  * The add option will set a new iterator on the table given in the
  * store properties file (For example if the iterator was removed in the
@@ -62,17 +54,10 @@
  * have put some data in a table.
  */
 public final class AddUpdateTableIterator {
-<<<<<<< HEAD
-
     public static final String UPDATE_KEY = "update";
     public static final String REMOVE_KEY = "remove";
     public static final String ADD_KEY = "add";
-=======
-    public static final String UPDATE_KEY = "update";
-    public static final String REMOVE_KEY = "remove";
-    public static final String ADD_KEY = "add";
-    private static final int NUM_REQUIRED_ARGS = 4;
->>>>>>> 42621094
+    private static final int NUM_REQUIRED_ARGS = 3;
 
     private AddUpdateTableIterator() {
         // private to prevent this class being instantiated. All methods are
@@ -167,15 +152,9 @@
     }
 
     public static void main(final String[] args) throws StoreException, SchemaException, IOException {
-<<<<<<< HEAD
-        if (args.length < 3) {
+        if (args.length < NUM_REQUIRED_ARGS) {
             System.err.println("Wrong number of arguments. \nUsage: "
                     + "<comma separated schema paths> <store properties path> <"
-=======
-        if (args.length < NUM_REQUIRED_ARGS) {
-            System.err.println("Wrong number of arguments. \nUsage: "
-                    + "<data_schema_path> <store_schema_path> <store_properties_path> <"
->>>>>>> 42621094
                     + ADD_KEY + "," + REMOVE_KEY + " or " + UPDATE_KEY
                     + "> <optional comma separated list of iterators to update>");
             System.exit(1);
@@ -211,13 +190,8 @@
     }
 
     private static String[] getIteratorNames(final String[] args) {
-<<<<<<< HEAD
-        if (args.length >= 3) {
+        if (args.length > NUM_REQUIRED_ARGS) {
             return args[3].split(",");
-=======
-        if (args.length > NUM_REQUIRED_ARGS) {
-            return args[4].split(",");
->>>>>>> 42621094
         } else {
             return new String[]{AccumuloStoreConstants.AGGREGATOR_ITERATOR_NAME,
                     AccumuloStoreConstants.VALIDATOR_ITERATOR_NAME};
@@ -225,15 +199,7 @@
     }
 
     private static String getModifyKey(final String[] arg) {
-<<<<<<< HEAD
         return arg[2];
-=======
-        return arg[3];
-    }
-
-    private static Path getAccumuloPropertiesPath(final String[] args) {
-        return Paths.get(args[2]);
->>>>>>> 42621094
     }
 
     private static Path getAccumuloPropertiesPath(final String[] args) {
