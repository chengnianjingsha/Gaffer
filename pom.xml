--- conflicted
+++ resolved
@@ -23,11 +23,7 @@
     <groupId>gaffer</groupId>
     <artifactId>gaffer2</artifactId>
     <packaging>pom</packaging>
-<<<<<<< HEAD
     <version>0.3.2-SNAPSHOT</version>
-=======
-    <version>0.3.1</version>
->>>>>>> 34e6d4fa
 
     <modules>
         <module>accumulo-store</module>
