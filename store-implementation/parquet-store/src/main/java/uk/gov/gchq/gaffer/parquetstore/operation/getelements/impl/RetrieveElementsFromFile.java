--- conflicted
+++ resolved
@@ -14,7 +14,6 @@
  * limitations under the License.
  */
 package uk.gov.gchq.gaffer.parquetstore.operation.getelements.impl;
-
 
 import org.apache.hadoop.fs.Path;
 import org.apache.parquet.filter2.compat.FilterCompat;
@@ -55,13 +54,10 @@
     private transient ElementFilter elementFilter;
     private final boolean needsValidation;
     private final String group;
-<<<<<<< HEAD
     private final View view;
     private final Schema gafferSchema;
-=======
     private final Authorisations auths;
     private final String visibility;
->>>>>>> 556a09aa
 
     public RetrieveElementsFromFile(final Path filePath, final FilterPredicate filter, final Schema gafferSchema,
                                     final ConcurrentLinkedQueue<Element> queue, final boolean needsValidation,
@@ -69,9 +65,7 @@
         this.filePath = filePath;
         this.filter = filter;
         this.jsonGafferSchema = gafferSchema.toCompactJson();
-<<<<<<< HEAD
         this.gafferSchema = gafferSchema;
-=======
 
         if (gafferSchema.getVisibilityProperty() != null) {
             this.visibility = gafferSchema.getVisibilityProperty();
@@ -85,7 +79,6 @@
             this.auths = new Authorisations();
         }
 
->>>>>>> 556a09aa
         this.queue = queue;
         this.view = view;
         this.needsValidation = needsValidation;
@@ -101,9 +94,29 @@
         try {
             final ParquetReader<Element> fileReader = openParquetReader();
             Element e = fileReader.read();
-<<<<<<< HEAD
             while (null != e) {
-                if (needsValidation) {
+                if (!visibility.isEmpty()) {
+                    if (isVisible(e)) {
+                        if (needsValidation) {
+                            final String group = e.getGroup();
+                            final ElementFilter validatorFilter = gafferSchema.getElement(group).getValidator(false);
+                            if (validatorFilter == null || validatorFilter.test(e)) {
+                                if (null == elementFilter) {
+                                    elementFilter = view.getElement(group).getPreAggregationFilter();
+                                }
+                                if (elementFilter != null) {
+                                    if (elementFilter.test(e)) {
+                                        ViewUtil.removeProperties(view, e);
+                                        queue.add(e);
+                                    }
+                                }
+                            }
+                        } else {
+                            ViewUtil.removeProperties(view, e);
+                            queue.add(e);
+                        }
+                    }
+                } else if (needsValidation) {
                     final String group = e.getGroup();
                     final ElementFilter validatorFilter = gafferSchema.getElement(group).getValidator(false);
                     if (validatorFilter == null || validatorFilter.test(e)) {
@@ -116,22 +129,6 @@
                                 queue.add(e);
                             }
                         }
-=======
-            while (e != null) {
-                if (!visibility.isEmpty()) {
-                    if (isVisible(e)) {
-                        if (needsValidation) {
-                            if (elementFilter.test(e)) {
-                                queue.add(e);
-                            }
-                        } else {
-                            queue.add(e);
-                        }
-                    }
-                } else if (needsValidation) {
-                    if (elementFilter.test(e)) {
-                        queue.add(e);
->>>>>>> 556a09aa
                     }
                 } else {
                     ViewUtil.removeProperties(view, e);
