--- conflicted
+++ resolved
@@ -37,15 +37,8 @@
 
     @Before
     public void setUp() throws StoreException {
-<<<<<<< HEAD
-        final Schema schema = Schema.fromJson(StreamUtil.openStreams(SchemaUtilsTest.class, "schemaUsingStringVertexType"));
-        final SchemaOptimiser optimiser = new SchemaOptimiser(new SerialisationFactory(ParquetStoreConstants.SERIALISERS));
-        utils = new SchemaUtils(optimiser.optimise(schema, true));
-=======
-        Logger.getRootLogger().setLevel(Level.WARN);
         final Schema schema = TestUtils.gafferSchema("schemaUsingStringVertexType");
         utils = new SchemaUtils(schema);
->>>>>>> 9647b01e
     }
 
     @After
