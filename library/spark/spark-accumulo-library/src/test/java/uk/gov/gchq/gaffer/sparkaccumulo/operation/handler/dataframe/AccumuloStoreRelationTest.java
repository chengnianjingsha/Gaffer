/*
 * Copyright 2016-2017 Crown Copyright
 *
 * Licensed under the Apache License, Version 2.0 (the "License");
 * you may not use this file except in compliance with the License.
 * You may obtain a copy of the License at
 *
 *     http://www.apache.org/licenses/LICENSE-2.0
 *
 * Unless required by applicable law or agreed to in writing, software
 * distributed under the License is distributed on an "AS IS" BASIS,
 * WITHOUT WARRANTIES OR CONDITIONS OF ANY KIND, either express or implied.
 * See the License for the specific language governing permissions and
 * limitations under the License.
 */
package uk.gov.gchq.gaffer.sparkaccumulo.operation.handler.dataframe;

import org.apache.spark.rdd.RDD;
import org.apache.spark.sql.Row;
import org.apache.spark.sql.SparkSession;
import org.apache.spark.sql.sources.Filter;
import org.apache.spark.sql.sources.GreaterThan;
import org.junit.Test;

import uk.gov.gchq.gaffer.accumulostore.AccumuloProperties;
import uk.gov.gchq.gaffer.accumulostore.SingleUseMockAccumuloStore;
import uk.gov.gchq.gaffer.commonutil.stream.Streams;
import uk.gov.gchq.gaffer.data.element.Edge;
import uk.gov.gchq.gaffer.data.element.Element;
import uk.gov.gchq.gaffer.data.element.Entity;
import uk.gov.gchq.gaffer.data.elementdefinition.view.View;
import uk.gov.gchq.gaffer.data.elementdefinition.view.ViewElementDefinition;
import uk.gov.gchq.gaffer.operation.OperationException;
import uk.gov.gchq.gaffer.operation.impl.add.AddElements;
import uk.gov.gchq.gaffer.spark.SparkContext;
import uk.gov.gchq.gaffer.spark.operation.dataframe.ConvertElementToRow;
import uk.gov.gchq.gaffer.spark.operation.dataframe.converter.schema.SchemaToStructTypeConverter;
import uk.gov.gchq.gaffer.sparkaccumulo.operation.handler.SparkSessionProvider;
import uk.gov.gchq.gaffer.store.Store;
import uk.gov.gchq.gaffer.store.StoreException;
import uk.gov.gchq.gaffer.store.schema.Schema;
import uk.gov.gchq.gaffer.user.User;
import uk.gov.gchq.koryphe.impl.predicate.IsMoreThan;
import uk.gov.gchq.koryphe.tuple.predicate.TupleAdaptedPredicate;

import java.util.ArrayList;
import java.util.Arrays;
import java.util.Collections;
import java.util.HashSet;
import java.util.LinkedHashSet;
import java.util.List;
import java.util.Set;
import java.util.function.Predicate;

import static org.junit.Assert.assertEquals;

/**
 * Contains unit tests for {@link AccumuloStoreRelation}.
 */
public class AccumuloStoreRelationTest {

    @Test
    public void testBuildScanFullView() throws OperationException, StoreException {
        final Schema schema = getSchema();
        final View view = getViewFromSchema(schema);

        testBuildScanWithView("testBuildScanFullView", view, e -> true);
    }

    @Test
    public void testBuildScanRestrictViewToOneGroup() throws OperationException, StoreException {
        final View view = new View.Builder()
                .edge(GetDataFrameOfElementsHandlerTest.EDGE_GROUP)
                .build();

        final Predicate<Element> returnElement = (Element element) ->
                element.getGroup().equals(GetDataFrameOfElementsHandlerTest.EDGE_GROUP);
        testBuildScanWithView("testBuildScanRestrictViewToOneGroup", view, returnElement);
    }

    @Test
    public void testBuildScanRestrictViewByProperty() throws OperationException, StoreException {
        final List<TupleAdaptedPredicate<String, ?>> filters = new ArrayList<>();
        filters.add(new TupleAdaptedPredicate<>(new IsMoreThan(5, false), new String[]{"property1"}));
        final View view = new View.Builder()
                .edge(GetDataFrameOfElementsHandlerTest.EDGE_GROUP, new ViewElementDefinition.Builder()
                        .postAggregationFilterFunctions(filters)
                        .build())
                .build();

        final Predicate<Element> returnElement = (Element element) ->
                element.getGroup().equals(GetDataFrameOfElementsHandlerTest.EDGE_GROUP)
                        && (Integer) element.getProperty("property1") > 5;
        testBuildScanWithView("testBuildScanRestrictViewByProperty", view, returnElement);
    }

    private void testBuildScanWithView(final String name, final View view, final Predicate<Element> returnElement)
            throws OperationException, StoreException {
        // Given
        final SparkSession sparkSession = SparkSessionProvider.getSparkSession();
        final Schema schema = getSchema();
        final AccumuloProperties properties = AccumuloProperties
                .loadStoreProperties(AccumuloStoreRelationTest.class.getResourceAsStream("/store.properties"));
        final SingleUseMockAccumuloStore store = new SingleUseMockAccumuloStore();
        store.initialise("graphId", schema, properties);
        addElements(store);

        // When
<<<<<<< HEAD
        final AccumuloStoreRelation relation = new AccumuloStoreRelation(sparkSession, Collections.emptyList(), view,
                store, new User(), null);
=======
        final AccumuloStoreRelation relation = new AccumuloStoreRelation(Collections.emptyList(), view,
                store, new SparkContext(new User(), SparkSessionProvider.getSparkSession()));
>>>>>>> 572a4b24
        final RDD<Row> rdd = relation.buildScan();
        final Row[] returnedElements = (Row[]) rdd.collect();

        // Then
        //  - Actual results are:
        final Set<Row> results = new HashSet<>();
        for (int i = 0; i < returnedElements.length; i++) {
            results.add(returnedElements[i]);
        }
        //  - Expected results are:
        final SchemaToStructTypeConverter schemaConverter = new SchemaToStructTypeConverter(schema, view,
                new ArrayList<>());
        final ConvertElementToRow elementConverter = new ConvertElementToRow(schemaConverter.getUsedProperties(),
                schemaConverter.getPropertyNeedsConversion(), schemaConverter.getConverterByProperty());
        final Set<Row> expectedRows = new HashSet<>();
        Streams.toStream(getElements())
                .filter(returnElement)
                .map(elementConverter::apply)
                .forEach(expectedRows::add);
        assertEquals(expectedRows, results);
    }

    @Test
    public void testBuildScanSpecifyColumnsFullView() throws OperationException, StoreException {
        final Schema schema = getSchema();
        final View view = getViewFromSchema(schema);

        final String[] requiredColumns = new String[]{"property1"};
        testBuildScanSpecifyColumnsWithView(view, requiredColumns, e -> true);
    }

    private void testBuildScanSpecifyColumnsWithView(final View view, final String[] requiredColumns,
                                                     final Predicate<Element> returnElement)
            throws OperationException, StoreException {
        // Given
        final SparkSession sparkSession = SparkSessionProvider.getSparkSession();
        final Schema schema = getSchema();
        final AccumuloProperties properties = AccumuloProperties
                .loadStoreProperties(getClass().getResourceAsStream("/store.properties"));
        final SingleUseMockAccumuloStore store = new SingleUseMockAccumuloStore();
        store.initialise("graphId", schema, properties);
        addElements(store);

        // When
<<<<<<< HEAD
        final AccumuloStoreRelation relation = new AccumuloStoreRelation(sparkSession, Collections.emptyList(), view,
                store, new User(), null);
=======
        final AccumuloStoreRelation relation = new AccumuloStoreRelation(Collections.emptyList(), view,
                store,new SparkContext(new User(), SparkSessionProvider.getSparkSession()));
>>>>>>> 572a4b24
        final RDD<Row> rdd = relation.buildScan(requiredColumns);
        final Row[] returnedElements = (Row[]) rdd.collect();

        // Then
        //  - Actual results are:
        final Set<Row> results = new HashSet<>();
        for (int i = 0; i < returnedElements.length; i++) {
            results.add(returnedElements[i]);
        }
        //  - Expected results are:
        final SchemaToStructTypeConverter schemaConverter = new SchemaToStructTypeConverter(schema, view,
                new ArrayList<>());
        final ConvertElementToRow elementConverter = new ConvertElementToRow(new LinkedHashSet<>(Arrays.asList(requiredColumns)),
                schemaConverter.getPropertyNeedsConversion(), schemaConverter.getConverterByProperty());
        final Set<Row> expectedRows = new HashSet<>();
        Streams.toStream(getElements())
                .filter(returnElement)
                .map(elementConverter::apply)
                .forEach(expectedRows::add);
        assertEquals(expectedRows, results);
    }

    @Test
    public void testBuildScanSpecifyColumnsAndFiltersFullView() throws OperationException, StoreException {
        final Schema schema = getSchema();
        final View view = getViewFromSchema(schema);

        final String[] requiredColumns = new String[1];
        requiredColumns[0] = "property1";
        final Filter[] filters = new Filter[1];
        filters[0] = new GreaterThan("property1", 4);
        final Predicate<Element> returnElement = (Element element) -> ((Integer) element.getProperty("property1")) > 4;
        testBuildScanSpecifyColumnsAndFiltersWithView(view, requiredColumns, filters, returnElement);
    }

    private void testBuildScanSpecifyColumnsAndFiltersWithView(final View view,
                                                               final String[] requiredColumns,
                                                               final Filter[] filters,
                                                               final Predicate<Element> returnElement)
            throws OperationException, StoreException {
        // Given
        final SparkSession sparkSession = SparkSessionProvider.getSparkSession();
        final Schema schema = getSchema();
        final AccumuloProperties properties = AccumuloProperties
                .loadStoreProperties(getClass().getResourceAsStream("/store.properties"));
        final SingleUseMockAccumuloStore store = new SingleUseMockAccumuloStore();
        store.initialise("graphId", schema, properties);
        addElements(store);

        // When
<<<<<<< HEAD
        final AccumuloStoreRelation relation = new AccumuloStoreRelation(sparkSession, Collections.emptyList(), view,
                store, new User(), null);
=======
        final AccumuloStoreRelation relation = new AccumuloStoreRelation(Collections.emptyList(), view,
                store, new SparkContext(new User(), SparkSessionProvider.getSparkSession()));
>>>>>>> 572a4b24
        final RDD<Row> rdd = relation.buildScan(requiredColumns, filters);
        final Row[] returnedElements = (Row[]) rdd.collect();

        // Then
        //  - Actual results are:
        final Set<Row> results = new HashSet<>();
        for (int i = 0; i < returnedElements.length; i++) {
            results.add(returnedElements[i]);
        }
        //  - Expected results are:
        final SchemaToStructTypeConverter schemaConverter = new SchemaToStructTypeConverter(schema, view,
                new ArrayList<>());
        final ConvertElementToRow elementConverter = new ConvertElementToRow(new LinkedHashSet<>(Arrays.asList(requiredColumns)),
                schemaConverter.getPropertyNeedsConversion(), schemaConverter.getConverterByProperty());
        final Set<Row> expectedRows = new HashSet<>();
        Streams.toStream(getElements())
                .filter(returnElement)
                .map(elementConverter::apply)
                .forEach(expectedRows::add);
        assertEquals(expectedRows, results);
    }

    private static Schema getSchema() {
        return Schema.fromJson(
                AccumuloStoreRelationTest.class.getResourceAsStream("/schema-DataFrame/elements.json"),
                AccumuloStoreRelationTest.class.getResourceAsStream("/schema-DataFrame/types.json"),
                AccumuloStoreRelationTest.class.getResourceAsStream("/schema-DataFrame/serialisation.json"));
    }

    private static View getViewFromSchema(final Schema schema) {
        return new View.Builder()
                .entities(schema.getEntityGroups())
                .edges(schema.getEdgeGroups())
                .build();
    }

    private static void addElements(final Store store) throws OperationException {
        store.execute(new AddElements.Builder().input(getElements()).build(), store.createContext(new User()));
    }

    private static List<Element> getElements() {
        final List<Element> elements = new ArrayList<>();
        for (int i = 0; i < 10; i++) {
            final Entity entity = new Entity.Builder()
                    .group(GetDataFrameOfElementsHandlerTest.ENTITY_GROUP)
                    .vertex("" + i)
                    .property("columnQualifier", 1)
                    .property("property1", i)
                    .property("property2", 3.0F)
                    .property("property3", 4.0D)
                    .property("property4", i * 2L)
                    .property("count", 6L)
                    .build();

            final Edge edge1 = new Edge.Builder()
                    .group(GetDataFrameOfElementsHandlerTest.EDGE_GROUP)
                    .source("" + i)
                    .dest("B")
                    .directed(true)
                    .property("columnQualifier", 1)
                    .property("property1", 2)
                    .property("property2", 3.0F)
                    .property("property3", 4.0D)
                    .property("property4", 5L)
                    .property("count", 100L)
                    .build();

            final Edge edge2 = new Edge.Builder()
                    .group(GetDataFrameOfElementsHandlerTest.EDGE_GROUP)
                    .source("" + i)
                    .dest("C")
                    .directed(true)
                    .property("columnQualifier", 6)
                    .property("property1", 7)
                    .property("property2", 8.0F)
                    .property("property3", 9.0D)
                    .property("property4", 10L)
                    .property("count", i * 200L)
                    .build();

            final Edge edge3 = new Edge.Builder()
                    .group(GetDataFrameOfElementsHandlerTest.EDGE_GROUP2)
                    .source("" + i)
                    .dest("D")
                    .directed(true)
                    .property("property1", 1000)
                    .build();

            elements.add(edge1);
            elements.add(edge2);
            elements.add(edge3);
            elements.add(entity);
        }
        return elements;
    }
}<|MERGE_RESOLUTION|>--- conflicted
+++ resolved
@@ -36,6 +36,7 @@
 import uk.gov.gchq.gaffer.spark.operation.dataframe.ConvertElementToRow;
 import uk.gov.gchq.gaffer.spark.operation.dataframe.converter.schema.SchemaToStructTypeConverter;
 import uk.gov.gchq.gaffer.sparkaccumulo.operation.handler.SparkSessionProvider;
+import uk.gov.gchq.gaffer.store.Context;
 import uk.gov.gchq.gaffer.store.Store;
 import uk.gov.gchq.gaffer.store.StoreException;
 import uk.gov.gchq.gaffer.store.schema.Schema;
@@ -106,13 +107,8 @@
         addElements(store);
 
         // When
-<<<<<<< HEAD
-        final AccumuloStoreRelation relation = new AccumuloStoreRelation(sparkSession, Collections.emptyList(), view,
-                store, new User(), null);
-=======
-        final AccumuloStoreRelation relation = new AccumuloStoreRelation(Collections.emptyList(), view,
-                store, new SparkContext(new User(), SparkSessionProvider.getSparkSession()));
->>>>>>> 572a4b24
+        final AccumuloStoreRelation relation = new AccumuloStoreRelation(new SparkContext(new User(), sparkSession), Collections.emptyList(), view,
+                store, null);
         final RDD<Row> rdd = relation.buildScan();
         final Row[] returnedElements = (Row[]) rdd.collect();
 
@@ -157,13 +153,8 @@
         addElements(store);
 
         // When
-<<<<<<< HEAD
-        final AccumuloStoreRelation relation = new AccumuloStoreRelation(sparkSession, Collections.emptyList(), view,
-                store, new User(), null);
-=======
-        final AccumuloStoreRelation relation = new AccumuloStoreRelation(Collections.emptyList(), view,
-                store,new SparkContext(new User(), SparkSessionProvider.getSparkSession()));
->>>>>>> 572a4b24
+        final AccumuloStoreRelation relation = new AccumuloStoreRelation(new SparkContext(new User(), sparkSession), Collections.emptyList(), view,
+                store, null);
         final RDD<Row> rdd = relation.buildScan(requiredColumns);
         final Row[] returnedElements = (Row[]) rdd.collect();
 
@@ -214,13 +205,8 @@
         addElements(store);
 
         // When
-<<<<<<< HEAD
-        final AccumuloStoreRelation relation = new AccumuloStoreRelation(sparkSession, Collections.emptyList(), view,
-                store, new User(), null);
-=======
-        final AccumuloStoreRelation relation = new AccumuloStoreRelation(Collections.emptyList(), view,
-                store, new SparkContext(new User(), SparkSessionProvider.getSparkSession()));
->>>>>>> 572a4b24
+        final AccumuloStoreRelation relation = new AccumuloStoreRelation(new SparkContext(new User(), sparkSession), Collections.emptyList(), view,
+                store, null);
         final RDD<Row> rdd = relation.buildScan(requiredColumns, filters);
         final Row[] returnedElements = (Row[]) rdd.collect();
 
@@ -258,7 +244,7 @@
     }
 
     private static void addElements(final Store store) throws OperationException {
-        store.execute(new AddElements.Builder().input(getElements()).build(), store.createContext(new User()));
+        store.execute(new AddElements.Builder().input(getElements()).build(), new Context(new User()));
     }
 
     private static List<Element> getElements() {
