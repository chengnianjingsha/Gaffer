--- conflicted
+++ resolved
@@ -212,13 +212,8 @@
         }
         this.graphId = graphId;
         this.schema = schema;
-<<<<<<< HEAD
-        this.properties = properties;
-        this.contextFactory =  ContextFactory.createContextFactory(properties);
-=======
->>>>>>> dce014a1
-
         setProperties(properties);
+        this.contextFactory = ContextFactory.createContextFactory(getProperties());
 
         JSONSerialiser.update(getProperties().getJsonSerialiserClass(), getProperties().getJsonSerialiserModules());
 
@@ -256,7 +251,7 @@
      * Executes a given operation and returns the result.
      *
      * @param operation the operation to execute.
-     * @param context      the context executing the operation
+     * @param context   the context executing the operation
      * @throws OperationException thrown by the operation handler if the operation fails.
      */
     public void execute(final Operation operation, final Context context) throws OperationException {
@@ -267,8 +262,8 @@
      * Executes a given operation and returns the result.
      *
      * @param operation the operation to execute.
-     * @param context      the context executing the operation
-     * @param <O> the output type of the operation
+     * @param context   the context executing the operation
+     * @param <O>       the output type of the operation
      * @return the result of executing the operation
      * @throws OperationException thrown by the operation handler if the operation fails.
      */
@@ -301,7 +296,7 @@
      * Executes a given operation chain job and returns the job detail.
      *
      * @param operationChain the operation chain to execute.
-     * @param context           the context executing the job
+     * @param context        the context executing the job
      * @return the job detail
      * @throws OperationException thrown if jobs are not configured.
      */
