/*
 * Copyright 2017 Crown Copyright
 *
 * Licensed under the Apache License, Version 2.0 (the "License");
 * you may not use this file except in compliance with the License.
 * You may obtain a copy of the License at
 *
 *     http://www.apache.org/licenses/LICENSE-2.0
 *
 * Unless required by applicable law or agreed to in writing, software
 * distributed under the License is distributed on an "AS IS" BASIS,
 * WITHOUT WARRANTIES OR CONDITIONS OF ANY KIND, either express or implied.
 * See the License for the specific language governing permissions and
 * limitations under the License.
 */

package uk.gov.gchq.gaffer.store;

import com.fasterxml.jackson.annotation.JsonIgnore;
import com.fasterxml.jackson.annotation.JsonSetter;
import com.fasterxml.jackson.annotation.JsonTypeInfo;
import edu.umd.cs.findbugs.annotations.SuppressFBWarnings;
import org.apache.commons.lang3.StringUtils;
import org.apache.commons.lang3.builder.EqualsBuilder;
import org.apache.commons.lang3.builder.HashCodeBuilder;
import org.slf4j.Logger;
import org.slf4j.LoggerFactory;

import uk.gov.gchq.gaffer.commonutil.StreamUtil;
import uk.gov.gchq.gaffer.data.elementdefinition.exception.SchemaException;
import uk.gov.gchq.gaffer.jsonserialisation.JSONSerialiser;
import uk.gov.gchq.gaffer.jsonserialisation.JSONSerialiserModules;
import uk.gov.gchq.gaffer.store.operation.declaration.OperationDeclarations;
import uk.gov.gchq.gaffer.store.schema.Schema;

import java.io.IOException;
import java.io.InputStream;
import java.nio.file.Files;
import java.nio.file.Path;
import java.nio.file.Paths;
import java.nio.file.StandardOpenOption;
import java.util.HashSet;
import java.util.Properties;
import java.util.Set;

/**
 * A {@code StoreProperties} contains specific configuration information for the store, such as database
 * connection strings. It wraps {@link Properties} and lazy loads the all properties from a file when first used.
 * <p>
 * All StoreProperties classes must be JSON serialisable.
 * </p>
 */
@JsonTypeInfo(use = JsonTypeInfo.Id.CLASS, include = JsonTypeInfo.As.EXISTING_PROPERTY, property = "storePropertiesClassName")
public class StoreProperties implements Cloneable {
    public static final String STORE_CLASS = "gaffer.store.class";
    public static final String SCHEMA_CLASS = "gaffer.store.schema.class";
    /**
     * @deprecated the ID should not be used. The properties ID should be supplied to the graph library separately.
     */
    @Deprecated
    public static final String ID = "gaffer.store.id";

    public static final String STORE_PROPERTIES_CLASS = "gaffer.store.properties.class";
    public static final String OPERATION_DECLARATIONS = "gaffer.store.operation.declarations";

    public static final String JOB_TRACKER_ENABLED = "gaffer.store.job.tracker.enabled";

    public static final String EXECUTOR_SERVICE_THREAD_COUNT = "gaffer.store.job.executor.threads";
    public static final String EXECUTOR_SERVICE_THREAD_COUNT_DEFAULT = "50";

    public static final String JSON_SERIALISER_CLASS = JSONSerialiser.JSON_SERIALISER_CLASS_KEY;
    public static final String JSON_SERIALISER_MODULES = JSONSerialiser.JSON_SERIALISER_MODULES;

    private static final Logger LOGGER = LoggerFactory.getLogger(StoreProperties.class);

    private Properties props = new Properties();

    // Required for loading by reflection.
    public StoreProperties() {
        updateStorePropertiesClass();
    }

    /**
     * @param id the StoreProperties id.
     * @deprecated the id should not be used. The properties id should be supplied to the graph library separately.
     */
    @Deprecated
    public StoreProperties(final String id) {
        this();
        if (null != id) {
            setId(id);
        }
    }

    public StoreProperties(final Path propFileLocation) {
        if (null != propFileLocation) {
            try (final InputStream accIs = Files.newInputStream(propFileLocation, StandardOpenOption.READ)) {
                props.load(accIs);
            } catch (final IOException e) {
                throw new RuntimeException(e);
            }
        }
        updateStorePropertiesClass();
    }

    protected StoreProperties(final Properties props, final Class<? extends Store> storeClass) {
        this(props);
        if (null == getStoreClass()) {
            setStoreClass(storeClass);
        }
    }


    public StoreProperties(final Properties props) {
        setProperties(props);
        updateStorePropertiesClass();
    }


    protected StoreProperties(final Class<? extends Store> storeClass) {
        this();
        if (null == getStoreClass()) {
            setStoreClass(storeClass);
        }
    }

    protected StoreProperties(final Path propFileLocation, final Class<? extends Store> storeClass) {
        this(propFileLocation);
        if (null == getStoreClass()) {
            setStoreClass(storeClass);
        }
    }

    public static <T extends StoreProperties> T loadStoreProperties(final String pathStr, final Class<T> requiredClass) {
        final StoreProperties properties = loadStoreProperties(pathStr);
        return (T) updateInstanceType(requiredClass, properties);
    }

    public static StoreProperties loadStoreProperties(final String pathStr) {
        final StoreProperties storeProperties;
        final Path path = Paths.get(pathStr);
        try {
            if (path.toFile().exists()) {
                storeProperties = loadStoreProperties(Files.newInputStream(path));
            } else {
                storeProperties = loadStoreProperties(StreamUtil.openStream(StoreProperties.class, pathStr));
            }
        } catch (final IOException e) {
            throw new RuntimeException("Failed to load store properties file : " + e.getMessage(), e);
        }

        return storeProperties;
    }

    public static <T extends StoreProperties> T loadStoreProperties(final Path storePropertiesPath, final Class<T> requiredClass) {
        final StoreProperties properties = loadStoreProperties(storePropertiesPath);
        return (T) updateInstanceType(requiredClass, properties);
    }

    public static StoreProperties loadStoreProperties(final Path storePropertiesPath) {
        try {
            return loadStoreProperties(null != storePropertiesPath ? Files.newInputStream(storePropertiesPath) : null);
        } catch (final IOException e) {
            throw new RuntimeException("Failed to load store properties file : " + e.getMessage(), e);
        }
    }

    public static <T extends StoreProperties> T loadStoreProperties(final InputStream storePropertiesStream, final Class<T> requiredClass) {
        final StoreProperties properties = loadStoreProperties(storePropertiesStream);
        return (T) updateInstanceType(requiredClass, properties);
    }

    public static StoreProperties loadStoreProperties(final InputStream storePropertiesStream) {
        if (null == storePropertiesStream) {
            return new StoreProperties();
        }
        final Properties props = new Properties();
        try {
            props.load(storePropertiesStream);
        } catch (final IOException e) {
            throw new RuntimeException("Failed to load store properties file : " + e.getMessage(), e);
        } finally {
            try {
                storePropertiesStream.close();
            } catch (final IOException e) {
                LOGGER.error("Failed to close store properties stream: {}", e.getMessage(), e);
            }
        }
        return loadStoreProperties(props);
    }

    public static <T extends StoreProperties> T loadStoreProperties(final Properties props, final Class<T> requiredClass) {
        final StoreProperties properties = loadStoreProperties(props);
        return (T) updateInstanceType(requiredClass, properties);
    }

    public static StoreProperties loadStoreProperties(final Properties props) {
        final String storePropertiesClass = props.getProperty(StoreProperties.STORE_PROPERTIES_CLASS);
        final StoreProperties storeProperties;
        if (null == storePropertiesClass) {
            storeProperties = new StoreProperties();
        } else {
            try {
                storeProperties = Class.forName(storePropertiesClass).asSubclass(StoreProperties.class).newInstance();
            } catch (final ClassNotFoundException | InstantiationException | IllegalAccessException e) {
                throw new RuntimeException("Failed to create store properties file : " + e.getMessage(), e);
            }
        }
        storeProperties.setProperties(props);
        return storeProperties;
    }

    /**
     * @param key the property key
     * @return a property properties file with the given key.
     */
    public String get(final String key) {
        return props.getProperty(key);
    }

    public boolean containsKey(final Object key) {
        return props.containsKey(key);
    }

    /**
     * Get a parameter from the schema file, or the default value.
     *
     * @param key          the property key
     * @param defaultValue the default value to use if the property doesn't
     *                     exist
     * @return a property properties file with the given key or the default
     * value if the property doesn't exist
     */
    public String get(final String key, final String defaultValue) {
        return props.getProperty(key, defaultValue);
    }

    /**
     * Set a parameter from the schema file.
     *
     * @param key   the key
     * @param value the value
     */
    public void set(final String key, final String value) {
        if (null == value) {
            props.remove(key);
        } else {
            props.setProperty(key, value);
        }
    }

    public void merge(final StoreProperties properties) {
        if (null != properties) {
            if (null != properties.getId()
                    && null != getId()
                    && !properties.getId().equals(getId())) {
                final String newId = getId() + "_" + properties.getId();
                properties.setId(newId);
                setId(newId);
            }

            props.putAll(properties.getProperties());
        }
    }

<<<<<<< HEAD
=======
    /**
     * @return properties ID
     * @deprecated the ID should be supplied to the graph library separately
     */
    @Deprecated
>>>>>>> 1f97ecd7
    public String getId() {
        return get(ID);
    }

    /**
     * Set the ID for the StoreProperties
     *
     * @param id the value of the ID
     * @deprecated the ID should be supplied to the graph library separately
     */
    public void setId(final String id) {
        set(ID, id);
    }

    /**
     * Returns the operation definitions from the file specified in the
     * properties.
     * This is an optional feature, so if the property does not exist then this
     * function
     * will return an empty object.
     *
     * @return The Operation Definitions to load dynamically
     */
    @JsonIgnore
    public OperationDeclarations getOperationDeclarations() {
        OperationDeclarations declarations = null;

        final String declarationsPaths = get(StoreProperties.OPERATION_DECLARATIONS);
        if (null != declarationsPaths) {
            declarations = OperationDeclarations.fromPaths(declarationsPaths);
        }

        if (null == declarations) {
            declarations = new OperationDeclarations.Builder().build();
        }

        return declarations;
    }

    public String getStoreClass() {
        return get(STORE_CLASS);
    }

    @JsonIgnore
    public void setStoreClass(final Class<? extends Store> storeClass) {
        setStoreClass(storeClass.getName());
    }

    public void setStoreClass(final String storeClass) {
        set(STORE_CLASS, storeClass);
    }

    public Boolean getJobTrackerEnabled() {
        return Boolean.valueOf(get(JOB_TRACKER_ENABLED, "false"));
    }

    public void setJobTrackerEnabled(final Boolean jobTrackerEnabled) {
        set(JOB_TRACKER_ENABLED, jobTrackerEnabled.toString());
    }

    public String getSchemaClassName() {
        return get(SCHEMA_CLASS, Schema.class.getName());
    }

    public Class<? extends Schema> getSchemaClass() {
        final Class<? extends Schema> schemaClass;
        try {
            schemaClass = Class.forName(getSchemaClassName()).asSubclass(Schema.class);
        } catch (final ClassNotFoundException e) {
            throw new SchemaException("Schema class was not found: " + getSchemaClassName(), e);
        }

        return schemaClass;
    }

    @JsonSetter
    public void setSchemaClass(final String schemaClass) {
        set(SCHEMA_CLASS, schemaClass);
    }

    public void setSchemaClass(final Class<? extends Schema> schemaClass) {
        set(SCHEMA_CLASS, schemaClass.getName());
    }

    public String getStorePropertiesClassName() {
        return get(STORE_PROPERTIES_CLASS, StoreProperties.class.getName());
    }

    public void setStorePropertiesClassName(final String storePropertiesClassName) {
        set(STORE_PROPERTIES_CLASS, storePropertiesClassName);
    }

    public Class<? extends StoreProperties> getStorePropertiesClass() {
        final Class<? extends StoreProperties> clazz;
        try {
            clazz = Class.forName(getStorePropertiesClassName()).asSubclass(StoreProperties.class);
        } catch (final ClassNotFoundException e) {
            throw new RuntimeException("Store properties class was not found: " + getStorePropertiesClassName(), e);
        }

        return clazz;
    }

    public void setStorePropertiesClass(final Class<? extends StoreProperties> storePropertiesClass) {
        set(STORE_PROPERTIES_CLASS, storePropertiesClass.getName());
    }

    public String getOperationDeclarationPaths() {
        return get(OPERATION_DECLARATIONS);
    }

    public void setOperationDeclarationPaths(final String paths) {
        set(OPERATION_DECLARATIONS, paths);
    }

    public Integer getJobExecutorThreadCount() {
        return Integer.parseInt(get(EXECUTOR_SERVICE_THREAD_COUNT, EXECUTOR_SERVICE_THREAD_COUNT_DEFAULT));
    }

    public void addOperationDeclarationPaths(final String... newPaths) {
        final String newPathsCsv = StringUtils.join(newPaths, ",");
        String combinedPaths = getOperationDeclarationPaths();
        if (null == combinedPaths) {
            combinedPaths = newPathsCsv;
        } else {
            combinedPaths = combinedPaths + "," + newPathsCsv;
        }
        setOperationDeclarationPaths(combinedPaths);
    }

    public String getJsonSerialiserClass() {
        return get(JSON_SERIALISER_CLASS);
    }

    @JsonIgnore
    public void setJsonSerialiserClass(final Class<? extends JSONSerialiser> jsonSerialiserClass) {
        setJsonSerialiserClass(jsonSerialiserClass.getName());
    }

    public void setJsonSerialiserClass(final String jsonSerialiserClass) {
        set(JSON_SERIALISER_CLASS, jsonSerialiserClass);
    }

    public String getJsonSerialiserModules() {
        return get(JSON_SERIALISER_MODULES, "");
    }

    @JsonIgnore
    public void setJsonSerialiserModules(final Set<Class<? extends JSONSerialiserModules>> modules) {
        final Set<String> moduleNames = new HashSet<>(modules.size());
        for (final Class module : modules) {
            moduleNames.add(module.getName());
        }
        setJsonSerialiserModules(StringUtils.join(moduleNames, ","));
    }

    public void setJsonSerialiserModules(final String modules) {
        set(JSON_SERIALISER_MODULES, modules);
    }

    public Properties getProperties() {
        return props;
    }

    public void setProperties(final Properties properties) {
        if (null == properties) {
            this.props = new Properties();
        } else {
            this.props = properties;
        }
    }

    @SuppressWarnings("CloneDoesntCallSuperClone")
    @SuppressFBWarnings(value = "CN_IDIOM_NO_SUPER_CALL", justification = "Only inherits from Object")
    @Override
    public StoreProperties clone() {
        return StoreProperties.loadStoreProperties((Properties) getProperties().clone());
    }

    @Override
    public boolean equals(final Object obj) {
        if (this == obj) {
            return true;
        }

        if (null == obj || getClass() != obj.getClass()) {
            return false;
        }

        final StoreProperties properties = (StoreProperties) obj;
        return new EqualsBuilder()
                .append(props, properties.props)
                .isEquals();
    }

    @Override
    public int hashCode() {
        return new HashCodeBuilder(5, 7)
                .append(props)
                .toHashCode();
    }

    public void updateStorePropertiesClass() {
        updateStorePropertiesClass(getClass());
    }

    public void updateStorePropertiesClass(final Class<? extends StoreProperties> requiredClass) {
        final Class<? extends StoreProperties> storePropertiesClass = getStorePropertiesClass();
        if (null == storePropertiesClass || StoreProperties.class.equals(storePropertiesClass)) {
            setStorePropertiesClass(requiredClass);
        } else if (!requiredClass.isAssignableFrom(storePropertiesClass)) {
            throw new IllegalArgumentException("The given properties is not of type " + requiredClass.getName() + " actual: " + storePropertiesClass.getName());
        }
    }

    private static <T extends StoreProperties> StoreProperties updateInstanceType(final Class<T> requiredClass, final StoreProperties properties) {
        if (!requiredClass.isAssignableFrom(properties.getClass())) {
            properties.updateStorePropertiesClass(requiredClass);
            return StoreProperties.loadStoreProperties(properties.getProperties());
        }

        return properties;
    }
}<|MERGE_RESOLUTION|>--- conflicted
+++ resolved
@@ -263,14 +263,11 @@
         }
     }
 
-<<<<<<< HEAD
-=======
     /**
      * @return properties ID
      * @deprecated the ID should be supplied to the graph library separately
      */
     @Deprecated
->>>>>>> 1f97ecd7
     public String getId() {
         return get(ID);
     }
