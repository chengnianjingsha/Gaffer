/*
 * Copyright 2016 Crown Copyright
 *
 * Licensed under the Apache License, Version 2.0 (the "License");
 * you may not use this file except in compliance with the License.
 * You may obtain a copy of the License at
 *
 *     http://www.apache.org/licenses/LICENSE-2.0
 *
 * Unless required by applicable law or agreed to in writing, software
 * distributed under the License is distributed on an "AS IS" BASIS,
 * WITHOUT WARRANTIES OR CONDITIONS OF ANY KIND, either express or implied.
 * See the License for the specific language governing permissions and
 * limitations under the License.
 */

function getVersion() {
    var footer = document.getElementById("swagger-ui-container").children[1].children[2].innerText
    return footer.substr(footer.lastIndexOf(':') + 2, 2);
}

function addExampleButtons(){

    var tables = $("#resource_operations .operation-params")

    var exampleButton = "<input type='button' value='Add Example' onclick='loadExample(this)'>";
    var exampleOpsAndButton = "<select class='example-operations-select'><option value='uk.gov.gchq.gaffer.operation.OperationChain'>OperationChain</option></select>" + exampleButton;
    var exampleHtml;
    if(getVersion() === "v1") {
        exampleHtml = exampleButton;
    } else {
        exampleHtml = exampleOpsAndButton;
    }

    for (var i = 0; i < tables.length; i++) {
        var table = tables[i]
        var rows = table.children
        for (var j = 0; j < rows.length; j++) {
            var row = rows[j]
            var firstCell = row.firstElementChild
            if (firstCell.firstElementChild.innerText == "body") {
                row.children[2].innerHTML = exampleHtml;
            }
        }
    }

    initExampleOperations();
}

function loadExample(exampleButton){
    var version = getVersion();
    var exampleUrl;
    if(version === "v1") {
        var classPathParam = ""

        var operation = $(exampleButton).closest('.operation')

        var row = operation.find(".operation-params")[0].firstElementChild

        if (row.firstElementChild.textContent == "className") {
            classPathParam = row.children[1].firstElementChild.value
        }

        var urlSuffix = operation.find(".path").text().trim();
        var method = operation.find(".http_method").text().trim();

        if (classPathParam == "" && urlSuffix.includes('{')) {
            classPathParam = "uk.gov.gchq.gaffer.operation.OperationChain"
            row.children[1].firstElementChild.value = "uk.gov.gchq.gaffer.operation.OperationChain"
        }

        exampleUrl = version + "/example" + urlSuffix.replace(/\{(.*?)\}/, classPathParam);
    } else {
        var classPathParam = $(exampleButton).parent().children(".example-operations-select").val();
        exampleUrl = version + "/graph/operations/" + classPathParam + "/example";
    }

    var onSuccess = function(response){
        var jsonStr = JSON.stringify(response, null,"   ");
        var textArea = $(exampleButton.parentElement.parentElement).find("textarea");
        var existingVal = textArea.val()
        if(existingVal !== '') {
            try {
                var existingJson = JSON.parse(existingVal);
                if(!existingJson.operations) {
                    existingJson = {
                       class: "uk.gov.gchq.gaffer.operation.OperationChain",
                       operations: [existingJson]
                    };
                }

                existingJson.operations.push(response);
                jsonStr = JSON.stringify(existingJson, null,"   ");
            } catch(e) {
              // just override the existing.
            }
        }
        textArea.val(jsonStr);
    };
    $.ajax({url: exampleUrl, success: onSuccess});
}

function log() {
    if ('console' in window) {
      console.log.apply(console, arguments);
    }
}

function initExampleOperations() {
    var availableOperationsSelect = $('.example-operations-select');
    $.get(
          getVersion() + '/graph/operations',
          null,
          function(availableOperations){
               // Sort operations based on name of operation (not including the package name)
               availableOperations.sort(function(a,b){return a.split('.').pop().localeCompare(b.split('.').pop())})
               if(availableOperationsSelect && availableOperationsSelect.size() > 0 && availableOperations) {
                  $.each(availableOperations,function(index, item) {
                      var opName = item.split('.').pop();
                      if("OperationChain" !== opName && "OperationChainDAO" !== opName) {
                        availableOperationsSelect.append('<option value=' + item + '>' + opName + '</option>');
                      }
                  });
               }
          }
     )
}

function init(onSwaggerComplete, onPropertiesLoad){
      window.swaggerUi = new SwaggerUi({
        url: "latest/swagger.json",
        dom_id: "swagger-ui-container",
        supportedSubmitMethods: ['get', 'post', 'put', 'delete'],
        onComplete: function(swaggerApi, swaggerUi){
          log("Loaded swagger");
              $('pre code').each(function(i,e){hljs.highlightBlock(e)});
              initFromProperties(onPropertiesLoad);
              addExampleButtons();
              if(onSwaggerComplete) {
                  onSwaggerComplete();
              }
        },
        onFailure: function(data) {
          log("Unable to load SwaggerUI");
        },
        docExpansion: "none",
        jsonEditor: false,
        defaultModelRendering: 'schema',
        showRequestHeaders: false,
        showOperationIds: false,
        docExpansion: "none",
        sorter: "alpha",
        apisSorter: "alpha",
        operationsSorter: "alpha"
      });

      window.swaggerUi.load();
}

function initFromProperties(onPropertiesLoad) {
    var onSuccess = function(properties) {
        updateTitle(properties);
<<<<<<< HEAD
        updateBanner(properties);
=======
        updateDescription(properties);
>>>>>>> 21c81d82
        if(onPropertiesLoad) {
            onPropertiesLoad(properties);
        }
    }
    $.get(getVersion() + '/properties', null, onSuccess);
}

function updateTitle(properties) {
    updateElement('gaffer.properties.app.title', properties, function(value, id) {
        $('#' + id).text(value);
        document.title = value;
    });
}

<<<<<<< HEAD
function updateBanner(properties) {
    updateElementWithId('banner', 'gaffer.properties.app.banner.colour', properties, function(value, id) {
        $('#' + id).css({'background-color': value});
    });
    updateElementWithId('banner', 'gaffer.properties.app.banner.description', properties, function (value, id) {
=======
function updateDescription(properties) {
    updateElement('gaffer.properties.app.description', properties, function(value, id) {
>>>>>>> 21c81d82
        $('#' + id).text(value);
    });
}

function updateElement(key, properties, onSuccess) {
    updateElementWithId(key.split('.').pop(), key, properties, onSuccess);
}

function updateElementWithId(id, key, properties, onSuccess) {
    if(key in properties) {
        if(onSuccess) {
            onSuccess(properties[key], id);
        }
    }
}<|MERGE_RESOLUTION|>--- conflicted
+++ resolved
@@ -160,11 +160,8 @@
 function initFromProperties(onPropertiesLoad) {
     var onSuccess = function(properties) {
         updateTitle(properties);
-<<<<<<< HEAD
+        updateDescription(properties);
         updateBanner(properties);
-=======
-        updateDescription(properties);
->>>>>>> 21c81d82
         if(onPropertiesLoad) {
             onPropertiesLoad(properties);
         }
@@ -179,16 +176,17 @@
     });
 }
 
-<<<<<<< HEAD
 function updateBanner(properties) {
     updateElementWithId('banner', 'gaffer.properties.app.banner.colour', properties, function(value, id) {
         $('#' + id).css({'background-color': value});
     });
     updateElementWithId('banner', 'gaffer.properties.app.banner.description', properties, function (value, id) {
-=======
+     $('#' + id).text(value);
+    });
+}
+
 function updateDescription(properties) {
     updateElement('gaffer.properties.app.description', properties, function(value, id) {
->>>>>>> 21c81d82
         $('#' + id).text(value);
     });
 }
