--- conflicted
+++ resolved
@@ -25,12 +25,8 @@
 import static org.hamcrest.Matchers.is;
 import static org.hamcrest.Matchers.iterableWithSize;
 import static org.hamcrest.Matchers.notNullValue;
-<<<<<<< HEAD
 import static org.junit.Assert.assertEquals;
 import static org.junit.Assert.assertFalse;
-import static org.junit.Assert.assertNotNull;
-=======
->>>>>>> 4a7594ad
 import static org.junit.Assert.assertThat;
 
 
@@ -55,7 +51,6 @@
     }
 
     @Override
-<<<<<<< HEAD
     public void shouldShallowCloneOperation() {
         // Given
         final String input = "1";
@@ -73,9 +68,9 @@
         assertEquals(input, clone.getInput().iterator().next());
         assertEquals(resultLimit, (int) clone.getResultLimit());
         assertFalse(clone.getTruncate());
-=======
+    }
+
     protected Limit getTestObject() {
         return new Limit();
->>>>>>> 4a7594ad
     }
 }