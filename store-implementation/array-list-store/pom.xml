--- conflicted
+++ resolved
@@ -23,11 +23,7 @@
     <parent>
         <groupId>uk.gov.gchq.gaffer</groupId>
         <artifactId>store-implementation</artifactId>
-<<<<<<< HEAD
         <version>0.4.8-SNAPSHOT</version>
-=======
-        <version>0.4.7.1-SNAPSHOT</version>
->>>>>>> 35b8aa4b
     </parent>
 
     <artifactId>array-list-store</artifactId>
