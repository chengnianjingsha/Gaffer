--- conflicted
+++ resolved
@@ -82,13 +82,8 @@
     @TraitRequirement(StoreTrait.STORE_AGGREGATION)
     public void shouldAggregateIdenticalElements() throws OperationException, UnsupportedEncodingException {
         // Given
-<<<<<<< HEAD
-        final GetElements<ElementId, Element> getElements = new GetElements.Builder<>()
-                .addSeed(new EntitySeed(AGGREGATED_SOURCE))
-=======
         final GetElements getElements = new GetElements.Builder()
                 .input(new EntitySeed(AGGREGATED_SOURCE))
->>>>>>> 460f2b3d
                 .build();
 
         // When
@@ -124,16 +119,11 @@
     @TraitRequirement(StoreTrait.STORE_AGGREGATION)
     public void shouldNotAggregateEdgesWithDifferentDirectionFlag() throws OperationException {
         // Given
-<<<<<<< HEAD
-        final GetEdges<EntityId> getEdges = new GetEdges.Builder<EntityId>()
-                .addSeed(new EntitySeed(NON_AGGREGATED_SOURCE))
-=======
         final GetElements getEdges = new GetElements.Builder()
                 .input(new EntitySeed(NON_AGGREGATED_SOURCE))
                 .view(new View.Builder()
                         .edge(TestGroups.EDGE)
                         .build())
->>>>>>> 460f2b3d
                 .build();
 
         // When
