/*
 * Copyright 2016 Crown Copyright
 *
 * Licensed under the Apache License, Version 2.0 (the "License");
 * you may not use this file except in compliance with the License.
 * You may obtain a copy of the License at
 *
 *     http://www.apache.org/licenses/LICENSE-2.0
 *
 * Unless required by applicable law or agreed to in writing, software
 * distributed under the License is distributed on an "AS IS" BASIS,
 * WITHOUT WARRANTIES OR CONDITIONS OF ANY KIND, either express or implied.
 * See the License for the specific language governing permissions and
 * limitations under the License.
 */

package uk.gov.gchq.gaffer.accumulostore.key;

import org.apache.accumulo.core.data.Range;
import uk.gov.gchq.gaffer.accumulostore.key.exception.RangeFactoryException;
import uk.gov.gchq.gaffer.accumulostore.utils.Pair;
<<<<<<< HEAD
import uk.gov.gchq.gaffer.data.element.id.ElementId;
import uk.gov.gchq.gaffer.operation.SeededGraphGet;
=======
import uk.gov.gchq.gaffer.operation.data.ElementSeed;
import uk.gov.gchq.gaffer.operation.graph.GraphFilters;
>>>>>>> 460f2b3d
import java.util.List;

/**
 * The range factory is designed so that a List of Accumulo
 * {@link org.apache.accumulo.core.data.Range}s can be created from just a
<<<<<<< HEAD
 * provided {@link uk.gov.gchq.gaffer.data.element.id.ElementId} and
 * {@link uk.gov.gchq.gaffer.operation.SeededGraphGet} The created range list should contain
=======
 * provided {@link ElementSeed} and {@link GraphFilters}.
 * The created range list should contain
>>>>>>> 460f2b3d
 * all the ranges (preferably optimised) necessary to retrieve all desired
 * {@link uk.gov.gchq.gaffer.data.element.Element}s as expressed by the
 * gaffer.accumulostore.operation.
 */
public interface RangeFactory {

    /**
     * Returns a Range representing a query for the given ID
     *
<<<<<<< HEAD
     * @param elementId the element seed to get the range for
     * @param operation the operation
     * @param <T>       the type of operation
=======
     * @param elementSeed the element seed to get the range for
     * @param operation   the operation
>>>>>>> 460f2b3d
     * @return A List of Ranges that are required to return all elements that
     * match the parameters of the query.
     * @throws RangeFactoryException if a range could not be created
     */
<<<<<<< HEAD
    <T extends SeededGraphGet<?, ?>> List<Range> getRange(final ElementId elementId, final T operation)
=======
    List<Range> getRange(final ElementSeed elementSeed, final GraphFilters operation)
>>>>>>> 460f2b3d
            throws RangeFactoryException;

    /**
     * Operation Returns a Range representing a query for all values between the
     * given {@link uk.gov.gchq.gaffer.data.element.id.ElementId}s taken from the minimum
     * comparable byte value of the provided keys and the maximum comparable
     * byte value. Note that depending on the serialisation mechanism used and
     * your key design the results of a range query will differ. The intent here
     * is that values in your gaffer.accumulostore instance should be ordered
     * within the table so that Entities with an Integer Identifier occur in the
     * order 1 2 3
     * <p>
     * So that a provided pair of 1 and 3 will return entities 1, 2 and 3.
     *
     * @param pairRange the pair of element ids to get the range for
     * @param operation the operation
     * @return A List of Ranges that are required to return all elements that
     * match the parameters of the query.
     * @throws RangeFactoryException if a range could not be created
     */
<<<<<<< HEAD
    <T extends SeededGraphGet<?, ?>> Range getRangeFromPair(final Pair<ElementId> pairRange, final T operation)
=======
    Range getRangeFromPair(final Pair<ElementSeed> pairRange, final GraphFilters operation)
>>>>>>> 460f2b3d
            throws RangeFactoryException;
}<|MERGE_RESOLUTION|>--- conflicted
+++ resolved
@@ -19,25 +19,15 @@
 import org.apache.accumulo.core.data.Range;
 import uk.gov.gchq.gaffer.accumulostore.key.exception.RangeFactoryException;
 import uk.gov.gchq.gaffer.accumulostore.utils.Pair;
-<<<<<<< HEAD
 import uk.gov.gchq.gaffer.data.element.id.ElementId;
-import uk.gov.gchq.gaffer.operation.SeededGraphGet;
-=======
-import uk.gov.gchq.gaffer.operation.data.ElementSeed;
 import uk.gov.gchq.gaffer.operation.graph.GraphFilters;
->>>>>>> 460f2b3d
 import java.util.List;
 
 /**
  * The range factory is designed so that a List of Accumulo
  * {@link org.apache.accumulo.core.data.Range}s can be created from just a
-<<<<<<< HEAD
- * provided {@link uk.gov.gchq.gaffer.data.element.id.ElementId} and
- * {@link uk.gov.gchq.gaffer.operation.SeededGraphGet} The created range list should contain
-=======
- * provided {@link ElementSeed} and {@link GraphFilters}.
+ * provided {@link ElementId} and {@link GraphFilters}.
  * The created range list should contain
->>>>>>> 460f2b3d
  * all the ranges (preferably optimised) necessary to retrieve all desired
  * {@link uk.gov.gchq.gaffer.data.element.Element}s as expressed by the
  * gaffer.accumulostore.operation.
@@ -47,23 +37,13 @@
     /**
      * Returns a Range representing a query for the given ID
      *
-<<<<<<< HEAD
-     * @param elementId the element seed to get the range for
+     * @param elementId the element id to get the range for
      * @param operation the operation
-     * @param <T>       the type of operation
-=======
-     * @param elementSeed the element seed to get the range for
-     * @param operation   the operation
->>>>>>> 460f2b3d
      * @return A List of Ranges that are required to return all elements that
      * match the parameters of the query.
      * @throws RangeFactoryException if a range could not be created
      */
-<<<<<<< HEAD
-    <T extends SeededGraphGet<?, ?>> List<Range> getRange(final ElementId elementId, final T operation)
-=======
-    List<Range> getRange(final ElementSeed elementSeed, final GraphFilters operation)
->>>>>>> 460f2b3d
+    List<Range> getRange(final ElementId elementId, final GraphFilters operation)
             throws RangeFactoryException;
 
     /**
@@ -84,10 +64,6 @@
      * match the parameters of the query.
      * @throws RangeFactoryException if a range could not be created
      */
-<<<<<<< HEAD
-    <T extends SeededGraphGet<?, ?>> Range getRangeFromPair(final Pair<ElementId> pairRange, final T operation)
-=======
-    Range getRangeFromPair(final Pair<ElementSeed> pairRange, final GraphFilters operation)
->>>>>>> 460f2b3d
+    Range getRangeFromPair(final Pair<ElementId> pairRange, final GraphFilters operation)
             throws RangeFactoryException;
 }