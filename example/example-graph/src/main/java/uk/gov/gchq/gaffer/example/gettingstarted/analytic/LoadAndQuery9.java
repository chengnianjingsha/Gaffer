/*
 * Copyright 2016 Crown Copyright
 *
 * Licensed under the Apache License, Version 2.0 (the "License");
 * you may not use this file except in compliance with the License.
 * You may obtain a copy of the License at
 *
 *     http://www.apache.org/licenses/LICENSE-2.0
 *
 * Unless required by applicable law or agreed to in writing, software
 * distributed under the License is distributed on an "AS IS" BASIS,
 * WITHOUT WARRANTIES OR CONDITIONS OF ANY KIND, either express or implied.
 * See the License for the specific language governing permissions and
 * limitations under the License.
 */
package uk.gov.gchq.gaffer.example.gettingstarted.analytic;

import com.clearspring.analytics.stream.cardinality.HyperLogLogPlus;
import uk.gov.gchq.gaffer.commonutil.CollectionUtil;
import uk.gov.gchq.gaffer.commonutil.iterable.CloseableIterable;
import uk.gov.gchq.gaffer.data.element.Element;
import uk.gov.gchq.gaffer.data.element.Entity;
import uk.gov.gchq.gaffer.data.element.function.ElementFilter;
import uk.gov.gchq.gaffer.data.element.id.EntityId;
import uk.gov.gchq.gaffer.data.elementdefinition.view.View;
import uk.gov.gchq.gaffer.data.elementdefinition.view.ViewElementDefinition;
import uk.gov.gchq.gaffer.example.gettingstarted.generator.DataGenerator9;
import uk.gov.gchq.gaffer.example.gettingstarted.util.DataUtils;
import uk.gov.gchq.gaffer.function.filter.IsEqual;
import uk.gov.gchq.gaffer.graph.Graph;
import uk.gov.gchq.gaffer.operation.OperationChain;
import uk.gov.gchq.gaffer.operation.OperationException;
import uk.gov.gchq.gaffer.operation.data.EntitySeed;
import uk.gov.gchq.gaffer.operation.impl.add.AddElements;
import uk.gov.gchq.gaffer.operation.impl.generate.GenerateElements;
import uk.gov.gchq.gaffer.operation.impl.get.GetAllElements;
import uk.gov.gchq.gaffer.operation.impl.get.GetElements;
import uk.gov.gchq.gaffer.user.User;

public class LoadAndQuery9 extends LoadAndQuery {
    public LoadAndQuery9() {
        super("Cardinalities");
    }

    public static void main(final String[] args) throws OperationException {
        new LoadAndQuery9().run();
    }

    public CloseableIterable<Element> run() throws OperationException {
        // [user] Create a user
        // ---------------------------------------------------------
        final User user = new User("user01");
        // ---------------------------------------------------------


        // [graph] create a graph using our schema and store properties
        // ---------------------------------------------------------
        final Graph graph = new Graph.Builder()
                .addSchemas(getSchemas())
                .storeProperties(getStoreProperties())
                .build();
        // ---------------------------------------------------------


        // [add] add the edges to the graph
        // ---------------------------------------------------------
        final OperationChain addOpChain = new OperationChain.Builder()
                .first(new GenerateElements.Builder<String>()
                        .generator(new DataGenerator9())
                        .input(DataUtils.loadData(getData()))
                        .build())
                .then(new AddElements())
                .build();

        graph.execute(addOpChain, user);
        // ---------------------------------------------------------


        // [get] Get all edges
        // ---------------------------------------------------------
        final CloseableIterable<Element> edges = graph.execute(new GetAllElements(), user);
        // ---------------------------------------------------------
        log("\nAll edges:");
        for (final Element edge : edges) {
            log("GET_ALL_EDGES_RESULT", edge.toString());
        }


        // [get all cardinalities] Get all cardinalities
        // ---------------------------------------------------------
        final GetAllElements getAllCardinalities =
                new GetAllElements.Builder()
                        .view(new View.Builder()
                                .entity("Cardinality")
                                .build())
                        .build();
        // ---------------------------------------------------------
        final CloseableIterable<Element> allCardinalities = graph.execute(getAllCardinalities, user);
        log("\nAll cardinalities");
        for (final Element cardinality : allCardinalities) {
            final String edgeGroup = (cardinality.getProperty("edgeGroup")).toString();
            log("ALL_CARDINALITIES_RESULT", "Vertex " + ((Entity) cardinality).getVertex() + " " + edgeGroup + ": " + ((HyperLogLogPlus) cardinality.getProperty("hllp")).cardinality());
        }

        // [get all summarised cardinalities] Get all summarised cardinalities over all edges
        // ---------------------------------------------------------
        final GetAllElements getAllSummarisedCardinalities =
                new GetAllElements.Builder()
                        .view(new View.Builder()
                                .entity("Cardinality", new ViewElementDefinition.Builder()
                                        .groupBy()
                                        .build())
                                .build())
                        .build();
        // ---------------------------------------------------------
        final CloseableIterable<Element> allSummarisedCardinalities = graph.execute(getAllSummarisedCardinalities, user);
        log("\nAll summarised cardinalities");
        for (final Element cardinality : allSummarisedCardinalities) {
            final String edgeGroup = (cardinality.getProperty("edgeGroup")).toString();
            log("ALL_SUMMARISED_CARDINALITIES_RESULT", "Vertex " + ((Entity) cardinality).getVertex() + " " + edgeGroup + ": " + ((HyperLogLogPlus) cardinality.getProperty("hllp")).cardinality());
        }

        // [get red edge cardinality 1] Get the cardinality value at vertex 1 for red edges
        // ---------------------------------------------------------
<<<<<<< HEAD
        final GetEntities<EntityId> getCardinalities =
                new GetEntities.Builder<EntityId>()
                        .addSeed(new EntitySeed("1"))
=======
        final GetElements getCardinalities =
                new GetElements.Builder()
                        .input(new EntitySeed("1"))
>>>>>>> 460f2b3d
                        .view(new View.Builder()
                                .entity("Cardinality", new ViewElementDefinition.Builder()
                                        .preAggregationFilter(new ElementFilter.Builder()
                                                .select("edgeGroup")
                                                .execute(new IsEqual(CollectionUtil.treeSet("red")))
                                                .build())
                                        .build())
                                .build())
                        .build();
        // ---------------------------------------------------------

        final Element redCardinality = graph.execute(getCardinalities, user).iterator().next();
        // ---------------------------------------------------------
        log("\nRed edge cardinality at vertex 1:");
        final String edgeGroup = (redCardinality.getProperty("edgeGroup")).toString();
        log("CARDINALITY_OF_1_RESULT", "Vertex " + ((Entity) redCardinality).getVertex() + " " + edgeGroup + ": " + ((HyperLogLogPlus) redCardinality.getProperty("hllp")).cardinality());

        return allSummarisedCardinalities;
    }
}<|MERGE_RESOLUTION|>--- conflicted
+++ resolved
@@ -21,7 +21,6 @@
 import uk.gov.gchq.gaffer.data.element.Element;
 import uk.gov.gchq.gaffer.data.element.Entity;
 import uk.gov.gchq.gaffer.data.element.function.ElementFilter;
-import uk.gov.gchq.gaffer.data.element.id.EntityId;
 import uk.gov.gchq.gaffer.data.elementdefinition.view.View;
 import uk.gov.gchq.gaffer.data.elementdefinition.view.ViewElementDefinition;
 import uk.gov.gchq.gaffer.example.gettingstarted.generator.DataGenerator9;
@@ -122,15 +121,9 @@
 
         // [get red edge cardinality 1] Get the cardinality value at vertex 1 for red edges
         // ---------------------------------------------------------
-<<<<<<< HEAD
-        final GetEntities<EntityId> getCardinalities =
-                new GetEntities.Builder<EntityId>()
-                        .addSeed(new EntitySeed("1"))
-=======
         final GetElements getCardinalities =
                 new GetElements.Builder()
                         .input(new EntitySeed("1"))
->>>>>>> 460f2b3d
                         .view(new View.Builder()
                                 .entity("Cardinality", new ViewElementDefinition.Builder()
                                         .preAggregationFilter(new ElementFilter.Builder()
