/*
 * Copyright 2016-2017 Crown Copyright
 *
 * Licensed under the Apache License, Version 2.0 (the "License");
 * you may not use this file except in compliance with the License.
 * You may obtain a copy of the License at
 *
 *     http://www.apache.org/licenses/LICENSE-2.0
 *
 * Unless required by applicable law or agreed to in writing, software
 * distributed under the License is distributed on an "AS IS" BASIS,
 * WITHOUT WARRANTIES OR CONDITIONS OF ANY KIND, either express or implied.
 * See the License for the specific language governing permissions and
 * limitations under the License.
 */

package uk.gov.gchq.gaffer.store;

import org.junit.Before;
import org.junit.Test;
import org.mockito.ArgumentCaptor;
import org.mockito.Mockito;
import uk.gov.gchq.gaffer.commonutil.TestGroups;
import uk.gov.gchq.gaffer.commonutil.TestPropertyNames;
import uk.gov.gchq.gaffer.commonutil.iterable.CloseableIterable;
import uk.gov.gchq.gaffer.data.element.Element;
import uk.gov.gchq.gaffer.data.element.Entity;
import uk.gov.gchq.gaffer.data.element.IdentifierType;
import uk.gov.gchq.gaffer.data.element.LazyEntity;
import uk.gov.gchq.gaffer.data.elementdefinition.exception.SchemaException;
import uk.gov.gchq.gaffer.data.elementdefinition.view.View;
import uk.gov.gchq.gaffer.jobtracker.JobDetail;
import uk.gov.gchq.gaffer.jobtracker.JobStatus;
import uk.gov.gchq.gaffer.jobtracker.JobTracker;
import uk.gov.gchq.gaffer.operation.Operation;
import uk.gov.gchq.gaffer.operation.OperationChain;
import uk.gov.gchq.gaffer.operation.OperationException;
<<<<<<< HEAD
import uk.gov.gchq.gaffer.operation.Validatable;
import uk.gov.gchq.gaffer.data.element.id.ElementId;
import uk.gov.gchq.gaffer.data.element.id.EntityId;
=======
>>>>>>> 460f2b3d
import uk.gov.gchq.gaffer.operation.impl.CountGroups;
import uk.gov.gchq.gaffer.operation.impl.Deduplicate;
import uk.gov.gchq.gaffer.operation.impl.Validate;
import uk.gov.gchq.gaffer.operation.impl.add.AddElements;
import uk.gov.gchq.gaffer.operation.impl.export.resultcache.ExportToGafferResultCache;
import uk.gov.gchq.gaffer.operation.impl.export.resultcache.GetGafferResultCacheExport;
import uk.gov.gchq.gaffer.operation.impl.export.set.ExportToSet;
import uk.gov.gchq.gaffer.operation.impl.export.set.GetSetExport;
import uk.gov.gchq.gaffer.operation.impl.generate.GenerateElements;
import uk.gov.gchq.gaffer.operation.impl.generate.GenerateObjects;
<<<<<<< HEAD
import uk.gov.gchq.gaffer.operation.impl.get.GetAdjacentIds;
import uk.gov.gchq.gaffer.operation.impl.get.GetAllEdges;
=======
import uk.gov.gchq.gaffer.operation.impl.get.GetAdjacentEntitySeeds;
>>>>>>> 460f2b3d
import uk.gov.gchq.gaffer.operation.impl.get.GetAllElements;
import uk.gov.gchq.gaffer.operation.impl.get.GetElements;
import uk.gov.gchq.gaffer.serialisation.Serialisation;
import uk.gov.gchq.gaffer.serialisation.implementation.StringSerialiser;
import uk.gov.gchq.gaffer.store.operation.handler.CountGroupsHandler;
import uk.gov.gchq.gaffer.store.operation.handler.DeduplicateHandler;
import uk.gov.gchq.gaffer.store.operation.handler.OperationHandler;
import uk.gov.gchq.gaffer.store.operation.handler.export.set.ExportToSetHandler;
import uk.gov.gchq.gaffer.store.operation.handler.export.set.GetSetExportHandler;
import uk.gov.gchq.gaffer.store.operation.handler.generate.GenerateElementsHandler;
import uk.gov.gchq.gaffer.store.operation.handler.generate.GenerateObjectsHandler;
import uk.gov.gchq.gaffer.store.operationdeclaration.OperationDeclaration;
import uk.gov.gchq.gaffer.store.operationdeclaration.OperationDeclarations;
import uk.gov.gchq.gaffer.store.schema.Schema;
import uk.gov.gchq.gaffer.store.schema.SchemaEdgeDefinition;
import uk.gov.gchq.gaffer.store.schema.SchemaEntityDefinition;
import uk.gov.gchq.gaffer.store.schema.SchemaOptimiser;
import uk.gov.gchq.gaffer.store.schema.TypeDefinition;
import uk.gov.gchq.gaffer.store.schema.ViewValidator;
import uk.gov.gchq.gaffer.user.User;
import java.util.ArrayList;
import java.util.Arrays;
import java.util.HashSet;
import java.util.Set;
import java.util.concurrent.ExecutionException;

import static org.junit.Assert.assertEquals;
import static org.junit.Assert.assertFalse;
import static org.junit.Assert.assertNotNull;
import static org.junit.Assert.assertSame;
import static org.junit.Assert.assertTrue;
import static org.junit.Assert.fail;
import static org.mockito.BDDMockito.given;
import static org.mockito.Mockito.mock;
import static org.mockito.Mockito.times;
import static org.mockito.Mockito.verify;
import static uk.gov.gchq.gaffer.store.StoreTrait.ORDERED;
import static uk.gov.gchq.gaffer.store.StoreTrait.PRE_AGGREGATION_FILTERING;
import static uk.gov.gchq.gaffer.store.StoreTrait.STORE_AGGREGATION;
import static uk.gov.gchq.gaffer.store.StoreTrait.TRANSFORMATION;

public class StoreTest {
    private final User user = new User("user01");
    private final Context context = new Context(user);

<<<<<<< HEAD
    private OperationHandler<AddElements, Void> addElementsHandler;
    private OperationHandler<GetElements<ElementId, Element>, CloseableIterable<Element>> getElementsHandler;
    private OperationHandler<GetAllElements<Element>, CloseableIterable<Element>> getAllElementsHandler;
    private OperationHandler<GetAdjacentIds, CloseableIterable<EntityId>> getAdjacentIdsHandler;
    private OperationHandler<Validatable<Integer>, Integer> validatableHandler;
    private OperationHandler<Validate, CloseableIterable<Element>> validateHandler;
=======
    private OperationHandler<AddElements> addElementsHandler;
    private OperationHandler<GetElements> getElementsHandler;
    private OperationHandler<GetAllElements> getAllElementsHandler;
    private OperationHandler<GetAdjacentEntitySeeds> getAdjacentEntitySeedsHandler;
    private OperationHandler<Validate> validateHandler;
>>>>>>> 460f2b3d
    private Schema schema;
    private SchemaOptimiser schemaOptimiser;
    private JobTracker jobTracker;
    private OperationHandler<ExportToGafferResultCache> exportToGafferResultCacheHandler;
    private OperationHandler<GetGafferResultCacheExport> getGafferResultCacheExportHandler;

    @Before
    public void setup() {
        schemaOptimiser = mock(SchemaOptimiser.class);

        addElementsHandler = mock(OperationHandler.class);
        getElementsHandler = mock(OperationHandler.class);
        getAllElementsHandler = mock(OperationHandler.class);
<<<<<<< HEAD
        getAdjacentIdsHandler = mock(OperationHandler.class);
        validatableHandler = mock(OperationHandler.class);
=======
        getAdjacentEntitySeedsHandler = mock(OperationHandler.class);
>>>>>>> 460f2b3d
        validateHandler = mock(OperationHandler.class);
        exportToGafferResultCacheHandler = mock(OperationHandler.class);
        getGafferResultCacheExportHandler = mock(OperationHandler.class);
        jobTracker = mock(JobTracker.class);
        schema = new Schema.Builder()
                .edge(TestGroups.EDGE, new SchemaEdgeDefinition.Builder()
                        .source("string")
                        .destination("string")
                        .directed("true")
                        .property(TestPropertyNames.PROP_1, "string")
                        .property(TestPropertyNames.PROP_2, "string")
                        .build())
                .edge(TestGroups.EDGE_2, new SchemaEdgeDefinition.Builder()
                        .source("string")
                        .destination("string")
                        .directed("true")
                        .property(TestPropertyNames.PROP_1, "string")
                        .property(TestPropertyNames.PROP_2, "string")
                        .build())
                .entity(TestGroups.ENTITY, new SchemaEntityDefinition.Builder()
                        .vertex("string")
                        .property(TestPropertyNames.PROP_1, "string")
                        .property(TestPropertyNames.PROP_2, "string")
                        .build())
                .entity(TestGroups.ENTITY_2, new SchemaEntityDefinition.Builder()
                        .vertex("string")
                        .property(TestPropertyNames.PROP_1, "string")
                        .property(TestPropertyNames.PROP_2, "string")
                        .build())
                .type("string", new TypeDefinition.Builder()
                        .clazz(String.class)
                        .serialiser(new StringSerialiser())
                        .build())
                .type("true", Boolean.class)
                .build();
    }

    @Test
    public void shouldThrowExceptionWhenPropertyIsNotSerialisable() throws StoreException {
        // Given
        final Schema mySchema = new Schema.Builder()
                .edge(TestGroups.EDGE, new SchemaEdgeDefinition.Builder()
                        .property(TestPropertyNames.PROP_1, "invalidType")
                        .build())
                .type("invalidType", new TypeDefinition.Builder()
                        .clazz(Object.class)
                        .serialiser(new StringSerialiser())
                        .build())
                .build();
        final StoreProperties properties = mock(StoreProperties.class);
        final StoreImpl store = new StoreImpl();

        // When
        try {
            store.initialise(mySchema, properties);
            fail();
        } catch (final SchemaException exception) {
            assertNotNull(exception.getMessage());
        }
    }

    @Test
    public void shouldCreateStoreWithValidSchemasAndRegisterOperations() throws StoreException {
        // Given
        final StoreProperties properties = mock(StoreProperties.class);
        final StoreImpl store = new StoreImpl();
        final OperationHandler<AddElements> addElementsHandlerOverridden = mock(OperationHandler.class);
        final OperationDeclarations opDeclarations = new OperationDeclarations.Builder()
                .declaration(new OperationDeclaration.Builder()
                        .operation(AddElements.class)
                        .handler(addElementsHandlerOverridden)
                        .build())
                .build();
        given(properties.getOperationDeclarations()).willReturn(opDeclarations);

        // When
        store.initialise(schema, properties);

        // Then
        assertNotNull(store.getOperationHandlerExposed(Validate.class));
        assertSame(addElementsHandlerOverridden, store.getOperationHandlerExposed(AddElements.class));

        assertSame(getAllElementsHandler, store.getOperationHandlerExposed(GetAllElements.class));

        assertTrue(store.getOperationHandlerExposed(GenerateElements.class) instanceof GenerateElementsHandler);
        assertTrue(store.getOperationHandlerExposed(GenerateObjects.class) instanceof GenerateObjectsHandler);

        assertTrue(store.getOperationHandlerExposed(CountGroups.class) instanceof CountGroupsHandler);
        assertTrue(store.getOperationHandlerExposed(Deduplicate.class) instanceof DeduplicateHandler);

        assertTrue(store.getOperationHandlerExposed(ExportToSet.class) instanceof ExportToSetHandler);
        assertTrue(store.getOperationHandlerExposed(GetSetExport.class) instanceof GetSetExportHandler);

        assertEquals(1, store.getCreateOperationHandlersCallCount());
        assertSame(schema, store.getSchema());
        assertSame(properties, store.getProperties());
        verify(schemaOptimiser).optimise(schema, true);
    }

    @Test
    public void shouldDelegateDoOperationToOperationHandler() throws Exception {
        // Given
        final Schema schema = createSchemaMock();
        final StoreProperties properties = mock(StoreProperties.class);
        final AddElements addElements = new AddElements();
        final StoreImpl store = new StoreImpl();
        store.initialise(schema, properties);

        // When
        store.execute(addElements, user);

        // Then
        verify(addElementsHandler).doOperation(addElements, context, store);
    }

    @Test
    public void shouldThrowExceptionIfOperationViewIsInvalid() throws OperationException, StoreException {
        // Given
        // Given
        final Schema schema = createSchemaMock();
        final StoreProperties properties = mock(StoreProperties.class);
        final GetAllElements op = new GetAllElements();
        final View view = mock(View.class);
        final ViewValidator viewValidator = mock(ViewValidator.class);
        final StoreImpl store = new StoreImpl(viewValidator);

        op.setView(view);
        given(schema.validate()).willReturn(true);
        given(viewValidator.validate(view, schema, true)).willReturn(false);
        store.initialise(schema, properties);

        // When / Then
        try {
            store.execute(op, user);
            fail("Exception expected");
        } catch (final SchemaException e) {
            verify(viewValidator).validate(view, schema, true);
            assertTrue(e.getMessage().contains("View"));
        }
    }

    @Test
    public void shouldCallDoUnhandledOperationWhenDoOperationWithUnknownOperationClass() throws Exception {
        // Given
        final Schema schema = createSchemaMock();
        final StoreProperties properties = mock(StoreProperties.class);
        final Operation operation = mock(Operation.class);
        final StoreImpl store = new StoreImpl();

        store.initialise(schema, properties);

        // When
        store.execute(operation, user);

        // Then
        assertEquals(1, store.getDoUnhandledOperationCalls().size());
        assertSame(operation, store.getDoUnhandledOperationCalls().get(0));
    }

    @Test
    public void shouldFullyLoadLazyElement() throws StoreException {
        // Given
        final StoreProperties properties = mock(StoreProperties.class);
        final LazyEntity lazyElement = mock(LazyEntity.class);
        final Entity entity = mock(Entity.class);
        final Store store = new StoreImpl();
        given(lazyElement.getGroup()).willReturn(TestGroups.ENTITY);
        given(lazyElement.getElement()).willReturn(entity);

        store.initialise(schema, properties);

        // When
        final Element result = store.populateElement(lazyElement);

        // Then
        assertSame(entity, result);
        verify(lazyElement).getGroup();
        verify(lazyElement).getProperty(TestPropertyNames.PROP_1);
        verify(lazyElement).getIdentifier(IdentifierType.VERTEX);
    }

    @Test
    public void shouldHandleMultiStepOperations() throws Exception {
        // Given
        final Schema schema = createSchemaMock();
        final StoreProperties properties = mock(StoreProperties.class);
        final StoreImpl store = new StoreImpl();
        final CloseableIterable<Element> getElementsResult = mock(CloseableIterable.class);

        final AddElements addElements1 = new AddElements();
<<<<<<< HEAD
        final GetElements<ElementId, Element> getElements = new GetElements<>();
=======
        final GetElements getElements = new GetElements();
>>>>>>> 460f2b3d
        final OperationChain<CloseableIterable<Element>> opChain = new OperationChain.Builder()
                .first(addElements1)
                .then(getElements)
                .build();


        given(addElementsHandler.doOperation(addElements1, context, store)).willReturn(null);
        given(getElementsHandler.doOperation(getElements, context, store))
                .willReturn(getElementsResult);

        store.initialise(schema, properties);

        // When
        final CloseableIterable<Element> result = store.execute(opChain, user);

        // Then
        assertSame(getElementsResult, result);
    }

    @Test
    public void shouldReturnAllSupportedOperations() throws Exception {
        // Given
        final Schema schema = createSchemaMock();
        final StoreProperties properties = mock(StoreProperties.class);

        final StoreImpl store = new StoreImpl();
        final int expectedNumberOfOperations = 22;
        store.initialise(schema, properties);

        // When
        final Set<Class<? extends Operation>> supportedOperations = store.getSupportedOperations();

        // Then
        assertNotNull(supportedOperations);

        assertEquals(expectedNumberOfOperations, supportedOperations.size());
    }

    @Test
    public void shouldReturnTrueWhenOperationSupported() throws Exception {
        // Given
        final Schema schema = createSchemaMock();
        final StoreProperties properties = mock(StoreProperties.class);
        final StoreImpl store = new StoreImpl();
        store.initialise(schema, properties);

        // WHen
        final Set<Class<? extends Operation>> supportedOperations = store.getSupportedOperations();
        for (final Class<? extends Operation> operationClass : supportedOperations) {
            final boolean isOperationClassSupported = store.isSupported(operationClass);

            // Then
            assertTrue(isOperationClassSupported);
        }
    }

    @Test
    public void shouldReturnFalseWhenUnsupportedOperationRequested() throws
            Exception {
        // Given
        final Schema schema = createSchemaMock();
        final StoreProperties properties = mock(StoreProperties.class);
        final StoreImpl store = new StoreImpl();
        store.initialise(schema, properties);

        // When
        final boolean supported = store.isSupported(Operation.class);

        // Then
        assertFalse(supported);
    }

    @Test
    public void shouldHandleNullOperationSupportRequest() throws Exception {
        // Given
        final Schema schema = createSchemaMock();
        final StoreProperties properties = mock(StoreProperties.class);

        final StoreImpl store = new StoreImpl();
        store.initialise(schema, properties);

        // When
        final boolean supported = store.isSupported(null);

        // Then
        assertFalse(supported);
    }

    @Test
    public void shouldExecuteOperationChainJob() throws OperationException, ExecutionException, InterruptedException, StoreException {
        // Given
        final Operation operation = mock(Operation.class);
        final OperationChain<?> opChain = new OperationChain.Builder()
                .first(operation)
                .then(new ExportToGafferResultCache())
                .build();
        final StoreProperties properties = mock(StoreProperties.class);
        given(properties.getJobTrackerClass()).willReturn("jobTrackerClass");
        final Store store = new StoreImpl();
        final Schema schema = new Schema();
        store.initialise(schema, properties);

        // When
        final JobDetail resultJobDetail = store.executeJob(opChain, user);

        // Then
        Thread.sleep(1000);
        final ArgumentCaptor<JobDetail> jobDetail = ArgumentCaptor.forClass(JobDetail.class);
        verify(jobTracker, times(2)).addOrUpdateJob(jobDetail.capture(), Mockito.eq(user));
        assertEquals(jobDetail.getAllValues().get(0), resultJobDetail);
        assertEquals(JobStatus.FINISHED, jobDetail.getAllValues().get(1).getStatus());

        final ArgumentCaptor<Context> contextCaptor = ArgumentCaptor.forClass(Context.class);
        verify(exportToGafferResultCacheHandler).doOperation(Mockito.any(ExportToGafferResultCache.class), contextCaptor.capture(), Mockito.eq(store));
        assertSame(user, contextCaptor.getValue().getUser());
    }

    @Test
    public void shouldExecuteOperationChainJobAndExportResults() throws OperationException, ExecutionException, InterruptedException, StoreException {
        // Given
        final Operation operation = mock(Operation.class);
        final OperationChain<?> opChain = new OperationChain<>(operation);
        final StoreProperties properties = mock(StoreProperties.class);
        given(properties.getJobTrackerClass()).willReturn("jobTrackerClass");
        final Store store = new StoreImpl();
        final Schema schema = new Schema();
        store.initialise(schema, properties);

        // When
        final JobDetail resultJobDetail = store.executeJob(opChain, user);

        // Then
        Thread.sleep(1000);
        final ArgumentCaptor<JobDetail> jobDetail = ArgumentCaptor.forClass(JobDetail.class);
        verify(jobTracker, times(2)).addOrUpdateJob(jobDetail.capture(), Mockito.eq(user));
        assertEquals(jobDetail.getAllValues().get(0), resultJobDetail);
        assertEquals(JobStatus.FINISHED, jobDetail.getAllValues().get(1).getStatus());

        final ArgumentCaptor<Context> contextCaptor = ArgumentCaptor.forClass(Context.class);
        verify(exportToGafferResultCacheHandler).doOperation(Mockito.any(ExportToGafferResultCache.class), contextCaptor.capture(), Mockito.eq(store));
        assertSame(user, contextCaptor.getValue().getUser());
    }

    @Test
    public void shouldGetJobTracker() throws OperationException, ExecutionException, InterruptedException, StoreException {
        // Given
        final StoreProperties properties = mock(StoreProperties.class);
        given(properties.getJobTrackerClass()).willReturn("jobTrackerClass");
        final Store store = new StoreImpl();
        final Schema schema = new Schema();
        store.initialise(schema, properties);
        // When
        final JobTracker resultJobTracker = store.getJobTracker();

        // Then
        assertSame(jobTracker, resultJobTracker);
    }

    private Schema createSchemaMock() {
        final Schema schema = mock(Schema.class);
        given(schema.validate()).willReturn(true);
        given(schema.getVertexSerialiser()).willReturn(mock(Serialisation.class));
        return schema;
    }

    private class StoreImpl extends Store {
        private final Set<StoreTrait> TRAITS = new HashSet<>(Arrays.asList(STORE_AGGREGATION, PRE_AGGREGATION_FILTERING, TRANSFORMATION, ORDERED));
        private final ArrayList<Operation> doUnhandledOperationCalls = new ArrayList<>();
        private int createOperationHandlersCallCount;
        private boolean validationRequired;

        public StoreImpl() {
        }

        public StoreImpl(final ViewValidator viewValidator) {
            setViewValidator(viewValidator);
        }

        @Override
        public Set<StoreTrait> getTraits() {
            return TRAITS;
        }

        public OperationHandler getOperationHandlerExposed(final Class<? extends Operation> opClass) {
            return super.getOperationHandler(opClass);
        }

        @Override
        protected void addAdditionalOperationHandlers() {
            createOperationHandlersCallCount++;
            addOperationHandler(mock(AddElements.class).getClass(), (OperationHandler) addElementsHandler);
            addOperationHandler(mock(GetElements.class).getClass(), (OperationHandler) getElementsHandler);
<<<<<<< HEAD
            addOperationHandler(mock(GetAdjacentIds.class).getClass(), (OperationHandler) getElementsHandler);
            addOperationHandler(mock(Validatable.class).getClass(), (OperationHandler) validatableHandler);
=======
            addOperationHandler(mock(GetAdjacentEntitySeeds.class).getClass(), (OperationHandler) getElementsHandler);
>>>>>>> 460f2b3d
            addOperationHandler(Validate.class, (OperationHandler) validateHandler);
            addOperationHandler(ExportToGafferResultCache.class, (OperationHandler) exportToGafferResultCacheHandler);
            addOperationHandler(GetGafferResultCacheExport.class, (OperationHandler) getGafferResultCacheExportHandler);
        }

        @Override
<<<<<<< HEAD
        protected OperationHandler<GetElements<ElementId, Element>, CloseableIterable<Element>> getGetElementsHandler() {
=======
        protected OperationHandler<GetElements> getGetElementsHandler() {
>>>>>>> 460f2b3d
            return getElementsHandler;
        }

        @Override
        protected OperationHandler<GetAllElements> getGetAllElementsHandler() {
            return getAllElementsHandler;
        }

        @Override
<<<<<<< HEAD
        protected OperationHandler<? extends GetAdjacentIds, CloseableIterable<EntityId>> getAdjacentIdsHandler() {
            return getAdjacentIdsHandler;
=======
        protected OperationHandler<? extends GetAdjacentEntitySeeds> getAdjacentEntitySeedsHandler() {
            return getAdjacentEntitySeedsHandler;
>>>>>>> 460f2b3d
        }

        @Override
        protected OperationHandler<? extends AddElements> getAddElementsHandler() {
            return addElementsHandler;
        }

        @Override
        protected Object doUnhandledOperation(final Operation operation, final Context context) {
            doUnhandledOperationCalls.add(operation);
            return null;
        }

        public int getCreateOperationHandlersCallCount() {
            return createOperationHandlersCallCount;
        }

        public ArrayList<Operation> getDoUnhandledOperationCalls() {
            return doUnhandledOperationCalls;
        }

        @Override
        public boolean isValidationRequired() {
            return validationRequired;
        }

        public void setValidationRequired(final boolean validationRequired) {
            this.validationRequired = validationRequired;
        }

        @Override
        protected Context createContext(final User user) {
            return context;
        }

        @Override
        public void optimiseSchema() {
            schemaOptimiser.optimise(getSchema(), hasTrait(StoreTrait.ORDERED));
        }

        @Override
        protected JobTracker createJobTracker(final StoreProperties properties) {
            if ("jobTrackerClass".equals(properties.getJobTrackerClass())) {
                return jobTracker;
            }

            return null;
        }
    }
}<|MERGE_RESOLUTION|>--- conflicted
+++ resolved
@@ -35,12 +35,6 @@
 import uk.gov.gchq.gaffer.operation.Operation;
 import uk.gov.gchq.gaffer.operation.OperationChain;
 import uk.gov.gchq.gaffer.operation.OperationException;
-<<<<<<< HEAD
-import uk.gov.gchq.gaffer.operation.Validatable;
-import uk.gov.gchq.gaffer.data.element.id.ElementId;
-import uk.gov.gchq.gaffer.data.element.id.EntityId;
-=======
->>>>>>> 460f2b3d
 import uk.gov.gchq.gaffer.operation.impl.CountGroups;
 import uk.gov.gchq.gaffer.operation.impl.Deduplicate;
 import uk.gov.gchq.gaffer.operation.impl.Validate;
@@ -51,12 +45,7 @@
 import uk.gov.gchq.gaffer.operation.impl.export.set.GetSetExport;
 import uk.gov.gchq.gaffer.operation.impl.generate.GenerateElements;
 import uk.gov.gchq.gaffer.operation.impl.generate.GenerateObjects;
-<<<<<<< HEAD
 import uk.gov.gchq.gaffer.operation.impl.get.GetAdjacentIds;
-import uk.gov.gchq.gaffer.operation.impl.get.GetAllEdges;
-=======
-import uk.gov.gchq.gaffer.operation.impl.get.GetAdjacentEntitySeeds;
->>>>>>> 460f2b3d
 import uk.gov.gchq.gaffer.operation.impl.get.GetAllElements;
 import uk.gov.gchq.gaffer.operation.impl.get.GetElements;
 import uk.gov.gchq.gaffer.serialisation.Serialisation;
@@ -102,20 +91,11 @@
     private final User user = new User("user01");
     private final Context context = new Context(user);
 
-<<<<<<< HEAD
-    private OperationHandler<AddElements, Void> addElementsHandler;
-    private OperationHandler<GetElements<ElementId, Element>, CloseableIterable<Element>> getElementsHandler;
-    private OperationHandler<GetAllElements<Element>, CloseableIterable<Element>> getAllElementsHandler;
-    private OperationHandler<GetAdjacentIds, CloseableIterable<EntityId>> getAdjacentIdsHandler;
-    private OperationHandler<Validatable<Integer>, Integer> validatableHandler;
-    private OperationHandler<Validate, CloseableIterable<Element>> validateHandler;
-=======
     private OperationHandler<AddElements> addElementsHandler;
     private OperationHandler<GetElements> getElementsHandler;
     private OperationHandler<GetAllElements> getAllElementsHandler;
-    private OperationHandler<GetAdjacentEntitySeeds> getAdjacentEntitySeedsHandler;
+    private OperationHandler<GetAdjacentIds> getAdjacentIdsHandler;
     private OperationHandler<Validate> validateHandler;
->>>>>>> 460f2b3d
     private Schema schema;
     private SchemaOptimiser schemaOptimiser;
     private JobTracker jobTracker;
@@ -129,12 +109,7 @@
         addElementsHandler = mock(OperationHandler.class);
         getElementsHandler = mock(OperationHandler.class);
         getAllElementsHandler = mock(OperationHandler.class);
-<<<<<<< HEAD
         getAdjacentIdsHandler = mock(OperationHandler.class);
-        validatableHandler = mock(OperationHandler.class);
-=======
-        getAdjacentEntitySeedsHandler = mock(OperationHandler.class);
->>>>>>> 460f2b3d
         validateHandler = mock(OperationHandler.class);
         exportToGafferResultCacheHandler = mock(OperationHandler.class);
         getGafferResultCacheExportHandler = mock(OperationHandler.class);
@@ -325,11 +300,7 @@
         final CloseableIterable<Element> getElementsResult = mock(CloseableIterable.class);
 
         final AddElements addElements1 = new AddElements();
-<<<<<<< HEAD
-        final GetElements<ElementId, Element> getElements = new GetElements<>();
-=======
         final GetElements getElements = new GetElements();
->>>>>>> 460f2b3d
         final OperationChain<CloseableIterable<Element>> opChain = new OperationChain.Builder()
                 .first(addElements1)
                 .then(getElements)
@@ -522,23 +493,14 @@
             createOperationHandlersCallCount++;
             addOperationHandler(mock(AddElements.class).getClass(), (OperationHandler) addElementsHandler);
             addOperationHandler(mock(GetElements.class).getClass(), (OperationHandler) getElementsHandler);
-<<<<<<< HEAD
             addOperationHandler(mock(GetAdjacentIds.class).getClass(), (OperationHandler) getElementsHandler);
-            addOperationHandler(mock(Validatable.class).getClass(), (OperationHandler) validatableHandler);
-=======
-            addOperationHandler(mock(GetAdjacentEntitySeeds.class).getClass(), (OperationHandler) getElementsHandler);
->>>>>>> 460f2b3d
             addOperationHandler(Validate.class, (OperationHandler) validateHandler);
             addOperationHandler(ExportToGafferResultCache.class, (OperationHandler) exportToGafferResultCacheHandler);
             addOperationHandler(GetGafferResultCacheExport.class, (OperationHandler) getGafferResultCacheExportHandler);
         }
 
         @Override
-<<<<<<< HEAD
-        protected OperationHandler<GetElements<ElementId, Element>, CloseableIterable<Element>> getGetElementsHandler() {
-=======
         protected OperationHandler<GetElements> getGetElementsHandler() {
->>>>>>> 460f2b3d
             return getElementsHandler;
         }
 
@@ -548,13 +510,8 @@
         }
 
         @Override
-<<<<<<< HEAD
-        protected OperationHandler<? extends GetAdjacentIds, CloseableIterable<EntityId>> getAdjacentIdsHandler() {
+        protected OperationHandler<? extends GetAdjacentIds> getAdjacentIdsHandler() {
             return getAdjacentIdsHandler;
-=======
-        protected OperationHandler<? extends GetAdjacentEntitySeeds> getAdjacentEntitySeedsHandler() {
-            return getAdjacentEntitySeedsHandler;
->>>>>>> 460f2b3d
         }
 
         @Override
