--- conflicted
+++ resolved
@@ -144,15 +144,9 @@
             actual.add(dataIter.next());
         }
         for (long x = 0 ; x < 25; x++) {
-<<<<<<< HEAD
-            expected.add(DataGen.getEdge("BasicEdge", x, x + 1, true, (byte) 'b', (0.2 * x) + 0.3, 6f, TestUtils.MERGED_TREESET, (6L * x) + 5L, (short) 13, TestUtils.DATE, TestUtils.MERGED_FREQMAP, 2));
-            expected.add(DataGen.getEdge("BasicEdge", x, x + 1, false, (byte) 'a', 0.2 * x, 2f, TestUtils.getTreeSet1(), 5L, (short) 6, TestUtils.DATE, TestUtils.getFreqMap1(), 1));
-            expected.add(DataGen.getEdge("BasicEdge", x, x + 1, false, (byte) 'b', 0.3, 4f, TestUtils.getTreeSet2(), 6L * x, (short) 7, TestUtils.DATE1, TestUtils.getFreqMap2(), 1));
-=======
             expected.add(DataGen.getEdge(TestGroups.EDGE, x, x + 1, true, (byte) 'b', (0.2 * x) + 0.3, 6f, TestUtils.MERGED_TREESET, (6L * x) + 5L, (short) 13, TestUtils.DATE, TestUtils.MERGED_FREQMAP, 2));
-            expected.add(DataGen.getEdge(TestGroups.EDGE, x, x + 1, false, (byte) 'a', 0.2 * x, 2f, TestUtils.TREESET1, 5L, (short) 6, TestUtils.DATE, TestUtils.FREQMAP1, 1));
-            expected.add(DataGen.getEdge(TestGroups.EDGE, x, x + 1, false, (byte) 'b', 0.3, 4f, TestUtils.TREESET2, 6L * x, (short) 7, TestUtils.DATE1, TestUtils.FREQMAP2, 1));
->>>>>>> 8bf77426
+            expected.add(DataGen.getEdge(TestGroups.EDGE, x, x + 1, false, (byte) 'a', 0.2 * x, 2f, TestUtils.getTreeSet1(), 5L, (short) 6, TestUtils.DATE, TestUtils.getFreqMap1(), 1));
+            expected.add(DataGen.getEdge(TestGroups.EDGE, x, x + 1, false, (byte) 'b', 0.3, 4f, TestUtils.getTreeSet2(), 6L * x, (short) 7, TestUtils.DATE1, TestUtils.getFreqMap2(), 1));
 
             expected.add(DataGen.getEdge(TestGroups.EDGE_2, x, x + 1, true, (byte) 'b', (0.2 * x) + 0.3, 6f, TestUtils.MERGED_TREESET, (6L * x) + 5L, (short) 13, TestUtils.DATE, TestUtils.MERGED_FREQMAP, 2));
             expected.add(DataGen.getEdge(TestGroups.EDGE_2, x, x + 1, false, (byte) 'b', (0.2 * x) + 0.3, 6f, TestUtils.MERGED_TREESET, (6L * x) + 5L, (short) 13, TestUtils.DATE1, TestUtils.MERGED_FREQMAP, 2));
@@ -172,31 +166,17 @@
         while (dataIter.hasNext()) {
             actual.add(dataIter.next());
         }
-<<<<<<< HEAD
-        expected.add(DataGen.getEdge("BasicEdge", 2L, 3L, true, (byte) 'b', 0.7, 6f, TestUtils.MERGED_TREESET, 17L, (short) 13, TestUtils.DATE, TestUtils.MERGED_FREQMAP, 2));
-        expected.add(DataGen.getEdge("BasicEdge", 5L, 6L, false, (byte) 'a', 1.0, 2f, TestUtils.getTreeSet1(), 5L, (short) 6, TestUtils.DATE, TestUtils.getFreqMap1(), 1));
-        expected.add(DataGen.getEdge("BasicEdge", 5L, 6L, false, (byte) 'b', 0.3, 4f, TestUtils.getTreeSet2(), 30L, (short) 7, TestUtils.DATE1, TestUtils.getFreqMap2(), 1));
-        expected.add(DataGen.getEdge("BasicEdge", 5L, 6L, true, (byte) 'b', 1.3, 6f, TestUtils.MERGED_TREESET, 35L, (short) 13, TestUtils.DATE, TestUtils.MERGED_FREQMAP, 2));
-        expected.add(DataGen.getEdge("BasicEdge", 10L, 11L, false, (byte) 'a', 2.0, 2f, TestUtils.getTreeSet1(), 5L, (short) 6, TestUtils.DATE, TestUtils.getFreqMap1(), 1));
-        expected.add(DataGen.getEdge("BasicEdge", 10L, 11L, false, (byte) 'b', 0.3, 4f, TestUtils.getTreeSet2(), 60L, (short) 7, TestUtils.DATE1, TestUtils.getFreqMap2(), 1));
-        expected.add(DataGen.getEdge("BasicEdge", 10L, 11L, true, (byte) 'b', 2.3, 6f, TestUtils.MERGED_TREESET, 65L, (short) 13, TestUtils.DATE, TestUtils.MERGED_FREQMAP, 2));
-        expected.add(DataGen.getEdge("BasicEdge", 13L, 14L, true, (byte) 'b', 2.9, 6f, TestUtils.MERGED_TREESET, 83L, (short) 13, TestUtils.DATE, TestUtils.MERGED_FREQMAP, 2));
-        expected.add(DataGen.getEdge("BasicEdge", 15L, 16L, false, (byte) 'a', 3.0, 2f, TestUtils.getTreeSet1(), 5L, (short) 6, TestUtils.DATE, TestUtils.getFreqMap1(), 1));
-        expected.add(DataGen.getEdge("BasicEdge", 15L, 16L, false, (byte) 'b', 0.3, 4f, TestUtils.getTreeSet2(), 90L, (short) 7, TestUtils.DATE1, TestUtils.getFreqMap2(), 1));
-        expected.add(DataGen.getEdge("BasicEdge", 15L, 16L, true, (byte) 'b', 3.3, 6f, TestUtils.MERGED_TREESET, 95L, (short) 13, TestUtils.DATE, TestUtils.MERGED_FREQMAP, 2));
-=======
         expected.add(DataGen.getEdge(TestGroups.EDGE, 2L, 3L, true, (byte) 'b', 0.7, 6f, TestUtils.MERGED_TREESET, 17L, (short) 13, TestUtils.DATE, TestUtils.MERGED_FREQMAP, 2));
-        expected.add(DataGen.getEdge(TestGroups.EDGE, 5L, 6L, false, (byte) 'a', 1.0, 2f, TestUtils.TREESET1, 5L, (short) 6, TestUtils.DATE, TestUtils.FREQMAP1, 1));
-        expected.add(DataGen.getEdge(TestGroups.EDGE, 5L, 6L, false, (byte) 'b', 0.3, 4f, TestUtils.TREESET2, 30L, (short) 7, TestUtils.DATE1, TestUtils.FREQMAP2, 1));
+        expected.add(DataGen.getEdge(TestGroups.EDGE, 5L, 6L, false, (byte) 'a', 1.0, 2f, TestUtils.getTreeSet1(), 5L, (short) 6, TestUtils.DATE, TestUtils.getFreqMap1(), 1));
+        expected.add(DataGen.getEdge(TestGroups.EDGE, 5L, 6L, false, (byte) 'b', 0.3, 4f, TestUtils.getTreeSet2(), 30L, (short) 7, TestUtils.DATE1, TestUtils.getFreqMap2(), 1));
         expected.add(DataGen.getEdge(TestGroups.EDGE, 5L, 6L, true, (byte) 'b', 1.3, 6f, TestUtils.MERGED_TREESET, 35L, (short) 13, TestUtils.DATE, TestUtils.MERGED_FREQMAP, 2));
-        expected.add(DataGen.getEdge(TestGroups.EDGE, 10L, 11L, false, (byte) 'a', 2.0, 2f, TestUtils.TREESET1, 5L, (short) 6, TestUtils.DATE, TestUtils.FREQMAP1, 1));
-        expected.add(DataGen.getEdge(TestGroups.EDGE, 10L, 11L, false, (byte) 'b', 0.3, 4f, TestUtils.TREESET2, 60L, (short) 7, TestUtils.DATE1, TestUtils.FREQMAP2, 1));
+        expected.add(DataGen.getEdge(TestGroups.EDGE, 10L, 11L, false, (byte) 'a', 2.0, 2f, TestUtils.getTreeSet1(), 5L, (short) 6, TestUtils.DATE, TestUtils.getFreqMap1(), 1));
+        expected.add(DataGen.getEdge(TestGroups.EDGE, 10L, 11L, false, (byte) 'b', 0.3, 4f, TestUtils.getTreeSet2(), 60L, (short) 7, TestUtils.DATE1, TestUtils.getFreqMap2(), 1));
         expected.add(DataGen.getEdge(TestGroups.EDGE, 10L, 11L, true, (byte) 'b', 2.3, 6f, TestUtils.MERGED_TREESET, 65L, (short) 13, TestUtils.DATE, TestUtils.MERGED_FREQMAP, 2));
         expected.add(DataGen.getEdge(TestGroups.EDGE, 13L, 14L, true, (byte) 'b', 2.9, 6f, TestUtils.MERGED_TREESET, 83L, (short) 13, TestUtils.DATE, TestUtils.MERGED_FREQMAP, 2));
-        expected.add(DataGen.getEdge(TestGroups.EDGE, 15L, 16L, false, (byte) 'a', 3.0, 2f, TestUtils.TREESET1, 5L, (short) 6, TestUtils.DATE, TestUtils.FREQMAP1, 1));
-        expected.add(DataGen.getEdge(TestGroups.EDGE, 15L, 16L, false, (byte) 'b', 0.3, 4f, TestUtils.TREESET2, 90L, (short) 7, TestUtils.DATE1, TestUtils.FREQMAP2, 1));
+        expected.add(DataGen.getEdge(TestGroups.EDGE, 15L, 16L, false, (byte) 'a', 3.0, 2f, TestUtils.getTreeSet1(), 5L, (short) 6, TestUtils.DATE, TestUtils.getFreqMap1(), 1));
+        expected.add(DataGen.getEdge(TestGroups.EDGE, 15L, 16L, false, (byte) 'b', 0.3, 4f, TestUtils.getTreeSet2(), 90L, (short) 7, TestUtils.DATE1, TestUtils.getFreqMap2(), 1));
         expected.add(DataGen.getEdge(TestGroups.EDGE, 15L, 16L, true, (byte) 'b', 3.3, 6f, TestUtils.MERGED_TREESET, 95L, (short) 13, TestUtils.DATE, TestUtils.MERGED_FREQMAP, 2));
->>>>>>> 8bf77426
 
         expected.add(DataGen.getEdge(TestGroups.EDGE_2, 2L, 3L, true, (byte) 'b', 0.7, 6f, TestUtils.MERGED_TREESET, 17L, (short) 13, TestUtils.DATE, TestUtils.MERGED_FREQMAP, 2));
         expected.add(DataGen.getEdge(TestGroups.EDGE_2, 5L, 6L, false, (byte) 'b', 1.3, 6f, TestUtils.MERGED_TREESET, 35L, (short) 13, TestUtils.DATE1, TestUtils.MERGED_FREQMAP, 2));
@@ -223,27 +203,15 @@
         expected.add(DataGen.getEntity(TestGroups.ENTITY_2, 14L, (byte) 'b', 0.5, 7f, TestUtils.MERGED_TREESET, 154L, (short) 13, TestUtils.DATE, TestUtils.MERGED_FREQMAP, 2));
         expected.add(DataGen.getEntity(TestGroups.ENTITY_2, 15L, (byte) 'b', 0.5, 7f, TestUtils.MERGED_TREESET, 165L, (short) 13, TestUtils.DATE, TestUtils.MERGED_FREQMAP, 2));
 
-<<<<<<< HEAD
-        expected.add(DataGen.getEdge("BasicEdge", 4L, 5L, false, (byte) 'a', 0.8, 2f, TestUtils.getTreeSet1(), 5L, (short) 6, TestUtils.DATE, TestUtils.getFreqMap1(), 1));
-        expected.add(DataGen.getEdge("BasicEdge", 4L, 5L, false, (byte) 'b', 0.3, 4f, TestUtils.getTreeSet2(), 24L, (short) 7, TestUtils.DATE1, TestUtils.getFreqMap2(), 1));
-        expected.add(DataGen.getEdge("BasicEdge", 4L, 5L, true, (byte) 'b', 1.1, 6f, TestUtils.MERGED_TREESET, 29L, (short) 13, TestUtils.DATE, TestUtils.MERGED_FREQMAP, 2));
-        expected.add(DataGen.getEdge("BasicEdge", 9L, 10L, false, (byte) 'a', 1.8, 2f, TestUtils.getTreeSet1(), 5L, (short) 6, TestUtils.DATE, TestUtils.getFreqMap1(), 1));
-        expected.add(DataGen.getEdge("BasicEdge", 9L, 10L, false, (byte) 'b', 0.3, 4f, TestUtils.getTreeSet2(), 54L, (short) 7, TestUtils.DATE1, TestUtils.getFreqMap2(), 1));
-        expected.add(DataGen.getEdge("BasicEdge", 9L, 10L, true, (byte) 'b', 2.1, 6f, TestUtils.MERGED_TREESET, 59L, (short) 13, TestUtils.DATE, TestUtils.MERGED_FREQMAP, 2));
-        expected.add(DataGen.getEdge("BasicEdge", 14L, 15L, false, (byte) 'a', 2.8000000000000003, 2f, TestUtils.getTreeSet1(), 5L, (short) 6, TestUtils.DATE, TestUtils.getFreqMap1(), 1));
-        expected.add(DataGen.getEdge("BasicEdge", 14L, 15L, false, (byte) 'b', 0.3, 4f, TestUtils.getTreeSet2(), 84L, (short) 7, TestUtils.DATE1, TestUtils.getFreqMap2(), 1));
-        expected.add(DataGen.getEdge("BasicEdge", 14L, 15L, true, (byte) 'b', 3.1, 6f, TestUtils.MERGED_TREESET, 89L, (short) 13, TestUtils.DATE, TestUtils.MERGED_FREQMAP, 2));
-=======
-        expected.add(DataGen.getEdge(TestGroups.EDGE, 4L, 5L, false, (byte) 'a', 0.8, 2f, TestUtils.TREESET1, 5L, (short) 6, TestUtils.DATE, TestUtils.FREQMAP1, 1));
-        expected.add(DataGen.getEdge(TestGroups.EDGE, 4L, 5L, false, (byte) 'b', 0.3, 4f, TestUtils.TREESET2, 24L, (short) 7, TestUtils.DATE1, TestUtils.FREQMAP2, 1));
+        expected.add(DataGen.getEdge(TestGroups.EDGE, 4L, 5L, false, (byte) 'a', 0.8, 2f, TestUtils.getTreeSet1(), 5L, (short) 6, TestUtils.DATE, TestUtils.getFreqMap1(), 1));
+        expected.add(DataGen.getEdge(TestGroups.EDGE, 4L, 5L, false, (byte) 'b', 0.3, 4f, TestUtils.getTreeSet2(), 24L, (short) 7, TestUtils.DATE1, TestUtils.getFreqMap2(), 1));
         expected.add(DataGen.getEdge(TestGroups.EDGE, 4L, 5L, true, (byte) 'b', 1.1, 6f, TestUtils.MERGED_TREESET, 29L, (short) 13, TestUtils.DATE, TestUtils.MERGED_FREQMAP, 2));
-        expected.add(DataGen.getEdge(TestGroups.EDGE, 9L, 10L, false, (byte) 'a', 1.8, 2f, TestUtils.TREESET1, 5L, (short) 6, TestUtils.DATE, TestUtils.FREQMAP1, 1));
-        expected.add(DataGen.getEdge(TestGroups.EDGE, 9L, 10L, false, (byte) 'b', 0.3, 4f, TestUtils.TREESET2, 54L, (short) 7, TestUtils.DATE1, TestUtils.FREQMAP2, 1));
+        expected.add(DataGen.getEdge(TestGroups.EDGE, 9L, 10L, false, (byte) 'a', 1.8, 2f, TestUtils.getTreeSet1(), 5L, (short) 6, TestUtils.DATE, TestUtils.getFreqMap1(), 1));
+        expected.add(DataGen.getEdge(TestGroups.EDGE, 9L, 10L, false, (byte) 'b', 0.3, 4f, TestUtils.getTreeSet2(), 54L, (short) 7, TestUtils.DATE1, TestUtils.getFreqMap2(), 1));
         expected.add(DataGen.getEdge(TestGroups.EDGE, 9L, 10L, true, (byte) 'b', 2.1, 6f, TestUtils.MERGED_TREESET, 59L, (short) 13, TestUtils.DATE, TestUtils.MERGED_FREQMAP, 2));
-        expected.add(DataGen.getEdge(TestGroups.EDGE, 14L, 15L, false, (byte) 'a', 2.8000000000000003, 2f, TestUtils.TREESET1, 5L, (short) 6, TestUtils.DATE, TestUtils.FREQMAP1, 1));
-        expected.add(DataGen.getEdge(TestGroups.EDGE, 14L, 15L, false, (byte) 'b', 0.3, 4f, TestUtils.TREESET2, 84L, (short) 7, TestUtils.DATE1, TestUtils.FREQMAP2, 1));
+        expected.add(DataGen.getEdge(TestGroups.EDGE, 14L, 15L, false, (byte) 'a', 2.8000000000000003, 2f, TestUtils.getTreeSet1(), 5L, (short) 6, TestUtils.DATE, TestUtils.getFreqMap1(), 1));
+        expected.add(DataGen.getEdge(TestGroups.EDGE, 14L, 15L, false, (byte) 'b', 0.3, 4f, TestUtils.getTreeSet2(), 84L, (short) 7, TestUtils.DATE1, TestUtils.getFreqMap2(), 1));
         expected.add(DataGen.getEdge(TestGroups.EDGE, 14L, 15L, true, (byte) 'b', 3.1, 6f, TestUtils.MERGED_TREESET, 89L, (short) 13, TestUtils.DATE, TestUtils.MERGED_FREQMAP, 2));
->>>>>>> 8bf77426
 
         expected.add(DataGen.getEdge(TestGroups.EDGE_2, 4L, 5L, false, (byte) 'b', 1.1, 6f, TestUtils.MERGED_TREESET, 29L, (short) 13, TestUtils.DATE1, TestUtils.MERGED_FREQMAP, 2));
         expected.add(DataGen.getEdge(TestGroups.EDGE_2, 4L, 5L, true, (byte) 'b', 1.1, 6f, TestUtils.MERGED_TREESET, 29L, (short) 13, TestUtils.DATE, TestUtils.MERGED_FREQMAP, 2));
