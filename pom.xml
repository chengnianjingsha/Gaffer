--- conflicted
+++ resolved
@@ -43,12 +43,8 @@
         <project.build.sourceEncoding>UTF-8</project.build.sourceEncoding>
 
         <java.version>1.7</java.version>
-<<<<<<< HEAD
         <scala.version>2.10</scala.version>
-        <scala.minor.version>2.10.6</scala.minor.version>
-=======
-        <scala.version>2.10.2</scala.version>
->>>>>>> 061256e0
+        <scala.minor.version>2.10.2</scala.minor.version>
 
         <!-- Dependency version properties -->
         <junit.version>4.12</junit.version>
