/*
 * Copyright 2016-2017 Crown Copyright
 *
 * Licensed under the Apache License, Version 2.0 (the "License");
 * you may not use this file except in compliance with the License.
 * You may obtain a copy of the License at
 *
 *     http://www.apache.org/licenses/LICENSE-2.0
 *
 * Unless required by applicable law or agreed to in writing, software
 * distributed under the License is distributed on an "AS IS" BASIS,
 * WITHOUT WARRANTIES OR CONDITIONS OF ANY KIND, either express or implied.
 * See the License for the specific language governing permissions and
 * limitations under the License.
 */

package uk.gov.gchq.gaffer.proxystore;

import org.apache.commons.lang3.StringUtils;

import uk.gov.gchq.gaffer.store.StoreProperties;

import java.io.InputStream;
import java.net.MalformedURLException;
import java.net.URL;
import java.nio.file.Path;
import java.util.Properties;

/**
 * Additional store properties for the {@link ProxyStore}.
 */
public class ProxyProperties extends StoreProperties {
    public static final String GAFFER_HOST = "gaffer.host";
    public static final String GAFFER_PORT = "gaffer.port";
    public static final String GAFFER_CONTEXT_ROOT = "gaffer.context-root";
    public static final String CONNECT_TIMEOUT = "gaffer.connect-timeout";
    public static final String READ_TIMEOUT = "gaffer.read-timeout";

    public static final String DEFAULT_GAFFER_HOST = "localhost";
    public static final String DEFAULT_GAFFER_CONTEXT_ROOT = "/rest";
    public static final int DEFAULT_GAFFER_PORT = 8080;
    public static final int DEFAULT_CONNECT_TIMEOUT = 10000;
    public static final int DEFAULT_READ_TIMEOUT = 10000;

    private static final String GAFFER_REST_API_VERSION = "v2";

    public ProxyProperties() {
<<<<<<< HEAD
        setStoreClass(ProxyStore.class);
    }

    public ProxyProperties(final Path propFileLocation) {
        super(propFileLocation);
        if (null == getStoreClass()) {
            setStoreClass(ProxyStore.class);
        }
    }

    public ProxyProperties(final Properties props) {
        super(props);
        if (null == getStoreClass()) {
            setStoreClass(ProxyStore.class);
        }
=======
        super(ProxyStore.class);
    }

    public ProxyProperties(final Path propFileLocation) {
        super(propFileLocation, ProxyStore.class);
    }

    public ProxyProperties(final Properties props) {
        super(props, ProxyStore.class);
    }

    public static ProxyProperties loadStoreProperties(final String pathStr) {
        return StoreProperties.loadStoreProperties(pathStr, ProxyProperties.class);
    }

    public static ProxyProperties loadStoreProperties(final InputStream storePropertiesStream) {
        return StoreProperties.loadStoreProperties(storePropertiesStream, ProxyProperties.class);
    }

    public static ProxyProperties loadStoreProperties(final Path storePropertiesPath) {
        return StoreProperties.loadStoreProperties(storePropertiesPath, ProxyProperties.class);
>>>>>>> 0ae17982
    }

    public int getConnectTimeout() {
        final String timeout = get(CONNECT_TIMEOUT, null);
        try {
            return null == timeout ? DEFAULT_CONNECT_TIMEOUT : Integer.parseInt(timeout);
        } catch (final NumberFormatException e) {
            throw new IllegalArgumentException("Unable to convert gaffer timeout into an integer", e);
        }
    }

    public void setConnectTimeout(final int timeout) {
        set(CONNECT_TIMEOUT, String.valueOf(timeout));
    }

    public int getReadTimeout() {
        final String timeout = get(READ_TIMEOUT, null);
        try {
            return null == timeout ? DEFAULT_READ_TIMEOUT : Integer.parseInt(timeout);
        } catch (final NumberFormatException e) {
            throw new IllegalArgumentException("Unable to convert gaffer timeout into an integer", e);
        }
    }

    public void setReadTimeout(final int timeout) {
        set(READ_TIMEOUT, String.valueOf(timeout));
    }

    public String getGafferHost() {
        return get(GAFFER_HOST, DEFAULT_GAFFER_HOST);
    }

    public void setGafferHost(final String gafferHost) {
        set(GAFFER_HOST, gafferHost);
    }

    public int getGafferPort() {
        final String portStr = get(GAFFER_PORT, null);
        try {
            return null == portStr ? DEFAULT_GAFFER_PORT : Integer.parseInt(portStr);
        } catch (final NumberFormatException e) {
            throw new IllegalArgumentException("Unable to convert gaffer port into an integer", e);
        }
    }

    public void setGafferPort(final int gafferPort) {
        set(GAFFER_PORT, String.valueOf(gafferPort));
    }

    public String getGafferContextRoot() {
        return get(GAFFER_CONTEXT_ROOT, DEFAULT_GAFFER_CONTEXT_ROOT);
    }

    public void setGafferContextRoot(final String gafferContextRoot) {
        final String checkedGafferContextRoot;
        if (!gafferContextRoot.startsWith("/")) {
            checkedGafferContextRoot = "/" + gafferContextRoot;
        } else {
            checkedGafferContextRoot = gafferContextRoot;
        }
        set(GAFFER_CONTEXT_ROOT, checkedGafferContextRoot);
    }

    public URL getGafferUrl() {
        return getGafferUrl(null);
    }

    public URL getGafferUrl(final String suffix) {
        return getGafferUrl("http", suffix);
    }

    public URL getGafferUrl(final String protocol, final String suffix) {
        final String urlSuffix;
        if (StringUtils.isNotEmpty(suffix)) {
            urlSuffix = prepend("/", suffix);
        } else {
            urlSuffix = "";
        }

        try {
            String contextRoot = prepend("/", getGafferContextRoot());
            contextRoot = addSuffix("/", contextRoot) + GAFFER_REST_API_VERSION;
            return new URL(protocol, getGafferHost(), getGafferPort(),
                    contextRoot + urlSuffix);
        } catch (final MalformedURLException e) {
            throw new IllegalArgumentException("Could not create Gaffer URL from host (" + getGafferHost()
                    + "), port (" + getGafferPort()
                    + ") and context root (" + getGafferContextRoot() + ")", e);
        }
    }

    protected String addSuffix(final String suffix, final String string) {
        if (!string.endsWith(suffix)) {
            return string + suffix;
        }

        return string;
    }

    protected String prepend(final String prefix, final String string) {
        if (!string.startsWith(prefix)) {
            return prefix + string;
        }

        return string;
    }
}<|MERGE_RESOLUTION|>--- conflicted
+++ resolved
@@ -45,7 +45,6 @@
     private static final String GAFFER_REST_API_VERSION = "v2";
 
     public ProxyProperties() {
-<<<<<<< HEAD
         setStoreClass(ProxyStore.class);
     }
 
@@ -61,16 +60,6 @@
         if (null == getStoreClass()) {
             setStoreClass(ProxyStore.class);
         }
-=======
-        super(ProxyStore.class);
-    }
-
-    public ProxyProperties(final Path propFileLocation) {
-        super(propFileLocation, ProxyStore.class);
-    }
-
-    public ProxyProperties(final Properties props) {
-        super(props, ProxyStore.class);
     }
 
     public static ProxyProperties loadStoreProperties(final String pathStr) {
@@ -83,7 +72,6 @@
 
     public static ProxyProperties loadStoreProperties(final Path storePropertiesPath) {
         return StoreProperties.loadStoreProperties(storePropertiesPath, ProxyProperties.class);
->>>>>>> 0ae17982
     }
 
     public int getConnectTimeout() {
