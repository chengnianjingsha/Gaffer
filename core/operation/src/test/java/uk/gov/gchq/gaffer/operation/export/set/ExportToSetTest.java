--- conflicted
+++ resolved
@@ -57,7 +57,6 @@
     }
 
     @Override
-<<<<<<< HEAD
     public void shouldShallowCloneOperation() {
         // Given
         final String key = "key";
@@ -73,9 +72,9 @@
         // Then
         assertEquals(key, clone.getKey());
         assertEquals(input, clone.getInput());
-=======
+    }
+
     protected ExportToSet getTestObject() {
         return new ExportToSet();
->>>>>>> 4a7594ad
     }
 }