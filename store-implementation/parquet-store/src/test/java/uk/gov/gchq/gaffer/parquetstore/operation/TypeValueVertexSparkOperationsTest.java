/*
 * Copyright 2017. Crown Copyright
 *
 * Licensed under the Apache License, Version 2.0 (the "License");
 * you may not use this file except in compliance with the License.
 * You may obtain a copy of the License at
 *
 *     http://www.apache.org/licenses/LICENSE-2.0
 *
 * Unless required by applicable law or agreed to in writing, software
 * distributed under the License is distributed on an "AS IS" BASIS,
 * WITHOUT WARRANTIES OR CONDITIONS OF ANY KIND, either express or implied.
 * See the License for the specific language governing permissions and
 * limitations under the License
 */

package uk.gov.gchq.gaffer.parquetstore.operation;

import org.apache.spark.api.java.JavaRDD;
import org.apache.spark.api.java.JavaSparkContext;
import org.apache.spark.sql.Dataset;
import org.apache.spark.sql.Row;

import uk.gov.gchq.gaffer.commonutil.TestGroups;
import uk.gov.gchq.gaffer.commonutil.TestTypes;
import uk.gov.gchq.gaffer.data.element.Element;
import uk.gov.gchq.gaffer.operation.OperationException;
import uk.gov.gchq.gaffer.parquetstore.testutils.DataGen;
import uk.gov.gchq.gaffer.parquetstore.testutils.TestUtils;
import uk.gov.gchq.gaffer.parquetstore.utils.ParquetStoreConstants;
import uk.gov.gchq.gaffer.spark.operation.javardd.ImportJavaRDDOfElements;
import uk.gov.gchq.gaffer.store.StoreException;
import uk.gov.gchq.gaffer.store.schema.Schema;
import uk.gov.gchq.gaffer.types.TypeValue;

import java.util.ArrayList;
import java.util.List;

import static org.hamcrest.collection.IsIterableContainingInAnyOrder.containsInAnyOrder;
import static org.junit.Assert.assertThat;

public class TypeValueVertexSparkOperationsTest extends AbstractSparkOperationsTest {

    @Override
    public void setup() throws StoreException {
        graph = getGraph(getSchema(), TestUtils.getParquetStoreProperties(), "TypeValueVertexSparkOperationsTest");
    }

    @Override
    public void genData(final boolean withVisibilities) throws OperationException, StoreException {
        getGraph(getSchema(), TestUtils.getParquetStoreProperties(), "TypeValueVertexSparkOperationsTest")
                .execute(new ImportJavaRDDOfElements.Builder()
<<<<<<< HEAD
                        .input(getElements(javaSparkContext, withVisibilities))
                        .javaSparkContext(javaSparkContext)
=======
                        .input(getElements(javaSparkContext))
>>>>>>> 572a4b24
                        .build(), USER);
    }

    @Override
    protected Schema getSchema() {
        return TestUtils.gafferSchema("schemaUsingTypeValueVertexType");
    }

    @Override
    public JavaRDD<Element> getElements(final JavaSparkContext spark, final boolean withVisibilities) {
        return DataGen.generate300TypeValueElementsRDD(spark, withVisibilities);
    }

    @Override
    void checkGetDataFrameOfElements(final Dataset<Row> data, final boolean withVisibilities) {
        // check all columns are present
        final String[] actualColumns = data.columns();
        final List<String> expectedColumns = new ArrayList<>(17);
        expectedColumns.add(ParquetStoreConstants.GROUP);
        expectedColumns.add(ParquetStoreConstants.VERTEX + "_type");
        expectedColumns.add(ParquetStoreConstants.VERTEX + "_value");
        expectedColumns.add(ParquetStoreConstants.SOURCE + "_type");
        expectedColumns.add(ParquetStoreConstants.SOURCE + "_value");
        expectedColumns.add(ParquetStoreConstants.DESTINATION + "_type");
        expectedColumns.add(ParquetStoreConstants.DESTINATION + "_value");
        expectedColumns.add(ParquetStoreConstants.DIRECTED);
        expectedColumns.add("byte");
        expectedColumns.add("double");
        expectedColumns.add("float");
        expectedColumns.add("treeSet");
        expectedColumns.add("long");
        expectedColumns.add("short");
        expectedColumns.add("date");
        expectedColumns.add("freqMap");
        expectedColumns.add("count");
        expectedColumns.add(TestTypes.VISIBILITY);

        assertThat(expectedColumns, containsInAnyOrder(actualColumns));

        String visibility = null;
        if (withVisibilities) {
            visibility = "A";
        }

        //check returned elements are correct
        final List<Element> expected = new ArrayList<>(175);
        final List<Element> actual = TestUtils.convertTypeValueRowsToElements(data);
        for (int x = 0; x < 25; x++) {
            final String type = "type" + (x % 5);
            final TypeValue src = new TypeValue(type, "src" + x);
            final TypeValue dst = new TypeValue(type, "dst" + (x + 1));
            final TypeValue vrt = new TypeValue(type, "vrt" + x);
            expected.add(DataGen.getEdge(TestGroups.EDGE, src, dst, true, (byte) 'b', (0.2 * x) + 0.3, 6f, TestUtils.MERGED_TREESET, (6L * x) + 5L, (short) 13, TestUtils.DATE, TestUtils.MERGED_FREQMAP, 2, visibility));
            expected.add(DataGen.getEdge(TestGroups.EDGE, src, dst, false, (byte) 'a', 0.2 * x, 2f, TestUtils.getTreeSet1(), 5L, (short) 6, TestUtils.DATE, TestUtils.getFreqMap1(), 1, visibility));
            expected.add(DataGen.getEdge(TestGroups.EDGE, src, dst, false, (byte) 'b', 0.3, 4f, TestUtils.getTreeSet2(), 6L * x, (short) 7, TestUtils.DATE1, TestUtils.getFreqMap2(), 1, visibility));

            expected.add(DataGen.getEdge(TestGroups.EDGE_2, src, dst, true, (byte) 'b', (0.2 * x) + 0.3, 6f, TestUtils.MERGED_TREESET, (6L * x) + 5L, (short) 13, TestUtils.DATE, TestUtils.MERGED_FREQMAP, 2, visibility));
            expected.add(DataGen.getEdge(TestGroups.EDGE_2, src, dst, false, (byte) 'b', (0.2 * x) + 0.3, 6f, TestUtils.MERGED_TREESET, (6L * x) + 5L, (short) 13, TestUtils.DATE1, TestUtils.MERGED_FREQMAP, 2, visibility));

            expected.add(DataGen.getEntity(TestGroups.ENTITY, vrt, (byte) 'b', 0.5, 7f, TestUtils.MERGED_TREESET, (5L * x) + (6L * x), (short) 13, TestUtils.DATE, TestUtils.MERGED_FREQMAP, 2, visibility));
            expected.add(DataGen.getEntity(TestGroups.ENTITY_2, vrt, (byte) 'b', 0.5, 7f, TestUtils.MERGED_TREESET, (5L * x) + (6L * x), (short) 13, TestUtils.DATE, TestUtils.MERGED_FREQMAP, 2, visibility));
        }
        assertThat(expected, containsInAnyOrder(actual.toArray()));
    }
}<|MERGE_RESOLUTION|>--- conflicted
+++ resolved
@@ -50,12 +50,7 @@
     public void genData(final boolean withVisibilities) throws OperationException, StoreException {
         getGraph(getSchema(), TestUtils.getParquetStoreProperties(), "TypeValueVertexSparkOperationsTest")
                 .execute(new ImportJavaRDDOfElements.Builder()
-<<<<<<< HEAD
                         .input(getElements(javaSparkContext, withVisibilities))
-                        .javaSparkContext(javaSparkContext)
-=======
-                        .input(getElements(javaSparkContext))
->>>>>>> 572a4b24
                         .build(), USER);
     }
 
