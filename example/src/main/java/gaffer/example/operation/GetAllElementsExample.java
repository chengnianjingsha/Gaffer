/*
 * Copyright 2016 Crown Copyright
 *
 * Licensed under the Apache License, Version 2.0 (the "License");
 * you may not use this file except in compliance with the License.
 * You may obtain a copy of the License at
 *
 *     http://www.apache.org/licenses/LICENSE-2.0
 *
 * Unless required by applicable law or agreed to in writing, software
 * distributed under the License is distributed on an "AS IS" BASIS,
 * WITHOUT WARRANTIES OR CONDITIONS OF ANY KIND, either express or implied.
 * See the License for the specific language governing permissions and
 * limitations under the License.
 */
package gaffer.example.operation;

import gaffer.commonutil.iterable.CloseableIterable;
import gaffer.data.element.Element;
import gaffer.data.element.function.ElementFilter;
import gaffer.data.elementdefinition.view.View;
import gaffer.data.elementdefinition.view.ViewElementDefinition;
import gaffer.function.simple.filter.IsMoreThan;
import gaffer.operation.impl.get.GetAllElements;

public class GetAllElementsExample extends OperationExample {
    public static void main(final String[] args) {
        new GetAllElementsExample().run();
    }

    public GetAllElementsExample() {
        super(GetAllElements.class);
    }

    public void runExamples() {
        getAllElements();
        getAllElementsWithCountGreaterThan2();
    }

<<<<<<< HEAD
    public Iterable<Element> getAllElements() {
=======
    public CloseableIterable<Element> getAllElements(final Graph graph) throws OperationException {
>>>>>>> 1c7cd796
        final String opJava = "new GetAllElements<>();";
        return runExample(new GetAllElements<>(), opJava);
    }

<<<<<<< HEAD
    public Iterable<Element> getAllElementsWithCountGreaterThan2() {
=======
    public CloseableIterable<Element> getAllElementsWithCountGreaterThan2(final Graph graph) throws OperationException {
>>>>>>> 1c7cd796
        final String opJava = "new GetAllElements.Builder<>()\n"
                + "                .view(new View.Builder()\n"
                + "                        .entity(\"entity\", new ViewElementDefinition.Builder()\n"
                + "                                .filter(new ElementFilter.Builder()\n"
                + "                                        .select(\"count\")\n"
                + "                                        .execute(new IsMoreThan(2))\n"
                + "                                        .build())\n"
                + "                                .build())\n"
                + "                        .edge(\"edge\", new ViewElementDefinition.Builder()\n"
                + "                                .filter(new ElementFilter.Builder()\n"
                + "                                        .select(\"count\")\n"
                + "                                        .execute(new IsMoreThan(2))\n"
                + "                                        .build())\n"
                + "                                .build())\n"
                + "                        .build())\n"
                + "                .build();";
        return runExample(new GetAllElements.Builder<>()
                .view(new View.Builder()
                        .entity("entity", new ViewElementDefinition.Builder()
                                .filter(new ElementFilter.Builder()
                                        .select("count")
                                        .execute(new IsMoreThan(2))
                                        .build())
                                .build())
                        .edge("edge", new ViewElementDefinition.Builder()
                                .filter(new ElementFilter.Builder()
                                        .select("count")
                                        .execute(new IsMoreThan(2))
                                        .build())
                                .build())
                        .build())
                .build(), opJava);
    }
}<|MERGE_RESOLUTION|>--- conflicted
+++ resolved
@@ -37,20 +37,12 @@
         getAllElementsWithCountGreaterThan2();
     }
 
-<<<<<<< HEAD
-    public Iterable<Element> getAllElements() {
-=======
-    public CloseableIterable<Element> getAllElements(final Graph graph) throws OperationException {
->>>>>>> 1c7cd796
+    public CloseableIterable<Element> getAllElements() {
         final String opJava = "new GetAllElements<>();";
         return runExample(new GetAllElements<>(), opJava);
     }
 
-<<<<<<< HEAD
-    public Iterable<Element> getAllElementsWithCountGreaterThan2() {
-=======
-    public CloseableIterable<Element> getAllElementsWithCountGreaterThan2(final Graph graph) throws OperationException {
->>>>>>> 1c7cd796
+    public CloseableIterable<Element> getAllElementsWithCountGreaterThan2() {
         final String opJava = "new GetAllElements.Builder<>()\n"
                 + "                .view(new View.Builder()\n"
                 + "                        .entity(\"entity\", new ViewElementDefinition.Builder()\n"
