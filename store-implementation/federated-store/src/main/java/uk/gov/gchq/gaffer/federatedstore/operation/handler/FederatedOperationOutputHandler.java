--- conflicted
+++ resolved
@@ -30,7 +30,6 @@
 import java.util.List;
 
 import static uk.gov.gchq.gaffer.federatedstore.FederatedStoreConstants.KEY_OPERATION_OPTIONS_GRAPH_IDS;
-import static uk.gov.gchq.gaffer.federatedstore.FederatedStoreConstants.KEY_SKIP_FAILED_FEDERATED_STORE_EXECUTE;
 import static uk.gov.gchq.gaffer.federatedstore.FederatedStoreConstants.getSkipFailedFederatedStoreExecute;
 
 /**
@@ -54,18 +53,8 @@
                 try {
                     execute = graph.execute(updatedOp, context.getUser());
                 } catch (final Exception e) {
-<<<<<<< HEAD
                     if (!Boolean.valueOf(getSkipFailedFederatedStoreExecute(updatedOp))) {
-                        final String additionalInfo = String.format("set the skip and continue flag: %s for operation: %s",
-                                KEY_SKIP_FAILED_FEDERATED_STORE_EXECUTE,
-                                operation.getClass().getSimpleName());
-
-                        throw new OperationException(String.format("Failed to execute %s on graph %s.%n%s",
-                                operation.getClass().getSimpleName(), graph.getGraphId(), additionalInfo), e);
-=======
-                    if (!Boolean.valueOf(updatedOp.getOption(KEY_SKIP_FAILED_FEDERATED_STORE_EXECUTE))) {
                         throw new OperationException(FederatedStoreUtil.createOperationErrorMsg(operation, graph.getGraphId(), e), e);
->>>>>>> b6259047
                     }
                 }
                 if (null != execute) {
