/*
 * Copyright 2016 Crown Copyright
 *
 * Licensed under the Apache License, Version 2.0 (the "License");
 * you may not use this file except in compliance with the License.
 * You may obtain a copy of the License at
 *
 *     http://www.apache.org/licenses/LICENSE-2.0
 *
 * Unless required by applicable law or agreed to in writing, software
 * distributed under the License is distributed on an "AS IS" BASIS,
 * WITHOUT WARRANTIES OR CONDITIONS OF ANY KIND, either express or implied.
 * See the License for the specific language governing permissions and
 * limitations under the License.
 */
package uk.gov.gchq.gaffer.accumulostore.key.core.impl;

import org.apache.accumulo.core.data.Key;
import org.apache.accumulo.core.data.Value;
import org.junit.Before;
import org.junit.Test;
import uk.gov.gchq.gaffer.accumulostore.key.AccumuloElementConverter;
import uk.gov.gchq.gaffer.accumulostore.key.exception.AccumuloElementConversionException;
import uk.gov.gchq.gaffer.accumulostore.utils.AccumuloPropertyNames;
import uk.gov.gchq.gaffer.accumulostore.utils.AccumuloStoreConstants;
import uk.gov.gchq.gaffer.binaryoperator.FreqMapAggregator;
import uk.gov.gchq.gaffer.commonutil.StreamUtil;
import uk.gov.gchq.gaffer.commonutil.TestGroups;
import uk.gov.gchq.gaffer.commonutil.TestPropertyNames;
import uk.gov.gchq.gaffer.commonutil.pair.Pair;
import uk.gov.gchq.gaffer.data.element.Edge;
import uk.gov.gchq.gaffer.data.element.Entity;
import uk.gov.gchq.gaffer.data.element.Properties;
import uk.gov.gchq.gaffer.data.elementdefinition.exception.SchemaException;
import uk.gov.gchq.gaffer.serialisation.FreqMapSerialiser;
import uk.gov.gchq.gaffer.store.schema.Schema;
import uk.gov.gchq.gaffer.store.schema.SchemaEdgeDefinition;
import uk.gov.gchq.gaffer.store.schema.SchemaEntityDefinition;
import uk.gov.gchq.gaffer.store.schema.TypeDefinition;
import uk.gov.gchq.gaffer.types.FreqMap;
import java.io.IOException;
import java.util.HashMap;
import java.util.Map;

import static org.junit.Assert.assertEquals;
import static org.junit.Assert.assertNotNull;
import static org.junit.Assert.assertNull;
import static org.junit.Assert.assertTrue;
import static org.junit.Assert.fail;

public abstract class AbstractAccumuloElementConverterTest {

    private AccumuloElementConverter converter;

    @Before
    public void setUp() throws SchemaException, IOException {
        final Schema schema = Schema.fromJson(StreamUtil.schemas(getClass()));
        converter = createConverter(schema);
    }

    protected abstract AccumuloElementConverter createConverter(final Schema schema);

    //TEST WE CAN RETRIEVE AN ELEMENT FROM A KEY THAT HAS BEEN CREATED CORRECTLY
    @Test
    public void shouldReturnAccumuloKeyConverterFromBasicEdge() throws SchemaException, IOException {
        // Given
        final Edge edge = new Edge.Builder().group(TestGroups.EDGE)
                                            .destination("2")
                                            .source("1")
                                            .directed(true).build();

        // When
        final Pair<Key, Key> keys = converter.getKeysFromElement(edge);

        // Then
        final Edge newEdge = (Edge) converter.getElementFromKey(keys.getFirst());
        assertEquals("1", newEdge.getSource());
        assertEquals("2", newEdge.getDestination());
        assertEquals(true, newEdge.isDirected());
    }

    @Test
    public void shouldReturnAccumuloKeyConverterFromBasicEntity() throws SchemaException, IOException {
        // Given
        final Entity entity = new Entity.Builder().group(TestGroups.ENTITY)
                                                  .vertex("3").build();

        // When
        final Key key = converter.getKeyFromEntity(entity);

        // Then
        final Entity newEntity = (Entity) converter.getElementFromKey(key);
        assertEquals("3", newEntity.getVertex());
    }

    @Test
    public void shouldReturnAccumuloKeyConverterFromCFCQPropertydEdge() throws SchemaException, IOException {
        // Given
        final Edge edge = new Edge.Builder().group(TestGroups.EDGE)
                                            .destination("2")
                                            .source("1")
                                            .directed(false)
                                            .property(AccumuloPropertyNames.COLUMN_QUALIFIER, 100)
                                            .build();

        // When
        final Pair<Key, Key> keys = converter.getKeysFromElement(edge);
        final Edge newEdge = (Edge) converter.getElementFromKey(keys.getFirst());

        // Then
        assertEquals("1", newEdge.getSource());
        assertEquals("2", newEdge.getDestination());
        assertEquals(false, newEdge.isDirected());
        assertEquals(100, newEdge.getProperty(AccumuloPropertyNames.COLUMN_QUALIFIER));
    }

    @Test
    public void shouldReturnAccumuloKeyConverterFromCFCQPropertydEntity() throws SchemaException, IOException {
        // Given
        final Entity entity = new Entity.Builder().group(TestGroups.ENTITY)
                                                  .vertex("3")
                                                  .property(AccumuloPropertyNames.COLUMN_QUALIFIER, 100)
                                                  .build();

        // When
        final Pair<Key, Key> keys = converter.getKeysFromElement(entity);
        final Entity newEntity = (Entity) converter.getElementFromKey(keys.getFirst());

        // Then
        assertEquals("3", newEntity.getVertex());
        assertEquals(100, newEntity.getProperty(AccumuloPropertyNames.COLUMN_QUALIFIER));
    }

    @Test
    public void shouldReturnAccumuloKeyConverterMultipleCQPropertydEdge() throws SchemaException, IOException {
        // Given
        final Edge edge = new Edge.Builder().group(TestGroups.EDGE)
                                            .destination("2")
                                            .source("1")
                                            .directed(true)
                                            .property(AccumuloPropertyNames.COLUMN_QUALIFIER, 100)
                                            .build();

        // When
        final Pair<Key, Key> keys = converter.getKeysFromElement(edge);
        final Edge newEdge = (Edge) converter.getElementFromKey(keys.getSecond());

        // Then
        assertEquals("1", newEdge.getSource());
        assertEquals("2", newEdge.getDestination());
        assertEquals(true, newEdge.isDirected());
        assertEquals(100, newEdge.getProperty(AccumuloPropertyNames.COLUMN_QUALIFIER));
    }

    @Test
    public void shouldReturnAccumuloKeyConverterMultipleCQPropertiesEntity() throws SchemaException, IOException {
        // Given
        final Entity entity = new Entity.Builder().group(TestGroups.ENTITY)
                                                  .vertex("3")
                                                  .property(AccumuloPropertyNames.COLUMN_QUALIFIER, 100)
                                                  .build();

        // When
        final Pair<Key, Key> keys = converter.getKeysFromElement(entity);
        final Entity newEntity = (Entity) converter.getElementFromKey(keys.getFirst());

        // Then
        assertEquals("3", newEntity.getVertex());
        assertEquals(100, newEntity.getProperty(AccumuloPropertyNames.COLUMN_QUALIFIER));
    }

    @Test
    public void shouldGetOriginalEdgeWithMatchAsSourceNotSet() throws SchemaException, IOException {
        // Given
        final Edge edge = new Edge.Builder().group(TestGroups.EDGE)
                                            .destination("2")
                                            .source("1")
                                            .directed(true)
                                            .property(AccumuloPropertyNames.COLUMN_QUALIFIER, 100)
                                            .build();

        final Pair<Key, Key> keys = converter.getKeysFromElement(edge);
        final Map<String, String> options = new HashMap<>();

        // When
        final Edge newEdge = (Edge) converter.getElementFromKey(keys.getSecond(), options);

        // Then
        assertEquals("1", newEdge.getSource());
        assertEquals("2", newEdge.getDestination());
        assertEquals(true, newEdge.isDirected());
        assertEquals(100, newEdge.getProperty(AccumuloPropertyNames.COLUMN_QUALIFIER));
    }

    @Test
    public void shouldGetFlippedEdgeWithMatchAsSourceFalse() throws SchemaException, IOException {
        // Given
        final Edge edge = new Edge.Builder().group(TestGroups.EDGE)
                                            .destination("2")
                                            .source("1")
                                            .directed(true)
                                            .property(AccumuloPropertyNames.COLUMN_QUALIFIER, 100)
                                            .build();

        final Pair<Key, Key> keys = converter.getKeysFromElement(edge);
        final Map<String, String> options = new HashMap<>();
        options.put(AccumuloStoreConstants.OPERATION_RETURN_MATCHED_SEEDS_AS_EDGE_SOURCE, "true");

        // When
        final Edge newEdge = (Edge) converter.getElementFromKey(keys.getSecond(), options);

        // Then
        assertEquals("2", newEdge.getSource());
        assertEquals("1", newEdge.getDestination());
        assertEquals(true, newEdge.isDirected());
        assertEquals(100, newEdge.getProperty(AccumuloPropertyNames.COLUMN_QUALIFIER));
    }

    @Test
    public void shouldSkipNullPropertyValuesWhenCreatingAccumuloKey() throws SchemaException, IOException {
        // Given
        final Edge edge = new Edge.Builder().group(TestGroups.EDGE)
                                            .source("1")
                                            .destination("2")
                                            .directed(true)
                                            .property(AccumuloPropertyNames.COLUMN_QUALIFIER, null)
                                            .build();

        // When
<<<<<<< HEAD
        final Pair<Key> keys = converter.getKeysFromElement(edge);
        Properties properties = converter.getPropertiesFromColumnQualifier(TestGroups.EDGE, keys
                .getFirst()
                .getColumnQualifierData()
                .getBackingArray());
=======
        final Pair<Key, Key> keys = converter.getKeysFromElement(edge);
        Properties properties = converter.getPropertiesFromColumnQualifier(TestGroups.EDGE, keys.getFirst().getColumnQualifierData().getBackingArray());
>>>>>>> 5ecf6b3f

        // Then
        assertEquals(null, properties.get(AccumuloPropertyNames.COLUMN_QUALIFIER));
    }

    @Test
    public void shouldSerialiseAndDeSerialiseBetweenPropertyAndValue() {
        Properties properties = new Properties();
        properties.put(AccumuloPropertyNames.PROP_1, 60);
        properties.put(AccumuloPropertyNames.PROP_2, 166);
        properties.put(AccumuloPropertyNames.PROP_3, 299);
        properties.put(AccumuloPropertyNames.PROP_4, 10);
        properties.put(AccumuloPropertyNames.COUNT, 8);

        final Value value = converter.getValueFromProperties(TestGroups.EDGE, properties);
        final Properties deSerialisedProperties = converter.getPropertiesFromValue(TestGroups.EDGE, value);
        assertEquals(60, deSerialisedProperties.get(AccumuloPropertyNames.PROP_1));
        assertEquals(166, deSerialisedProperties.get(AccumuloPropertyNames.PROP_2));
        assertEquals(299, deSerialisedProperties.get(AccumuloPropertyNames.PROP_3));
        assertEquals(10, deSerialisedProperties.get(AccumuloPropertyNames.PROP_4));
        assertEquals(8, deSerialisedProperties.get(AccumuloPropertyNames.COUNT));
    }

    @Test
    public void shouldSerialiseAndDeSerialiseBetweenPropertyAndValueMissingMiddleProperty() {
        Properties properties = new Properties();
        properties.put(AccumuloPropertyNames.PROP_1, 60);
        properties.put(AccumuloPropertyNames.PROP_3, 299);
        properties.put(AccumuloPropertyNames.PROP_4, 10);
        properties.put(AccumuloPropertyNames.COUNT, 8);

        final Value value = converter.getValueFromProperties(TestGroups.EDGE, properties);
        final Properties deSerialisedProperties = converter.getPropertiesFromValue(TestGroups.EDGE, value);
        assertEquals(60, deSerialisedProperties.get(AccumuloPropertyNames.PROP_1));
        assertEquals(299, deSerialisedProperties.get(AccumuloPropertyNames.PROP_3));
        assertEquals(10, deSerialisedProperties.get(AccumuloPropertyNames.PROP_4));
        assertEquals(8, deSerialisedProperties.get(AccumuloPropertyNames.COUNT));
    }

    @Test
    public void shouldSerialiseAndDeSerialiseBetweenPropertyAndValueMissingEndProperty() {
        Properties properties = new Properties();
        properties.put(AccumuloPropertyNames.PROP_1, 60);
        properties.put(AccumuloPropertyNames.PROP_2, 166);
        properties.put(AccumuloPropertyNames.PROP_3, 299);
        properties.put(AccumuloPropertyNames.PROP_4, 10);

        final Value value = converter.getValueFromProperties(TestGroups.EDGE, properties);
        final Properties deSerialisedProperties = converter.getPropertiesFromValue(TestGroups.EDGE, value);
        assertEquals(60, deSerialisedProperties.get(AccumuloPropertyNames.PROP_1));
        assertEquals(166, deSerialisedProperties.get(AccumuloPropertyNames.PROP_2));
        assertEquals(299, deSerialisedProperties.get(AccumuloPropertyNames.PROP_3));
        assertEquals(10, deSerialisedProperties.get(AccumuloPropertyNames.PROP_4));
    }

    @Test
    public void shouldSerialiseAndDeSerialiseBetweenPropertyAndValueMissingStartProperty() {
        Properties properties = new Properties();
        properties.put(AccumuloPropertyNames.PROP_2, 166);
        properties.put(AccumuloPropertyNames.PROP_3, 299);
        properties.put(AccumuloPropertyNames.PROP_4, 10);
        properties.put(AccumuloPropertyNames.COUNT, 8);

        final Value value = converter.getValueFromProperties(TestGroups.EDGE, properties);
        final Properties deSerialisedProperties = converter.getPropertiesFromValue(TestGroups.EDGE, value);
        assertEquals(166, deSerialisedProperties.get(AccumuloPropertyNames.PROP_2));
        assertEquals(299, deSerialisedProperties.get(AccumuloPropertyNames.PROP_3));
        assertEquals(10, deSerialisedProperties.get(AccumuloPropertyNames.PROP_4));
        assertEquals(8, deSerialisedProperties.get(AccumuloPropertyNames.COUNT));
    }

    @Test
    public void shouldSerialiseAndDeSerialiseBetweenPropertyAndValueWithNullProperty() {
        Properties properties = new Properties();
        properties.put(AccumuloPropertyNames.PROP_1, 5);
        properties.put(AccumuloPropertyNames.PROP_2, null);
        properties.put(AccumuloPropertyNames.PROP_3, 299);
        properties.put(AccumuloPropertyNames.PROP_4, 10);
        properties.put(AccumuloPropertyNames.COUNT, 8);

        final Value value = converter.getValueFromProperties(TestGroups.EDGE, properties);
        final Properties deSerialisedProperties = converter.getPropertiesFromValue(TestGroups.EDGE, value);
        assertEquals(5, deSerialisedProperties.get(AccumuloPropertyNames.PROP_1));
        assertNull(deSerialisedProperties.get(AccumuloPropertyNames.PROP_2));
        assertEquals(299, deSerialisedProperties.get(AccumuloPropertyNames.PROP_3));
        assertEquals(10, deSerialisedProperties.get(AccumuloPropertyNames.PROP_4));
        assertEquals(8, deSerialisedProperties.get(AccumuloPropertyNames.COUNT));
    }

    @Test
    public void shouldTruncatePropertyBytes() {
        // Given
        final Properties properties = new Properties() {
            {
                put(AccumuloPropertyNames.COLUMN_QUALIFIER, 1);
                put(AccumuloPropertyNames.COLUMN_QUALIFIER_2, 2);
                put(AccumuloPropertyNames.COLUMN_QUALIFIER_3, 3);
                put(AccumuloPropertyNames.COLUMN_QUALIFIER_4, 4);
            }
        };

        final byte[] bytes = converter.buildColumnQualifier(TestGroups.EDGE, properties);

        // When
        final byte[] truncatedBytes = converter.getPropertiesAsBytesFromColumnQualifier(TestGroups.EDGE, bytes, 2);

        // Then
        final Properties truncatedProperties = new Properties() {
            {
                put(AccumuloPropertyNames.COLUMN_QUALIFIER, 1);
                put(AccumuloPropertyNames.COLUMN_QUALIFIER_2, 2);
            }
        };
        assertEquals(truncatedProperties, converter.getPropertiesFromColumnQualifier(TestGroups.EDGE, truncatedBytes));
    }

    @Test
    public void shouldTruncatePropertyBytesWithEmptyBytes() {
        // Given
        final byte[] bytes = AccumuloStoreConstants.EMPTY_BYTES;

        // When
        final byte[] truncatedBytes = converter.getPropertiesAsBytesFromColumnQualifier(TestGroups.EDGE, bytes, 2);

        // Then
        assertEquals(0, truncatedBytes.length);
    }

    @Test
    public void shouldBuildTimestampFromProperty() {
        // Given
        // add extra timestamp property to schema
        final Schema schema = new Schema.Builder()
                .json(StreamUtil.schemas(getClass()))
                .build();
        converter = createConverter(new Schema.Builder(schema)
                .type("timestamp", Long.class)
                .edge(TestGroups.EDGE, new SchemaEdgeDefinition.Builder()
                        .property(AccumuloPropertyNames.TIMESTAMP, "timestamp")
                        .build())
                .timestampProperty(AccumuloPropertyNames.TIMESTAMP)
                .build());

        final long propertyTimestamp = 10L;
        final Properties properties = new Properties() {
            {
                put(AccumuloPropertyNames.COLUMN_QUALIFIER, 1);
                put(AccumuloPropertyNames.PROP_1, 2);
                put(AccumuloPropertyNames.TIMESTAMP, propertyTimestamp);
            }
        };

        // When
        final long timestamp = converter.buildTimestamp(properties);

        // Then
        assertEquals(propertyTimestamp, timestamp);
    }

    @Test
    public void shouldBuildTimestampFromDefaultTimeWhenPropertyIsNull() {
        // Given
        // add extra timestamp property to schema
        final Schema schema = new Schema.Builder().json(StreamUtil.schemas(getClass()))
                                                  .build();
        converter = createConverter(new Schema.Builder(schema)
                .type("timestamp", Long.class)
                .edge(TestGroups.EDGE, new SchemaEdgeDefinition.Builder()
                        .property(AccumuloPropertyNames.TIMESTAMP, "timestamp")
                        .build())
                .timestampProperty(AccumuloPropertyNames.TIMESTAMP)
                .build());

        final Long propertyTimestamp = null;
        final Properties properties = new Properties() {
            {
                put(AccumuloPropertyNames.COLUMN_QUALIFIER, 1);
                put(AccumuloPropertyNames.PROP_1, 2);
                put(AccumuloPropertyNames.TIMESTAMP, propertyTimestamp);
            }
        };

        // When
        final long timestamp = converter.buildTimestamp(properties);

        // Then
        assertNotNull(timestamp);
    }

    @Test
    public void shouldBuildTimestampFromDefaultTime() {
        // Given
        final Properties properties = new Properties() {
            {
                put(AccumuloPropertyNames.COLUMN_QUALIFIER, 1);
                put(AccumuloPropertyNames.PROP_1, 2);
            }
        };

        // When
        final long timestamp = converter.buildTimestamp(properties);

        // Then
        assertNotNull(timestamp);
    }

    @Test
    public void shouldGetPropertiesFromTimestamp() {
        // Given
        // add extra timestamp property to schema
        final Schema schema = new Schema.Builder().json(StreamUtil.schemas(getClass()))
                                                  .build();
        converter = createConverter(new Schema.Builder(schema)
                .type("timestamp", Long.class)
                .edge(TestGroups.EDGE, new SchemaEdgeDefinition.Builder()
                        .property(AccumuloPropertyNames.TIMESTAMP, "timestamp")
                        .build())
                .timestampProperty(AccumuloPropertyNames.TIMESTAMP)
                .build());

        final long timestamp = System.currentTimeMillis();
        final String group = TestGroups.EDGE;

        // When
        final Properties properties = converter.getPropertiesFromTimestamp(group, timestamp);

        // Then
        assertEquals(1, properties.size());
        assertEquals(timestamp, properties.get(AccumuloPropertyNames.TIMESTAMP));
    }

    @Test
    public void shouldGetEmptyPropertiesFromTimestampWhenNoTimestampPropertyInGroup() {
        // Given
        // add timestamp property name but don't add the property to the edge group
        final Schema schema = new Schema.Builder().json(StreamUtil.schemas(getClass()))
                                                  .build();
        converter = createConverter(new Schema.Builder(schema)
                .timestampProperty(AccumuloPropertyNames.TIMESTAMP)
                .build());

        final long timestamp = System.currentTimeMillis();
        final String group = TestGroups.EDGE;

        // When
        final Properties properties = converter.getPropertiesFromTimestamp(group, timestamp);

        // Then
        assertEquals(0, properties.size());
    }

    @Test
    public void shouldGetEmptyPropertiesFromTimestampWhenNoTimestampProperty() {
        // Given
        final long timestamp = System.currentTimeMillis();
        final String group = TestGroups.EDGE;

        // When
        final Properties properties = converter.getPropertiesFromTimestamp(group, timestamp);

        // Then
        assertEquals(0, properties.size());
    }

    @Test
    public void shouldThrowExceptionWhenGetPropertiesFromTimestampWhenGroupIsNotFound() {
        // Given
        final long timestamp = System.currentTimeMillis();
        final String group = "unknownGroup";

        // When / Then
        try {
            converter.getPropertiesFromTimestamp(group, timestamp);
            fail("Exception expected");
        } catch (final AccumuloElementConversionException e) {
            assertNotNull(e.getMessage());
        }
    }


    @Test
    public void shouldSerialiseAndDeserialisePropertiesWhenAllAreEmpty()
            {
        // Given 
        final Schema schema = new Schema.Builder()
                .entity(TestGroups.ENTITY, new SchemaEntityDefinition.Builder()
                        .vertex("string")
                        .property(TestPropertyNames.PROP_1, "map")
                        .property(TestPropertyNames.PROP_2, "map")
                        .build()
                )
                .type("string", String.class)
                .type("map", new TypeDefinition.Builder()
                        .clazz(FreqMap.class)
                        .aggregateFunction(new FreqMapAggregator())
                        .serialiser(new FreqMapSerialiser())
                        .build())
                .build();

        converter = createConverter(schema);

        final Entity entity = new Entity.Builder()
                .vertex("vertex1")
                .property(TestPropertyNames.PROP_1, new FreqMap())
                .property(TestPropertyNames.PROP_2, new FreqMap())
                .build();

        // When 1 
        final Value value = converter.getValueFromProperties(TestGroups.ENTITY, entity
                .getProperties());

        // Then 1
        assertTrue(value.getSize() > 0);

        // When 2
        final Properties properties = converter.getPropertiesFromValue(
                TestGroups.ENTITY, value);

        // Then 2
        assertEquals(entity.getProperties(), properties);
    }
}<|MERGE_RESOLUTION|>--- conflicted
+++ resolved
@@ -227,16 +227,11 @@
                                             .build();
 
         // When
-<<<<<<< HEAD
-        final Pair<Key> keys = converter.getKeysFromElement(edge);
-        Properties properties = converter.getPropertiesFromColumnQualifier(TestGroups.EDGE, keys
+        final Pair<Key, Key> keys = converter.getKeysFromElement(edge);
+        final Properties properties = converter.getPropertiesFromColumnQualifier(TestGroups.EDGE, keys
                 .getFirst()
                 .getColumnQualifierData()
                 .getBackingArray());
-=======
-        final Pair<Key, Key> keys = converter.getKeysFromElement(edge);
-        Properties properties = converter.getPropertiesFromColumnQualifier(TestGroups.EDGE, keys.getFirst().getColumnQualifierData().getBackingArray());
->>>>>>> 5ecf6b3f
 
         // Then
         assertEquals(null, properties.get(AccumuloPropertyNames.COLUMN_QUALIFIER));
@@ -518,8 +513,7 @@
 
 
     @Test
-    public void shouldSerialiseAndDeserialisePropertiesWhenAllAreEmpty()
-            {
+    public void shouldSerialiseAndDeserialisePropertiesWhenAllAreEmpty() {
         // Given  
         final Schema schema = new Schema.Builder()
