--- conflicted
+++ resolved
@@ -58,7 +58,6 @@
     }
 
     @Override
-<<<<<<< HEAD
     public void shouldShallowCloneOperation() {
         // Given
         final String key = "key";
@@ -74,9 +73,9 @@
         // Then
         assertEquals(key, clone.getKey());
         assertEquals(jobId, clone.getJobId());
-=======
+    }
+
     protected GetGafferResultCacheExport getTestObject() {
         return new GetGafferResultCacheExport();
->>>>>>> 4a7594ad
     }
 }