<?xml version="1.0" encoding="UTF-8"?>
<!--
  ~ Copyright 2017 Crown Copyright
  ~
  ~ Licensed under the Apache License, Version 2.0 (the "License");
  ~ you may not use this file except in compliance with the License.
  ~ You may obtain a copy of the License at
  ~
  ~     http://www.apache.org/licenses/LICENSE-2.0
  ~
  ~ Unless required by applicable law or agreed to in writing, software
  ~ distributed under the License is distributed on an "AS IS" BASIS,
  ~ WITHOUT WARRANTIES OR CONDITIONS OF ANY KIND, either express or implied.
  ~ See the License for the specific language governing permissions and
  ~ limitations under the License.
  -->

<project xmlns="http://maven.apache.org/POM/4.0.0"
         xmlns:xsi="http://www.w3.org/2001/XMLSchema-instance"
         xsi:schemaLocation="http://maven.apache.org/POM/4.0.0 http://maven.apache.org/xsd/maven-4.0.0.xsd">
    <modelVersion>4.0.0</modelVersion>

    <parent>
        <groupId>uk.gov.gchq.gaffer</groupId>
        <artifactId>store-implementation</artifactId>
        <version>1.0.3-SNAPSHOT</version>
    </parent>

    <artifactId>federated-store</artifactId>

    <dependencies>
        <!-- Gaffer dependencies -->
        <dependency>
            <groupId>uk.gov.gchq.gaffer</groupId>
            <artifactId>store</artifactId>
            <version>${project.parent.version}</version>
        </dependency>
        <dependency>
            <groupId>uk.gov.gchq.gaffer</groupId>
            <artifactId>graph</artifactId>
            <version>${project.parent.version}</version>
        </dependency>

        <!-- testing dependencies -->
        <dependency>
            <groupId>uk.gov.gchq.gaffer</groupId>
            <artifactId>accumulo-store</artifactId>
            <version>${project.parent.version}</version>
            <scope>test</scope>
        </dependency>
        <dependency>
            <groupId>uk.gov.gchq.gaffer</groupId>
            <artifactId>store</artifactId>
            <version>${project.parent.version}</version>
            <type>test-jar</type>
            <scope>test</scope>
        </dependency>
        <dependency>
            <groupId>uk.gov.gchq.gaffer</groupId>
            <artifactId>map-store</artifactId>
            <version>${project.parent.version}</version>
            <scope>test</scope>
        </dependency>
        <dependency>
            <groupId>uk.gov.gchq.gaffer</groupId>
            <artifactId>operation</artifactId>
            <version>${project.parent.version}</version>
            <scope>test</scope>
            <type>test-jar</type>
        </dependency>
        <dependency>
            <groupId>uk.gov.gchq.gaffer</groupId>
            <artifactId>data</artifactId>
            <version>${project.parent.version}</version>
            <scope>test</scope>
            <type>test-jar</type>
        </dependency>
        <dependency>
            <groupId>uk.gov.gchq.gaffer</groupId>
            <artifactId>integration-test</artifactId>
            <version>${project.parent.version}</version>
            <scope>test</scope>
            <type>test-jar</type>
        </dependency>
        <dependency>
            <groupId>uk.gov.gchq.gaffer</groupId>
            <artifactId>serialisation</artifactId>
            <version>${project.parent.version}</version>
            <scope>test</scope>
            <type>test-jar</type>
        </dependency>
        <dependency>
            <groupId>uk.gov.gchq.gaffer</groupId>
<<<<<<< HEAD
            <artifactId>proxy-store</artifactId>
            <version>${project.parent.version}</version>
            <scope>test</scope>
        </dependency>
        <dependency>
            <groupId>uk.gov.gchq.gaffer</groupId>
            <artifactId>proxy-store</artifactId>
            <version>${project.parent.version}</version>
            <scope>test</scope>
            <type>test-jar</type>
        </dependency>
        <dependency>
            <groupId>uk.gov.gchq.gaffer</groupId>
            <artifactId>core-rest</artifactId>
            <version>${project.parent.version}</version>
            <scope>test</scope>
            <type>test-jar</type>
        </dependency>
        <dependency>
            <groupId>uk.gov.gchq.gaffer</groupId>
            <artifactId>core-rest</artifactId>
            <version>${project.parent.version}</version>
            <classifier>classes</classifier>
            <scope>test</scope>
        </dependency>
        <dependency>
            <groupId>uk.gov.gchq.gaffer</groupId>
=======
>>>>>>> b6259047
            <artifactId>common-util</artifactId>
            <version>${project.parent.version}</version>
            <scope>test</scope>
            <type>test-jar</type>
        </dependency>
<<<<<<< HEAD
        <dependency>
            <groupId>org.glassfish.jersey.test-framework.providers</groupId>
            <artifactId>jersey-test-framework-provider-grizzly2</artifactId>
            <version>${jersey.version}</version>
            <scope>test</scope>
        </dependency>
        <dependency>
            <groupId>org.glassfish.jersey.core</groupId>
            <artifactId>jersey-client</artifactId>
            <version>${jersey.version}</version>
        </dependency>
=======
>>>>>>> b6259047

    </dependencies>

</project><|MERGE_RESOLUTION|>--- conflicted
+++ resolved
@@ -91,7 +91,6 @@
         </dependency>
         <dependency>
             <groupId>uk.gov.gchq.gaffer</groupId>
-<<<<<<< HEAD
             <artifactId>proxy-store</artifactId>
             <version>${project.parent.version}</version>
             <scope>test</scope>
@@ -119,14 +118,11 @@
         </dependency>
         <dependency>
             <groupId>uk.gov.gchq.gaffer</groupId>
-=======
->>>>>>> b6259047
             <artifactId>common-util</artifactId>
             <version>${project.parent.version}</version>
             <scope>test</scope>
             <type>test-jar</type>
         </dependency>
-<<<<<<< HEAD
         <dependency>
             <groupId>org.glassfish.jersey.test-framework.providers</groupId>
             <artifactId>jersey-test-framework-provider-grizzly2</artifactId>
@@ -138,8 +134,6 @@
             <artifactId>jersey-client</artifactId>
             <version>${jersey.version}</version>
         </dependency>
-=======
->>>>>>> b6259047
 
     </dependencies>
 
