/*
 * Copyright 2016 Crown Copyright
 *
 * Licensed under the Apache License, Version 2.0 (the "License");
 * you may not use this file except in compliance with the License.
 * You may obtain a copy of the License at
 *
 *     http://www.apache.org/licenses/LICENSE-2.0
 *
 * Unless required by applicable law or agreed to in writing, software
 * distributed under the License is distributed on an "AS IS" BASIS,
 * WITHOUT WARRANTIES OR CONDITIONS OF ANY KIND, either express or implied.
 * See the License for the specific language governing permissions and
 * limitations under the License.
 */

package uk.gov.gchq.gaffer.accumulostore.retriever.impl;

import org.apache.accumulo.core.client.IteratorSetting;
import org.apache.accumulo.core.data.Range;
import uk.gov.gchq.gaffer.accumulostore.AccumuloStore;
import uk.gov.gchq.gaffer.accumulostore.key.exception.IteratorSettingException;
import uk.gov.gchq.gaffer.accumulostore.key.exception.RangeFactoryException;
import uk.gov.gchq.gaffer.accumulostore.retriever.AccumuloItemRetriever;
import uk.gov.gchq.gaffer.commonutil.iterable.CloseableIterable;
import uk.gov.gchq.gaffer.data.element.Element;
import uk.gov.gchq.gaffer.data.element.id.ElementId;
import uk.gov.gchq.gaffer.operation.Options;
import uk.gov.gchq.gaffer.operation.graph.GraphFilters;
import uk.gov.gchq.gaffer.operation.io.InputOutput;
import uk.gov.gchq.gaffer.store.StoreException;
import uk.gov.gchq.gaffer.user.User;
import java.util.Set;

/**
 * This allows queries for all data related to the provided
 * {@link ElementId}s.
 */
<<<<<<< HEAD
public class AccumuloSingleIDRetriever<OP extends IterableInputIterableOutput<ElementId, Element> & GraphFilters & Options>
        extends AccumuloItemRetriever<OP, ElementId> {
=======
public class AccumuloSingleIDRetriever<OP extends InputOutput<Iterable<? extends ElementSeed>, CloseableIterable<? extends Element>> & GraphFilters & Options>
        extends AccumuloItemRetriever<OP, ElementSeed> {
>>>>>>> 24359f4d

    public AccumuloSingleIDRetriever(final AccumuloStore store, final OP operation,
                                     final User user)
            throws IteratorSettingException, StoreException {
        this(store, operation, user,
                store.getKeyPackage().getIteratorFactory().getElementPreAggregationFilterIteratorSetting(operation.getView(), store),
                store.getKeyPackage().getIteratorFactory().getElementPostAggregationFilterIteratorSetting(operation.getView(), store),
                store.getKeyPackage().getIteratorFactory().getEdgeEntityDirectionFilterIteratorSetting(operation));
    }

    /**
     * Use of the varargs parameter here will mean the usual default iterators
     * wont be applied, (Edge Direction,Edge/Entity TypeDefinition and View Filtering) To
     * apply them pass them directly to the varargs via calling your
     * keyPackage.getIteratorFactory() and either
     * getElementFilterIteratorSetting and/Or
     * getEdgeEntityDirectionFilterIteratorSetting
     *
     * @param store            the accumulo store
     * @param operation        the get operation
     * @param user             the user executing the operation
     * @param iteratorSettings the iterator settings
     * @throws StoreException if any store issues occur
     */
    public AccumuloSingleIDRetriever(final AccumuloStore store, final OP operation,
                                     final User user,
                                     final IteratorSetting... iteratorSettings) throws StoreException {
        super(store, operation, user, iteratorSettings);
    }

    @Override
    protected void addToRanges(final ElementId seed, final Set<Range> ranges) throws RangeFactoryException {
        ranges.addAll(rangeFactory.getRange(seed, operation));
    }
}<|MERGE_RESOLUTION|>--- conflicted
+++ resolved
@@ -36,14 +36,8 @@
  * This allows queries for all data related to the provided
  * {@link ElementId}s.
  */
-<<<<<<< HEAD
-public class AccumuloSingleIDRetriever<OP extends IterableInputIterableOutput<ElementId, Element> & GraphFilters & Options>
+public class AccumuloSingleIDRetriever<OP extends InputOutput<Iterable<? extends ElementId>, CloseableIterable<? extends Element>> & GraphFilters & Options>
         extends AccumuloItemRetriever<OP, ElementId> {
-=======
-public class AccumuloSingleIDRetriever<OP extends InputOutput<Iterable<? extends ElementSeed>, CloseableIterable<? extends Element>> & GraphFilters & Options>
-        extends AccumuloItemRetriever<OP, ElementSeed> {
->>>>>>> 24359f4d
-
     public AccumuloSingleIDRetriever(final AccumuloStore store, final OP operation,
                                      final User user)
             throws IteratorSettingException, StoreException {
