/*
 * Copyright 2016 Crown Copyright
 *
 * Licensed under the Apache License, Version 2.0 (the "License");
 * you may not use this file except in compliance with the License.
 * You may obtain a copy of the License at
 *
 *     http://www.apache.org/licenses/LICENSE-2.0
 *
 * Unless required by applicable law or agreed to in writing, software
 * distributed under the License is distributed on an "AS IS" BASIS,
 * WITHOUT WARRANTIES OR CONDITIONS OF ANY KIND, either express or implied.
 * See the License for the specific language governing permissions and
 * limitations under the License.
 */
package gaffer.function.simple.filter;

import gaffer.function.FilterFunction;
<<<<<<< HEAD
=======
import org.apache.commons.lang.builder.EqualsBuilder;
import org.apache.commons.lang.builder.HashCodeBuilder;
>>>>>>> 1e3cb9db
import org.apache.commons.lang.builder.ToStringBuilder;

/**
 * An <code>Not</code> is a {@link FilterFunction} that wraps a {@link FilterFunction},
 * and inverts the result from the wrapped function.
 *
 * @see gaffer.function.simple.aggregate.NumericAggregateFunction
 */
public class Not extends FilterFunction {
    private FilterFunction function;

    public Not() {
    }

    public Not(final FilterFunction function) {
        this.function = function;
    }

    @Override
    public Not statelessClone() {
        return new Not(function.statelessClone());
    }

    @Override
    public Class<?>[] getInputClasses() {
        return function.getInputClasses();
    }

    /**
     * @param input the input to test
     * @return the inverted result from the wrapped filter function.
     */
    @Override
    public boolean isValid(final Object[] input) {
        return null == function || !function.isValid(input);

    }

    public FilterFunction getFunction() {
        return function;
    }

    public void setFunction(final FilterFunction function) {
        this.function = function;
    }

    @Override
<<<<<<< HEAD
    public String toString() {
        return new ToStringBuilder(this)
=======
    public boolean equals(final Object o) {
        if (this == o) {
            return true;
        }

        if (o == null || getClass() != o.getClass()) {
            return false;
        }

        final Not not = (Not) o;

        return new EqualsBuilder()
                .append(inputs, not.inputs)
                .append(function, not.function)
                .isEquals();
    }

    @Override
    public int hashCode() {
        return new HashCodeBuilder(17, 37)
                .append(inputs)
                .append(function)
                .toHashCode();
    }

    @Override
    public String toString() {
        return new ToStringBuilder(this)
                .append("inputs", inputs)
>>>>>>> 1e3cb9db
                .append("function", function)
                .toString();
    }
}<|MERGE_RESOLUTION|>--- conflicted
+++ resolved
@@ -16,11 +16,8 @@
 package gaffer.function.simple.filter;
 
 import gaffer.function.FilterFunction;
-<<<<<<< HEAD
-=======
 import org.apache.commons.lang.builder.EqualsBuilder;
 import org.apache.commons.lang.builder.HashCodeBuilder;
->>>>>>> 1e3cb9db
 import org.apache.commons.lang.builder.ToStringBuilder;
 
 /**
@@ -68,10 +65,6 @@
     }
 
     @Override
-<<<<<<< HEAD
-    public String toString() {
-        return new ToStringBuilder(this)
-=======
     public boolean equals(final Object o) {
         if (this == o) {
             return true;
@@ -101,7 +94,6 @@
     public String toString() {
         return new ToStringBuilder(this)
                 .append("inputs", inputs)
->>>>>>> 1e3cb9db
                 .append("function", function)
                 .toString();
     }
