--- conflicted
+++ resolved
@@ -1,4 +1,4 @@
-﻿<!DOCTYPE html>
+﻿﻿<!DOCTYPE html>
 <html>
 <head>
     <meta charset="UTF-8">
@@ -11,10 +11,6 @@
     <link href='css/screen.css' media='screen' rel='stylesheet' type='text/css'/>
     <link href='css/reset.css' media='print' rel='stylesheet' type='text/css'/>
     <link href='css/print.css' media='print' rel='stylesheet' type='text/css'/>
-<<<<<<< HEAD
-=======
-    <link href='css/gaffer.css' media='print' rel='stylesheet' type='text/css'/>
->>>>>>> cb51492b
 
     <script src='lib/object-assign-pollyfill.js' type='text/javascript'></script>
     <script src='lib/jquery-1.8.0.min.js' type='text/javascript'></script>
