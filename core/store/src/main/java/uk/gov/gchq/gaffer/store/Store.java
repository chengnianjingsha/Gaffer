--- conflicted
+++ resolved
@@ -102,7 +102,6 @@
 import uk.gov.gchq.gaffer.store.schema.ViewValidator;
 import uk.gov.gchq.gaffer.user.User;
 import uk.gov.gchq.koryphe.ValidationResult;
-
 import java.util.ArrayList;
 import java.util.HashMap;
 import java.util.LinkedHashMap;
@@ -161,24 +160,9 @@
     }
 
     protected JobTracker createJobTracker(final StoreProperties properties) {
-<<<<<<< HEAD
-        final String jobTrackerClass = properties.getJobTrackerClass();
-        if (null != jobTrackerClass) {
-            try {
-                final JobTracker newJobTracker = Class.forName(jobTrackerClass)
-                                                      .asSubclass(JobTracker.class)
-                                                      .newInstance();
-                newJobTracker.initialise(properties.getJobTrackerConfigPath());
-                return newJobTracker;
-            } catch (final InstantiationException | IllegalAccessException | ClassNotFoundException e) {
-                throw new IllegalArgumentException("Could not create job tracker with class: " + jobTrackerClass, e);
-            }
-=======
         if (properties.getJobTrackerEnabled()) {
             return new JobTracker();
->>>>>>> 6dd8c048
-        }
-
+        }
         return null;
     }
 
