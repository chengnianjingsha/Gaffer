/*
 * Copyright 2016 Crown Copyright
 *
 * Licensed under the Apache License, Version 2.0 (the "License");
 * you may not use this file except in compliance with the License.
 * You may obtain a copy of the License at
 *
 *     http://www.apache.org/licenses/LICENSE-2.0
 *
 * Unless required by applicable law or agreed to in writing, software
 * distributed under the License is distributed on an "AS IS" BASIS,
 * WITHOUT WARRANTIES OR CONDITIONS OF ANY KIND, either express or implied.
 * See the License for the specific language governing permissions and
 * limitations under the License.
 */

package gaffer.example;

import gaffer.accumulostore.utils.AccumuloStoreConstants;
import gaffer.data.element.Edge;
import gaffer.data.elementdefinition.view.View;
import gaffer.example.data.Certificate;
import gaffer.example.data.SampleData;
import gaffer.example.data.Viewing;
import gaffer.example.data.schema.Group;
import gaffer.example.generator.DataGenerator;
import gaffer.example.generator.ViewingGenerator;
import gaffer.graph.Graph;
import gaffer.operation.OperationChain;
import gaffer.operation.OperationException;
import gaffer.operation.data.EntitySeed;
import gaffer.operation.impl.add.AddElements;
import gaffer.operation.impl.generate.GenerateElements;
import gaffer.operation.impl.generate.GenerateObjects;
import gaffer.operation.impl.get.GetRelatedEdges;
import org.slf4j.Logger;
import org.slf4j.LoggerFactory;

/**
 * This example shows how to interact with a Gaffer graph with a simple and complex query.
 */
public class SimpleQuery {
    private static final Logger LOGGER = LoggerFactory.getLogger(SimpleQuery.class);

    /**
     * The authorisation for the user doing the query.
     * Here we are setting the authorisation to include all certificates so the user will be able to see all the data.
     * This only applies to the Accumulo Store.
     */
    private static final String AUTH = Certificate.U.name() + ","
            + Certificate.PG.name() + ","
            + Certificate._12A.name() + ","
            + Certificate._15.name() + ","
            + Certificate._18.name();

<<<<<<< HEAD
    private static final Path DATA_SCHEMA_PATH = Paths.get(SimpleQuery.class.getResource("/schema/dataSchema.json").getPath());
    private static final Path DATA_TYPES_PATH = Paths.get(SimpleQuery.class.getResource("/schema/dataTypes.json").getPath());
    private static final Path STORE_TYPES_PATH = Paths.get(SimpleQuery.class.getResource("/schema/storeTypes.json").getPath());
    private static final Path STORE_PROPERTIES_PATH = Paths.get(SimpleQuery.class.getResource("/store.properties").getPath());

=======
>>>>>>> 56becf42
    public static void main(final String[] args) throws OperationException {
        final Iterable<Viewing> simpleResults = new SimpleQuery().run();
        final StringBuilder builder = new StringBuilder("Results from simple query:\n");
        for (Object obj : simpleResults) {
            builder.append(obj).append("\n");
        }
        LOGGER.info(builder.toString());
    }


    /**
     * Finds all viewings of filmA
     * <ul>
     * <li>Starts from a seed of filmA.</li>
     * <li>Finds all viewings (edges) with related to filmA (source or destination)</li>
     * <li>Then generates Viewing domain objects from the edges</li>
     * <li>Then returns the Viewing domain objects</li>
     * </ul>
     * This query can be written in JSON and executed over a rest service - see resources/simpleQuery.json and
     * resources/addData.json
     *
     * @return the viewing domain objects
     * @throws OperationException if operation chain fails to be executed on the graph
     */
    public Iterable<Viewing> run() throws OperationException {
        // Create Graph
<<<<<<< HEAD
        final Graph graph = new Graph(STORE_PROPERTIES_PATH, DATA_SCHEMA_PATH, DATA_TYPES_PATH, STORE_TYPES_PATH);
=======
        final Graph graph = new Graph(SimpleQuery.class.getResourceAsStream("/dataSchema.json"),
                SimpleQuery.class.getResourceAsStream("/storeSchema.json"),
                SimpleQuery.class.getResourceAsStream("/store.properties"));
>>>>>>> 56becf42

        // Populate the graph with some example data
        // Create an operation chain. The output from the first operation is passed in as the input the second operation.
        // So the chain operation will generate elements from the domain objects then add these elements to the graph.
        final OperationChain<Void> populateChain = new OperationChain.Builder()
                .first(new GenerateElements.Builder<>()
                        .objects(new SampleData().generate())
                        .generator(new DataGenerator())
                        .build())
                .then(new AddElements.Builder()
                        .build())
                .build();

        // Execute the operation chain on the graph
        graph.execute(populateChain);


        // Create an operation chain.
        // So the chain operation will get related edges then generate domain objects from the edges.
        final OperationChain<Iterable<Viewing>> queryChain = new OperationChain.Builder()
                .first(new GetRelatedEdges.Builder()
                        .view(new View.Builder()
                                .edge(Group.VIEWING)
                                .build())
                        .addSeed(new EntitySeed("filmA"))
                        .option(AccumuloStoreConstants.OPERATION_AUTHORISATIONS, AUTH)
                        .build())
                .then(new GenerateObjects.Builder<Edge, Viewing>()
                        .generator(new ViewingGenerator())
                        .option(AccumuloStoreConstants.OPERATION_AUTHORISATIONS, AUTH)
                        .build())
                .build();

        // Execute the operation on the graph
        return graph.execute(queryChain);
    }
}<|MERGE_RESOLUTION|>--- conflicted
+++ resolved
@@ -53,14 +53,6 @@
             + Certificate._15.name() + ","
             + Certificate._18.name();
 
-<<<<<<< HEAD
-    private static final Path DATA_SCHEMA_PATH = Paths.get(SimpleQuery.class.getResource("/schema/dataSchema.json").getPath());
-    private static final Path DATA_TYPES_PATH = Paths.get(SimpleQuery.class.getResource("/schema/dataTypes.json").getPath());
-    private static final Path STORE_TYPES_PATH = Paths.get(SimpleQuery.class.getResource("/schema/storeTypes.json").getPath());
-    private static final Path STORE_PROPERTIES_PATH = Paths.get(SimpleQuery.class.getResource("/store.properties").getPath());
-
-=======
->>>>>>> 56becf42
     public static void main(final String[] args) throws OperationException {
         final Iterable<Viewing> simpleResults = new SimpleQuery().run();
         final StringBuilder builder = new StringBuilder("Results from simple query:\n");
@@ -87,13 +79,11 @@
      */
     public Iterable<Viewing> run() throws OperationException {
         // Create Graph
-<<<<<<< HEAD
-        final Graph graph = new Graph(STORE_PROPERTIES_PATH, DATA_SCHEMA_PATH, DATA_TYPES_PATH, STORE_TYPES_PATH);
-=======
-        final Graph graph = new Graph(SimpleQuery.class.getResourceAsStream("/dataSchema.json"),
-                SimpleQuery.class.getResourceAsStream("/storeSchema.json"),
-                SimpleQuery.class.getResourceAsStream("/store.properties"));
->>>>>>> 56becf42
+        final Graph graph = new Graph(
+                SimpleQuery.class.getResourceAsStream("/store.properties"),
+                SimpleQuery.class.getResourceAsStream("/schema/dataSchema.json"),
+                SimpleQuery.class.getResourceAsStream("/schema/dataTypes.json"),
+                SimpleQuery.class.getResourceAsStream("/schema/storeTypes.json"));
 
         // Populate the graph with some example data
         // Create an operation chain. The output from the first operation is passed in as the input the second operation.
