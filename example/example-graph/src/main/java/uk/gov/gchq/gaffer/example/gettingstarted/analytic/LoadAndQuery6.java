--- conflicted
+++ resolved
@@ -16,11 +16,6 @@
 package uk.gov.gchq.gaffer.example.gettingstarted.analytic;
 
 import uk.gov.gchq.gaffer.commonutil.iterable.CloseableIterable;
-<<<<<<< HEAD
-import uk.gov.gchq.gaffer.data.element.Edge;
-import uk.gov.gchq.gaffer.data.element.id.EntityId;
-=======
->>>>>>> 460f2b3d
 import uk.gov.gchq.gaffer.example.gettingstarted.generator.DataGenerator6;
 import uk.gov.gchq.gaffer.example.gettingstarted.util.DataUtils;
 import uk.gov.gchq.gaffer.graph.Graph;
@@ -31,13 +26,8 @@
 import uk.gov.gchq.gaffer.operation.impl.add.AddElements;
 import uk.gov.gchq.gaffer.operation.impl.generate.GenerateElements;
 import uk.gov.gchq.gaffer.operation.impl.generate.GenerateObjects;
-<<<<<<< HEAD
 import uk.gov.gchq.gaffer.operation.impl.get.GetAdjacentIds;
-import uk.gov.gchq.gaffer.operation.impl.get.GetEdges;
-=======
-import uk.gov.gchq.gaffer.operation.impl.get.GetAdjacentEntitySeeds;
 import uk.gov.gchq.gaffer.operation.impl.get.GetElements;
->>>>>>> 460f2b3d
 import uk.gov.gchq.gaffer.user.User;
 import java.util.List;
 
@@ -91,19 +81,11 @@
         // ---------------------------------------------------------
         final OperationChain<CloseableIterable<String>> opChain =
                 new OperationChain.Builder()
-<<<<<<< HEAD
                         .first(new GetAdjacentIds.Builder()
-                                .addSeed(new EntitySeed("1"))
-                                .inOutType(IncludeIncomingOutgoingType.OUTGOING)
-                                .build())
-                        .then(new GetEdges.Builder<EntityId>()
-=======
-                        .first(new GetAdjacentEntitySeeds.Builder()
                                 .input(new EntitySeed("1"))
                                 .inOutType(IncludeIncomingOutgoingType.OUTGOING)
                                 .build())
                         .then(new GetElements.Builder()
->>>>>>> 460f2b3d
                                 .inOutType(IncludeIncomingOutgoingType.OUTGOING)
                                 .build())
                         .then(new GenerateObjects.Builder<String>()
