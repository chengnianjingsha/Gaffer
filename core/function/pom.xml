<?xml version="1.0" encoding="UTF-8"?>
<!--
  ~ Copyright 2016 Crown Copyright
  ~
  ~ Licensed under the Apache License, Version 2.0 (the "License");
  ~ you may not use this file except in compliance with the License.
  ~ You may obtain a copy of the License at
  ~
  ~     http://www.apache.org/licenses/LICENSE-2.0
  ~
  ~ Unless required by applicable law or agreed to in writing, software
  ~ distributed under the License is distributed on an "AS IS" BASIS,
  ~ WITHOUT WARRANTIES OR CONDITIONS OF ANY KIND, either express or implied.
  ~ See the License for the specific language governing permissions and
  ~ limitations under the License.
  -->

<project xmlns="http://maven.apache.org/POM/4.0.0" xmlns:xsi="http://www.w3.org/2001/XMLSchema-instance" xsi:schemaLocation="http://maven.apache.org/POM/4.0.0 http://maven.apache.org/xsd/maven-4.0.0.xsd">
    <parent>
        <groupId>gaffer</groupId>
        <artifactId>core</artifactId>
        <version>0.4.7-SNAPSHOT</version>
    </parent>
    <modelVersion>4.0.0</modelVersion>

    <artifactId>function</artifactId>

    <dependencies>
        <!-- JSON Serialisation/De-serialisation dependencies -->
        <dependency>
            <groupId>com.fasterxml.jackson.core</groupId>
            <artifactId>jackson-annotations</artifactId>
            <version>${jackson.version}</version>
        </dependency>
        <dependency>
            <groupId>com.fasterxml.jackson.core</groupId>
            <artifactId>jackson-databind</artifactId>
            <version>${jackson.version}</version>
        </dependency>

        <dependency>
            <groupId>commons-lang</groupId>
            <artifactId>commons-lang</artifactId>
<<<<<<< HEAD
            <version>2.6</version>
=======
>>>>>>> 1e3cb9db
        </dependency>
    </dependencies>

</project><|MERGE_RESOLUTION|>--- conflicted
+++ resolved
@@ -41,10 +41,6 @@
         <dependency>
             <groupId>commons-lang</groupId>
             <artifactId>commons-lang</artifactId>
-<<<<<<< HEAD
-            <version>2.6</version>
-=======
->>>>>>> 1e3cb9db
         </dependency>
     </dependencies>
 
