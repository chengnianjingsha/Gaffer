/*
 * Copyright 2017 Crown Copyright
 *
 * Licensed under the Apache License, Version 2.0 (the "License");
 * you may not use this file except in compliance with the License.
 * You may obtain a copy of the License at
 *
 *     http://www.apache.org/licenses/LICENSE-2.0
 *
 * Unless required by applicable law or agreed to in writing, software
 * distributed under the License is distributed on an "AS IS" BASIS,
 * WITHOUT WARRANTIES OR CONDITIONS OF ANY KIND, either express or implied.
 * See the License for the specific language governing permissions and
 * limitations under the License.
 */
package uk.gov.gchq.gaffer.accumulostore.key.core;

import com.google.common.primitives.Bytes;
import org.apache.accumulo.core.data.Key;
import org.junit.Test;
import uk.gov.gchq.gaffer.commonutil.pair.Pair;
import uk.gov.gchq.gaffer.data.element.Edge;
import uk.gov.gchq.gaffer.data.element.Entity;
import uk.gov.gchq.gaffer.data.element.Properties;
import uk.gov.gchq.gaffer.data.element.id.EntityId;
import uk.gov.gchq.gaffer.serialisation.implementation.StringSerialiser;
import uk.gov.gchq.gaffer.store.schema.Schema;
import uk.gov.gchq.gaffer.store.schema.SchemaEdgeDefinition;
import uk.gov.gchq.gaffer.store.schema.TypeDefinition;
import java.io.ByteArrayOutputStream;
import java.util.Map;

<<<<<<< HEAD
import static org.junit.Assert.assertArrayEquals;

/**
 * Created on 25/05/2017.
 */
=======
>>>>>>> c9be3d8a
public class AbstractCoreKeyAccumuloElementConverterTest {

    @Test
    public void shouldReturnOverriddenSerialiseNull() throws Exception {
        //given
        ByteArrayOutputStream stream = new ByteArrayOutputStream();
        //expected = Size in bytes + bytes of "Empty"
        byte[] expected = Bytes.concat(new byte[]{5}, "Empty".getBytes());
        Schema testSchema = new Schema.Builder()
                .edge("group1", new SchemaEdgeDefinition.Builder()
                        .source("string")
                        .destination("string")
                        .directed("true")
                        .property("prop1", "string")
                        .property("invalidProp", "unusualSerialiser")
                        .build())
                .type("string", new TypeDefinition.Builder()
                        .clazz(String.class)
                        .serialiser(new StringSerialiser())
                        .build())
                .type("true", Boolean.class)
                .type("unusualSerialiser", new TypeDefinition.Builder()
                        .clazz(String.class)
                        .serialiser(new UnusualTestSerialiser())
                        .build())
                .build();

        //when
        new TestImplementation(testSchema).serialiseSizeAndPropertyValue("invalidProp", testSchema.getElement("group1"), new Properties(), stream);

        //then
        assertArrayEquals(expected, stream.toByteArray());
    }

    private class UnusualTestSerialiser extends StringSerialiser {
        @Override
        public byte[] serialiseNull() {
            return "Empty".getBytes();
        }
    }

    private class TestImplementation extends AbstractCoreKeyAccumuloElementConverter {
        public TestImplementation(Schema schema) {
            super(schema);
        }

        @Override
        protected EntityId getEntityId(final byte[] row) {
            return null;
        }

        @Override
        protected byte[] getRowKeyFromEntity(Entity entity) {
            return new byte[0];
        }

        @Override
        protected Pair<byte[], byte[]> getRowKeysFromEdge(Edge edge) {
            return null;
        }

        @Override
        protected boolean doesKeyRepresentEntity(byte[] row) {
            return false;
        }

        @Override
        protected Entity getEntityFromKey(Key key, byte[] row) {
            return null;
        }

        @Override
        protected boolean getSourceAndDestinationFromRowKey(byte[] rowKey, byte[][] sourceValueDestinationValue, Map<String, String> options) {
            return false;
        }

    }
}<|MERGE_RESOLUTION|>--- conflicted
+++ resolved
@@ -30,14 +30,8 @@
 import java.io.ByteArrayOutputStream;
 import java.util.Map;
 
-<<<<<<< HEAD
 import static org.junit.Assert.assertArrayEquals;
 
-/**
- * Created on 25/05/2017.
- */
-=======
->>>>>>> c9be3d8a
 public class AbstractCoreKeyAccumuloElementConverterTest {
 
     @Test
