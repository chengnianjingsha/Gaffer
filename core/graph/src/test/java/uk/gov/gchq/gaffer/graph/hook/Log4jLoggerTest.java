--- conflicted
+++ resolved
@@ -26,16 +26,8 @@
 import static org.junit.Assert.assertSame;
 import static org.mockito.Mockito.mock;
 
+public class Log4jLoggerTest extends JSONSerialisationTest<Log4jLogger> {
 
-<<<<<<< HEAD
-public class Log4jLoggerTest extends JSONSerialisationTest<Log4jLogger> {
-=======
-public class Log4jLoggerTest extends GraphHookTest<Log4jLogger> {
-    public Log4jLoggerTest() {
-        super(Log4jLogger.class);
-    }
-
->>>>>>> 5341ba71
     @Test
     public void shouldReturnResultWithoutModification() {
         // Given
@@ -55,21 +47,7 @@
         assertSame(result, returnedResult);
     }
 
-    @Override
-<<<<<<< HEAD
     public Log4jLogger getTestObject() {
         return new Log4jLogger();
-=======
-    public void shouldJsonSerialiseAndDeserialise() {
-        // Given
-        final Log4jLogger hook = new Log4jLogger();
-
-        // When
-        final byte[] json = toJson(hook);
-        final Log4jLogger deserialisedHook = fromJson(json);
-
-        // Then
-        assertNotNull(deserialisedHook);
->>>>>>> 5341ba71
     }
 }