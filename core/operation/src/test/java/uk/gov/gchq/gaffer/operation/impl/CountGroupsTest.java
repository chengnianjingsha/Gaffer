/*
 * Copyright 2016 Crown Copyright
 *
 * Licensed under the Apache License, Version 2.0 (the "License");
 * you may not use this file except in compliance with the License.
 * You may obtain a copy of the License at
 *
 *     http://www.apache.org/licenses/LICENSE-2.0
 *
 * Unless required by applicable law or agreed to in writing, software
 * distributed under the License is distributed on an "AS IS" BASIS,
 * WITHOUT WARRANTIES OR CONDITIONS OF ANY KIND, either express or implied.
 * See the License for the specific language governing permissions and
 * limitations under the License.
 */

package uk.gov.gchq.gaffer.operation.impl;

import org.junit.Test;
import uk.gov.gchq.gaffer.commonutil.TestGroups;
import uk.gov.gchq.gaffer.data.element.Entity;
import uk.gov.gchq.gaffer.operation.OperationTest;

import static org.hamcrest.Matchers.containsInAnyOrder;
import static org.hamcrest.Matchers.is;
import static org.hamcrest.Matchers.iterableWithSize;
import static org.hamcrest.Matchers.notNullValue;
<<<<<<< HEAD
import static org.junit.Assert.assertEquals;
import static org.junit.Assert.assertNotNull;
=======
>>>>>>> 4a7594ad
import static org.junit.Assert.assertThat;


public class CountGroupsTest extends OperationTest<CountGroups> {

    @Test
    @Override
    public void builderShouldCreatePopulatedOperation() {
        // Given
        final CountGroups countGroups = new CountGroups.Builder()
                .input(new Entity(TestGroups.ENTITY), new Entity(TestGroups.ENTITY_2))
                .limit(1)
                .build();

        // Then
        assertThat(countGroups.getInput(), is(notNullValue()));
        assertThat(countGroups.getInput(), iterableWithSize(2));
        assertThat(countGroups.getLimit(), is(1));
        assertThat(countGroups.getInput(), containsInAnyOrder(new Entity(TestGroups.ENTITY), new Entity(TestGroups.ENTITY_2)));
    }

    @Override
<<<<<<< HEAD
    public void shouldShallowCloneOperation() {
        // Given
        final int limit = 3;
        final Entity input = new Entity(TestGroups.ENTITY);
        final CountGroups countGroups = new CountGroups.Builder()
                .input(input)
                .limit(limit)
                .build();

        // When
        CountGroups clone = (CountGroups) countGroups.shallowClone();

        // Then
        assertEquals(limit, (int) clone.getLimit());
        assertEquals(input, clone.getInput().iterator().next());
=======
    protected CountGroups getTestObject() {
        return new CountGroups();
>>>>>>> 4a7594ad
    }
}<|MERGE_RESOLUTION|>--- conflicted
+++ resolved
@@ -25,11 +25,7 @@
 import static org.hamcrest.Matchers.is;
 import static org.hamcrest.Matchers.iterableWithSize;
 import static org.hamcrest.Matchers.notNullValue;
-<<<<<<< HEAD
 import static org.junit.Assert.assertEquals;
-import static org.junit.Assert.assertNotNull;
-=======
->>>>>>> 4a7594ad
 import static org.junit.Assert.assertThat;
 
 
@@ -52,7 +48,6 @@
     }
 
     @Override
-<<<<<<< HEAD
     public void shouldShallowCloneOperation() {
         // Given
         final int limit = 3;
@@ -68,9 +63,9 @@
         // Then
         assertEquals(limit, (int) clone.getLimit());
         assertEquals(input, clone.getInput().iterator().next());
-=======
+    }
+
     protected CountGroups getTestObject() {
         return new CountGroups();
->>>>>>> 4a7594ad
     }
 }