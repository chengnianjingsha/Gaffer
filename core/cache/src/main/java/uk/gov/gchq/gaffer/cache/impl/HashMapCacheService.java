--- conflicted
+++ resolved
@@ -28,33 +28,21 @@
  */
 public class HashMapCacheService implements ICacheService {
     public static final String STATIC_CACHE = "gaffer.cache.hashmap.static";
-<<<<<<< HEAD
-
-    private static final HashMap<String, HashMapCache> staticCaches = new HashMap<>();
-    private final HashMap<String, HashMapCache> nonStaticCaches = new HashMap<>();
-
-=======
     public static final String JAVA_SERIALISATION_CACHE = "gaffer.cache.hashmap.useJavaSerialisation";
     private static final HashMap<String, HashMapCache> STATIC_CACHES = new HashMap<>();
     private final HashMap<String, HashMapCache> nonStaticCaches = new HashMap<>();
     private boolean useJavaSerialisation = false;
 
->>>>>>> 7629db27
     private HashMap<String, HashMapCache> caches = nonStaticCaches;
 
     @Override
     public void initialise(final Properties properties) {
-<<<<<<< HEAD
-        if (Boolean.parseBoolean(properties.getProperty(STATIC_CACHE))) {
-            caches = staticCaches;
-=======
         if (properties != null) {
             useJavaSerialisation = Boolean.parseBoolean(properties.getProperty(JAVA_SERIALISATION_CACHE));
         }
 
         if (properties != null && Boolean.parseBoolean(properties.getProperty(STATIC_CACHE))) {
             caches = STATIC_CACHES;
->>>>>>> 7629db27
         } else {
             caches = nonStaticCaches;
         }
