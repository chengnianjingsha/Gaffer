--- conflicted
+++ resolved
@@ -16,27 +16,6 @@
 
 package gaffer.accumulostore.retriever;
 
-<<<<<<< HEAD
-import edu.umd.cs.findbugs.annotations.SuppressFBWarnings;
-=======
-import java.util.Collections;
-import java.util.HashSet;
-import java.util.Iterator;
-import java.util.Map;
-import java.util.NoSuchElementException;
-import java.util.Set;
-
-import org.apache.accumulo.core.client.BatchScanner;
-import org.apache.accumulo.core.client.IteratorSetting;
-import org.apache.accumulo.core.client.TableNotFoundException;
-import org.apache.accumulo.core.data.Key;
-import org.apache.accumulo.core.data.Range;
-import org.apache.accumulo.core.data.Value;
-import org.apache.hadoop.util.bloom.BloomFilter;
-import org.slf4j.Logger;
-import org.slf4j.LoggerFactory;
-
->>>>>>> af368eff
 import gaffer.accumulostore.AccumuloStore;
 import gaffer.accumulostore.key.exception.AccumuloElementConversionException;
 import gaffer.accumulostore.key.exception.IteratorSettingException;
@@ -63,6 +42,7 @@
 import java.util.HashSet;
 import java.util.Iterator;
 import java.util.Map;
+import java.util.NoSuchElementException;
 import java.util.Set;
 
 public abstract class AccumuloSetRetriever extends AccumuloRetriever<GetOperation<EntitySeed, ?>> {
@@ -266,20 +246,10 @@
 
     protected abstract class AbstractElementIteratorFromBatches implements CloseableIterator<Element> {
         protected Iterator<EntitySeed> idsAIterator;
-<<<<<<< HEAD
-        protected BloomFilter clientSideFilter; // The Bloom filter that is
-        // maintained client-side as a
-        // secondary defeat
-        // of false positives.
-        protected Set<Object> currentSeeds; // Store the set of seeds that are
-        // currently being queried for to
-        // enable
-=======
         // The Bloom filter that is maintained client-side
         // as a secondary defeat of false positives.
         protected BloomFilter clientSideFilter;
         protected Set<Object> currentSeeds;
->>>>>>> af368eff
         protected BatchScanner scanner;
         protected BloomFilter filter;
         private Iterator<Map.Entry<Key, Value>> scannerIterator;
