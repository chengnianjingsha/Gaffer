--- conflicted
+++ resolved
@@ -37,7 +37,6 @@
     protected void setup(final Context context) {
         super.setup(context);
 
-<<<<<<< HEAD
         final StoreSchema storeSchema;
         try {
             storeSchema = StoreSchema.fromJson(context.getConfiguration().get(
@@ -46,12 +45,7 @@
             throw new SchemaException("Unable to deserialise Store Schema from JSON");
         }
 
-        final String converterClass = context.getConfiguration().get(AccumuloAddElementsFromHdfsJobFactory.ELEMENT_CONVERTER);
-=======
-        final StoreSchema storeSchema = StoreSchema.fromJson(context.getConfiguration().get(
-                AccumuloAddElementsFromHdfsJobFactory.STORE_SCHEMA).getBytes());
         final String converterClass = context.getConfiguration().get(Constants.ACCUMULO_ELEMENT_CONVERTER_CLASS);
->>>>>>> 2ca306d1
         try {
             Class<?> elementConverterClass = Class.forName(converterClass);
             elementConverter = (AccumuloElementConverter) elementConverterClass.getConstructor(StoreSchema.class).newInstance(storeSchema);
