/*
 * Copyright 2016 Crown Copyright
 *
 * Licensed under the Apache License, Version 2.0 (the "License");
 * you may not use this file except in compliance with the License.
 * You may obtain a copy of the License at
 *
 *     http://www.apache.org/licenses/LICENSE-2.0
 *
 * Unless required by applicable law or agreed to in writing, software
 * distributed under the License is distributed on an "AS IS" BASIS,
 * WITHOUT WARRANTIES OR CONDITIONS OF ANY KIND, either express or implied.
 * See the License for the specific language governing permissions and
 * limitations under the License.
 */

package uk.gov.gchq.gaffer.operation.impl.get;

import com.google.common.collect.Lists;
import org.junit.Test;
import uk.gov.gchq.gaffer.data.element.id.DirectedType;
import uk.gov.gchq.gaffer.data.element.id.ElementId;
import uk.gov.gchq.gaffer.data.elementdefinition.view.View;
import uk.gov.gchq.gaffer.exception.SerialisationException;
import uk.gov.gchq.gaffer.jsonserialisation.JSONSerialiser;
import uk.gov.gchq.gaffer.operation.OperationTest;
import uk.gov.gchq.gaffer.operation.SeedMatching.SeedMatchingType;
import uk.gov.gchq.gaffer.operation.data.EdgeSeed;
import uk.gov.gchq.gaffer.operation.data.ElementSeed;
import uk.gov.gchq.gaffer.operation.data.EntitySeed;
import uk.gov.gchq.gaffer.operation.graph.SeededGraphFilters;
import uk.gov.gchq.gaffer.operation.graph.SeededGraphFilters.IncludeIncomingOutgoingType;
import java.util.Iterator;

import static junit.framework.TestCase.assertNotNull;
import static org.hamcrest.core.Is.is;
import static org.hamcrest.core.IsNull.notNullValue;
import static org.junit.Assert.assertEquals;
import static org.junit.Assert.assertFalse;
import static org.junit.Assert.assertThat;

public class GetElementsTest extends OperationTest<GetElements> {
    private static final JSONSerialiser serialiser = new JSONSerialiser();

    @Test
    public void shouldSetSeedMatchingTypeToEquals() {
        // Given
        final ElementId elementId1 = new EntitySeed("identifier");

        // When
        final GetElements op = new GetElements.Builder()
                .input(elementId1)
                .seedMatching(SeedMatchingType.EQUAL)
                .build();

        // Then
        assertEquals(SeedMatchingType.EQUAL, op.getSeedMatching());
    }

    @Test
    public void shouldSerialiseAndDeserialiseOperationWithElementIds() throws SerialisationException {
        // Given
        final ElementSeed elementSeed1 = new EntitySeed("identifier");
        final ElementSeed elementSeed2 = new EdgeSeed("source2", "destination2", true);
        final GetElements op = new GetElements.Builder()
                .input(elementSeed1, elementSeed2)
                .build();

        // When
        byte[] json = serialiser.serialise(op, true);
        final GetElements deserialisedOp = serialiser.deserialise(json, GetElements.class);

        // Then
        final Iterator itr = deserialisedOp.getInput().iterator();
        assertEquals(elementSeed1, itr.next());
        assertEquals(elementSeed2, itr.next());
        assertFalse(itr.hasNext());
    }

    private void builderShouldCreatePopulatedOperationAll() {
        final GetElements op = new GetElements.Builder()
                .input(new EntitySeed("A"))
                .inOutType(SeededGraphFilters.IncludeIncomingOutgoingType.EITHER)
                .view(new View.Builder()
                        .edge("testEdgeGroup")
                        .build())
                .build();

        assertEquals(SeededGraphFilters.IncludeIncomingOutgoingType.EITHER,
                op.getIncludeIncomingOutGoing());
        assertNotNull(op.getView());
    }

    @Test
    public void shouldSetSeedMatchingTypeToRelated() {
        final ElementId elementId1 = new EntitySeed("identifier");
        final ElementId elementId2 = new EdgeSeed("source2", "destination2", true);

        // When
        final GetElements op = new GetElements.Builder()
                .input(elementId1, elementId2)
                .seedMatching(SeedMatchingType.RELATED)
                .build();

        // Then
        assertEquals(SeedMatchingType.RELATED, op.getSeedMatching());
    }

    private void builderShouldCreatePopulatedOperationIncoming() {
        ElementSeed seed = new EntitySeed("A");
        GetElements op = new GetElements.Builder()
                .input(seed)
                .inOutType(SeededGraphFilters.IncludeIncomingOutgoingType.INCOMING)
                .view(new View.Builder()
                        .edge("testEdgeGroup")
                        .build())
                .build();
        assertEquals(SeededGraphFilters.IncludeIncomingOutgoingType.INCOMING,
                op.getIncludeIncomingOutGoing());
        assertNotNull(op.getView());
        assertEquals(seed, op.getInput().iterator().next());
    }

    @Test
    public void shouldSetDirectedTypeToBoth() {
        // When
        final GetElements op = new GetElements.Builder()
                .directedType(DirectedType.EITHER)
                .build();

        // Then
        assertEquals(DirectedType.EITHER, op.getDirectedType());
    }

    @Test
    public void shouldSetOptionToValue() {
        // When
        final GetElements op = new GetElements.Builder()
                .option("key", "value")
                .build();

        // Then
        assertThat(op.getOptions(), is(notNullValue()));
        assertThat(op.getOptions().get("key"), is("value"));
    }

    @Test
    @Override
    public void builderShouldCreatePopulatedOperation() {
        builderShouldCreatePopulatedOperationAll();
        builderShouldCreatePopulatedOperationIncoming();
    }

    @Override
<<<<<<< HEAD
    public void shouldShallowCloneOperation() {
        // Given
        EntitySeed input = new EntitySeed("A");
        View view = new View.Builder()
                .edge("testEdgeGroup")
                .build();
        final GetElements getElements = new GetElements.Builder()
                .input(input)
                .inOutType(IncludeIncomingOutgoingType.EITHER)
                .view(view)
                .directedType(DirectedType.DIRECTED)
                .seedMatching(SeedMatchingType.RELATED)
                .option("testOption", "true")
                .build();

        // When
        GetElements clone = (GetElements) getElements.shallowClone();

        // Then
        assertEquals(Lists.newArrayList(input), clone.getInput());
        assertEquals(IncludeIncomingOutgoingType.EITHER, clone.getIncludeIncomingOutGoing());
        assertEquals(view, clone.getView());
        assertEquals(DirectedType.DIRECTED, clone.getDirectedType());
        assertEquals(SeedMatchingType.RELATED, clone.getSeedMatching());
        assertEquals("true", clone.getOption("testOption"));
=======
    protected GetElements getTestObject() {
        return new GetElements();
>>>>>>> 4a7594ad
    }
}<|MERGE_RESOLUTION|>--- conflicted
+++ resolved
@@ -152,7 +152,6 @@
     }
 
     @Override
-<<<<<<< HEAD
     public void shouldShallowCloneOperation() {
         // Given
         EntitySeed input = new EntitySeed("A");
@@ -178,9 +177,9 @@
         assertEquals(DirectedType.DIRECTED, clone.getDirectedType());
         assertEquals(SeedMatchingType.RELATED, clone.getSeedMatching());
         assertEquals("true", clone.getOption("testOption"));
-=======
+    }
+
     protected GetElements getTestObject() {
         return new GetElements();
->>>>>>> 4a7594ad
     }
 }