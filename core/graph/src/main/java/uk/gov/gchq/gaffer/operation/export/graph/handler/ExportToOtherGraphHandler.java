/*
 * Copyright 2016-2017 Crown Copyright
 *
 * Licensed under the Apache License, Version 2.0 (the "License");
 * you may not use this file except in compliance with the License.
 * You may obtain a copy of the License at
 *
 *     http://www.apache.org/licenses/LICENSE-2.0
 *
 * Unless required by applicable law or agreed to in writing, software
 * distributed under the License is distributed on an "AS IS" BASIS,
 * WITHOUT WARRANTIES OR CONDITIONS OF ANY KIND, either express or implied.
 * See the License for the specific language governing permissions and
 * limitations under the License.
 */

package uk.gov.gchq.gaffer.operation.export.graph.handler;

import uk.gov.gchq.gaffer.operation.export.graph.ExportToOtherGraph;
import uk.gov.gchq.gaffer.operation.export.graph.GraphForExportDelegate;
import uk.gov.gchq.gaffer.operation.export.graph.OtherGraphExporter;
import uk.gov.gchq.gaffer.store.Context;
import uk.gov.gchq.gaffer.store.Store;
import uk.gov.gchq.gaffer.store.operation.handler.export.ExportToHandler;

public class ExportToOtherGraphHandler extends ExportToHandler<ExportToOtherGraph, OtherGraphExporter> {
    @Override
    protected Class<OtherGraphExporter> getExporterClass() {
        return OtherGraphExporter.class;
    }

    @Override
    protected OtherGraphExporter createExporter(final ExportToOtherGraph export, final Context context, final Store store) {
<<<<<<< HEAD
        return new OtherGraphExporter(context, _getGraph(export, store));
    }

    protected static Graph _getGraph(final ExportToOtherGraph export, final Store store) {
        String graphId = export.getGraphId();
        if (store.getGraphId().equals(graphId)) {
            throw new IllegalArgumentException(String.format(GraphDelegate.CANNOT_EXPORT_TO_THE_SAME_GRAPH_S, graphId));
        }

        return GraphDelegate.createGraph(store, graphId,
                export.getSchema(), export.getStoreProperties(), export.getParentSchemaIds(),
                export.getParentStorePropertiesId());
=======
        return new OtherGraphExporter(context, new GraphForExportDelegate.Builder()
                .store(store)
                .graphId(export.getGraphId())
                .schema(export.getSchema())
                .storeProperties(export.getStoreProperties())
                .parentSchemaIds(export.getParentSchemaIds())
                .parentStorePropertiesId(export.getParentStorePropertiesId())
                .build());
>>>>>>> 127bec29
    }

}<|MERGE_RESOLUTION|>--- conflicted
+++ resolved
@@ -31,20 +31,6 @@
 
     @Override
     protected OtherGraphExporter createExporter(final ExportToOtherGraph export, final Context context, final Store store) {
-<<<<<<< HEAD
-        return new OtherGraphExporter(context, _getGraph(export, store));
-    }
-
-    protected static Graph _getGraph(final ExportToOtherGraph export, final Store store) {
-        String graphId = export.getGraphId();
-        if (store.getGraphId().equals(graphId)) {
-            throw new IllegalArgumentException(String.format(GraphDelegate.CANNOT_EXPORT_TO_THE_SAME_GRAPH_S, graphId));
-        }
-
-        return GraphDelegate.createGraph(store, graphId,
-                export.getSchema(), export.getStoreProperties(), export.getParentSchemaIds(),
-                export.getParentStorePropertiesId());
-=======
         return new OtherGraphExporter(context, new GraphForExportDelegate.Builder()
                 .store(store)
                 .graphId(export.getGraphId())
@@ -53,7 +39,6 @@
                 .parentSchemaIds(export.getParentSchemaIds())
                 .parentStorePropertiesId(export.getParentStorePropertiesId())
                 .build());
->>>>>>> 127bec29
     }
 
 }