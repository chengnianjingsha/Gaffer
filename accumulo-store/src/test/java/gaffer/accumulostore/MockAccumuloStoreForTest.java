--- conflicted
+++ resolved
@@ -19,12 +19,7 @@
 import gaffer.accumulostore.key.core.AbstractCoreKeyPackage;
 import gaffer.accumulostore.key.core.impl.byteEntity.ByteEntityKeyPackage;
 import gaffer.accumulostore.key.core.impl.classic.ClassicKeyPackage;
-<<<<<<< HEAD
-import gaffer.commonutil.PathUtil;
-=======
 import gaffer.commonutil.StreamUtil;
-import gaffer.data.elementdefinition.schema.DataSchema;
->>>>>>> 56becf42
 import gaffer.store.StoreException;
 import gaffer.store.schema.Schema;
 import org.apache.accumulo.core.client.AccumuloException;
@@ -45,19 +40,13 @@
     }
 
     public MockAccumuloStoreForTest(final Class<? extends AbstractCoreKeyPackage> keyPackageClass) {
-<<<<<<< HEAD
         final Schema schema = Schema.fromJson(
-                PathUtil.dataSchema(getClass()),
-                PathUtil.dataTypes(getClass()),
-                PathUtil.storeSchema(getClass()),
-                PathUtil.storeTypes(getClass()));
+                StreamUtil.dataSchema(getClass()),
+                StreamUtil.dataTypes(getClass()),
+                StreamUtil.storeSchema(getClass()),
+                StreamUtil.storeTypes(getClass()));
 
-        final AccumuloProperties properties = new AccumuloProperties(PathUtil.storeProps(getClass()));
-=======
-        final DataSchema dataSchema = DataSchema.fromJson(StreamUtil.dataSchema(getClass()));
-        final StoreSchema storeSchema = StoreSchema.fromJson(StreamUtil.storeSchema(getClass()));
         final AccumuloProperties properties = AccumuloProperties.loadStoreProperties(StreamUtil.storeProps(getClass()));
->>>>>>> 56becf42
         properties.setKeyPackageClass(keyPackageClass.getName());
 
         try {
