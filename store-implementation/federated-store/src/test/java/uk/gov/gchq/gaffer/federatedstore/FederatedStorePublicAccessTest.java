--- conflicted
+++ resolved
@@ -62,13 +62,8 @@
 
     @Test
     public void shouldNotBePublicWhenAllGraphsDefaultedPrivateAndGraphIsDefaultedPrivate() throws Exception {
-<<<<<<< HEAD
         store.initialise(TEST_FED_STORE_ID, null, fedProps);
-        final Iterable<? extends String> execute = store.execute(new GetAllGraphIds(), blankUser);
-=======
-        store.initialise("testFedStore", null, fedProps);
         final Iterable<? extends String> execute = store.execute(new GetAllGraphIds(), blankContext);
->>>>>>> b7418851
         Assert.assertFalse(execute.iterator().hasNext());
     }
 
@@ -76,26 +71,16 @@
     @Test
     public void shouldBePublicWhenAllGraphsDefaultedPrivateAndGraphIsSetPublic() throws Exception {
         fedProps.setTrueGraphIsPublicValue(GRAPH_1);
-<<<<<<< HEAD
         store.initialise(TEST_FED_STORE_ID, null, fedProps);
-        final Iterable<? extends String> execute = store.execute(new GetAllGraphIds(), blankUser);
-=======
-        store.initialise("testFedStore", null, fedProps);
         final Iterable<? extends String> execute = store.execute(new GetAllGraphIds(), blankContext);
->>>>>>> b7418851
         Assert.assertTrue(execute.iterator().hasNext());
     }
 
     @Test
     public void shouldNotBePublicWhenAllGraphsDefaultedPrivateAndGraphIsSetPrivate() throws Exception {
         fedProps.setFalseGraphIsPublicValue(GRAPH_1);
-<<<<<<< HEAD
         store.initialise(TEST_FED_STORE_ID, null, fedProps);
-        final Iterable<? extends String> execute = store.execute(new GetAllGraphIds(), blankUser);
-=======
-        store.initialise("testFedStore", null, fedProps);
         final Iterable<? extends String> execute = store.execute(new GetAllGraphIds(), blankContext);
->>>>>>> b7418851
         Assert.assertFalse(execute.iterator().hasNext());
     }
 
@@ -103,13 +88,8 @@
     public void shouldNotBePublicWhenAllGraphsSetPrivateAndGraphIsSetPublic() throws Exception {
         fedProps.setFalseGraphsCanHavePublicAccess();
         fedProps.setTrueGraphIsPublicValue(GRAPH_1);
-<<<<<<< HEAD
         store.initialise(TEST_FED_STORE_ID, null, fedProps);
-        final Iterable<? extends String> execute = store.execute(new GetAllGraphIds(), blankUser);
-=======
-        store.initialise("testFedStore", null, fedProps);
         final Iterable<? extends String> execute = store.execute(new GetAllGraphIds(), blankContext);
->>>>>>> b7418851
         Assert.assertFalse(execute.iterator().hasNext());
     }
 
@@ -117,13 +97,8 @@
     public void shouldNotBePublicWhenAllGraphsSetPrivateAndGraphIsSetPrivate() throws Exception {
         fedProps.setFalseGraphsCanHavePublicAccess();
         fedProps.setFalseGraphIsPublicValue(GRAPH_1);
-<<<<<<< HEAD
         store.initialise(TEST_FED_STORE_ID, null, fedProps);
-        final Iterable<? extends String> execute = store.execute(new GetAllGraphIds(), blankUser);
-=======
-        store.initialise("testFedStore", null, fedProps);
         final Iterable<? extends String> execute = store.execute(new GetAllGraphIds(), blankContext);
->>>>>>> b7418851
         Assert.assertFalse(execute.iterator().hasNext());
     }
 
@@ -132,13 +107,8 @@
     public void shouldNotBePublicWhenAllGraphsSetPublicAndGraphIsSetPrivate() throws Exception {
         fedProps.setTrueGraphsCanHavePublicAccess();
         fedProps.setFalseGraphIsPublicValue(GRAPH_1);
-<<<<<<< HEAD
         store.initialise(TEST_FED_STORE_ID, null, fedProps);
-        final Iterable<? extends String> execute = store.execute(new GetAllGraphIds(), blankUser);
-=======
-        store.initialise("testFedStore", null, fedProps);
         final Iterable<? extends String> execute = store.execute(new GetAllGraphIds(), blankContext);
->>>>>>> b7418851
         Assert.assertFalse(execute.iterator().hasNext());
     }
 
@@ -146,13 +116,8 @@
     public void shouldBePublicWhenAllGraphsSetPublicAndGraphIsSetPublic() throws Exception {
         fedProps.setTrueGraphsCanHavePublicAccess();
         fedProps.setTrueGraphIsPublicValue(GRAPH_1);
-<<<<<<< HEAD
         store.initialise(TEST_FED_STORE_ID, null, fedProps);
-        final Iterable<? extends String> execute = store.execute(new GetAllGraphIds(), blankUser);
-=======
-        store.initialise("testFedStore", null, fedProps);
         final Iterable<? extends String> execute = store.execute(new GetAllGraphIds(), blankContext);
->>>>>>> b7418851
         Assert.assertTrue(execute.iterator().hasNext());
     }
 
