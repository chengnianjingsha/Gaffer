--- conflicted
+++ resolved
@@ -39,10 +39,7 @@
          * @return this Builder
          * @see gaffer.operation.Operation#setInput(Object)
          */
-<<<<<<< HEAD
         public Builder<T> input(final Iterable<T> input) {
-=======
-        protected Builder<T> input(final Iterable<T> input) {
             return (Builder<T>) super.input(new WrappedCloseableIterable<T>(input));
         }
 
@@ -51,8 +48,7 @@
          * @return this Builder
          * @see gaffer.operation.Operation#setInput(Object)
          */
-        protected Builder<T> input(final CloseableIterable<T> input) {
->>>>>>> 1c7cd796
+        public Builder<T> input(final CloseableIterable<T> input) {
             return (Builder<T>) super.input(input);
         }
 
