/*
 * Copyright 2016 Crown Copyright
 *
 * Licensed under the Apache License, Version 2.0 (the "License");
 * you may not use this file except in compliance with the License.
 * You may obtain a copy of the License at
 *
 *     http://www.apache.org/licenses/LICENSE-2.0
 *
 * Unless required by applicable law or agreed to in writing, software
 * distributed under the License is distributed on an "AS IS" BASIS,
 * WITHOUT WARRANTIES OR CONDITIONS OF ANY KIND, either express or implied.
 * See the License for the specific language governing permissions and
 * limitations under the License.
 */

package uk.gov.gchq.gaffer.example.films.analytic;

import org.slf4j.Logger;
import org.slf4j.LoggerFactory;
import uk.gov.gchq.gaffer.commonutil.StreamUtil;
import uk.gov.gchq.gaffer.commonutil.iterable.CloseableIterable;
import uk.gov.gchq.gaffer.data.element.Element;
import uk.gov.gchq.gaffer.data.element.function.ElementFilter;
import uk.gov.gchq.gaffer.data.element.function.ElementTransformer;
import uk.gov.gchq.gaffer.data.element.id.EntityId;
import uk.gov.gchq.gaffer.data.elementdefinition.view.View;
import uk.gov.gchq.gaffer.data.elementdefinition.view.ViewElementDefinition;
import uk.gov.gchq.gaffer.example.films.data.Certificate;
import uk.gov.gchq.gaffer.example.films.data.SampleData;
import uk.gov.gchq.gaffer.example.films.data.schema.Group;
import uk.gov.gchq.gaffer.example.films.data.schema.Property;
import uk.gov.gchq.gaffer.example.films.data.schema.TransientProperty;
import uk.gov.gchq.gaffer.example.films.function.transform.StarRatingTransform;
import uk.gov.gchq.gaffer.example.films.generator.DataGenerator;
import uk.gov.gchq.gaffer.function.filter.IsEqual;
import uk.gov.gchq.gaffer.function.filter.Not;
import uk.gov.gchq.gaffer.graph.Graph;
import uk.gov.gchq.gaffer.operation.OperationChain;
import uk.gov.gchq.gaffer.operation.OperationException;
import uk.gov.gchq.gaffer.operation.data.EntitySeed;
import uk.gov.gchq.gaffer.operation.impl.add.AddElements;
import uk.gov.gchq.gaffer.operation.impl.generate.GenerateElements;
<<<<<<< HEAD
import uk.gov.gchq.gaffer.operation.impl.get.GetAdjacentIds;
import uk.gov.gchq.gaffer.operation.impl.get.GetEntities;
=======
import uk.gov.gchq.gaffer.operation.impl.get.GetAdjacentEntitySeeds;
import uk.gov.gchq.gaffer.operation.impl.get.GetElements;
>>>>>>> 460f2b3d
import uk.gov.gchq.gaffer.user.User;

/**
 * This example shows how to interact with a Gaffer graph using a Film example.
 */
public class LoadAndQuery {
    private static final Logger LOGGER = LoggerFactory.getLogger(LoadAndQuery.class);

    /**
     * The user for the user doing the query.
     * Here we are setting the authorisation to include all certificates so the user will be able to see all the data.
     */
    private static final User USER = new User.Builder()
            .userId("user02")
            .dataAuth(Certificate.U.name())
            .dataAuth(Certificate.PG.name())
            .dataAuth(Certificate._12A.name())
            .dataAuth(Certificate._15.name())
            .dataAuth(Certificate._18.name())
            .build();

    public static void main(final String[] args) throws OperationException {
        final CloseableIterable<Element> results = new LoadAndQuery().run();
        final StringBuilder builder = new StringBuilder("Results from query:\n");
        for (final Element result : results) {
            builder.append(result).append("\n");
        }
        results.close();
        LOGGER.info(builder.toString());
    }

    /**
     * Finds average reviews (from other users) of all films viewed by user02.
     * <ul>
     * <li>Starts from a seed of user02.</li>
     * <li>Finds all filmIds connected to user02 (adjacent entity seeds)</li>
     * <li>Then finds all reviews that have those filmIds.</li>
     * <li>Then filters out all reviews from user02.</li>
     * <li>Then aggregates the reviews together.</li>
     * <li>Then transforms the rating from a percent to a 5 star rating and stores the value in a transient property called starRating</li>
     * <li>Then returns the reviews (Entities)</li>
     * </ul>
     * This query can be written in JSON and executed over a rest service - see
     * resources/example/films/json/load.json and resources/example/films/json/query.json
     *
     * @return the review entities
     * @throws OperationException if operation chain fails to be executed on the graph
     */
    public CloseableIterable<Element> run() throws OperationException {
        // Setup graph
        final Graph graph = new Graph.Builder()
                .storeProperties(StreamUtil.openStream(getClass(), "/example/films/mockaccumulostore.properties", true))
                .addSchemas(StreamUtil.openStreams(getClass(), "/example/films/schema", true))
                .build();

        // Populate the graph with some example data
        // Create an operation chain. The output from the first operation is passed in as the input the second operation.
        // So the chain operation will generate elements from the domain objects then add these elements to the graph.
        final OperationChain<Void> populateChain = new OperationChain.Builder()
                .first(new GenerateElements.Builder<>()
                        .input(new SampleData().generate())
                        .generator(new DataGenerator())
                        .build())
                .then(new AddElements.Builder()
                        .build())
                .build();

        // Execute the populate operation chain on the graph
        graph.execute(populateChain, USER);


        // Run a query on the graph to fetch average star ratings for all films user02 has watched.
        // Create an operation chain.
        // So the chain operation will get the adjacent review entity seeds then get the review entities.
<<<<<<< HEAD
        final OperationChain<CloseableIterable<Entity>> queryChain = new OperationChain.Builder()
                .first(new GetAdjacentIds.Builder()
=======
        final OperationChain<CloseableIterable<Element>> queryChain = new OperationChain.Builder()
                .first(new GetAdjacentEntitySeeds.Builder()
>>>>>>> 460f2b3d
                        .view(new View.Builder()
                                .edge(Group.VIEWING)
                                .build())
                        .input(new EntitySeed("user02"))
                        .build())
<<<<<<< HEAD
                .then(new GetEntities.Builder<EntityId>()
=======
                .then(new GetElements.Builder()
>>>>>>> 460f2b3d
                        .view(new View.Builder()
                                .entity(Group.REVIEW, new ViewElementDefinition.Builder()
                                        .transientProperty(TransientProperty.FIVE_STAR_RATING, Float.class)
                                        .preAggregationFilter(new ElementFilter.Builder()
                                                .select(Property.USER_ID)
                                                .execute(new Not(new IsEqual("user02")))
                                                .build())
                                        .groupBy() // grouping by nothing will cause all properties to be aggregated
                                        .transformer(new ElementTransformer.Builder()
                                                .select(Property.RATING, Property.COUNT)
                                                .project(TransientProperty.FIVE_STAR_RATING)
                                                .execute(new StarRatingTransform())
                                                .build())
                                        .build())
                                .build())
                        .build())
                .build();

        // Execute the query operation chain on the graph.
        return graph.execute(queryChain, USER);
    }
}<|MERGE_RESOLUTION|>--- conflicted
+++ resolved
@@ -23,7 +23,6 @@
 import uk.gov.gchq.gaffer.data.element.Element;
 import uk.gov.gchq.gaffer.data.element.function.ElementFilter;
 import uk.gov.gchq.gaffer.data.element.function.ElementTransformer;
-import uk.gov.gchq.gaffer.data.element.id.EntityId;
 import uk.gov.gchq.gaffer.data.elementdefinition.view.View;
 import uk.gov.gchq.gaffer.data.elementdefinition.view.ViewElementDefinition;
 import uk.gov.gchq.gaffer.example.films.data.Certificate;
@@ -41,13 +40,8 @@
 import uk.gov.gchq.gaffer.operation.data.EntitySeed;
 import uk.gov.gchq.gaffer.operation.impl.add.AddElements;
 import uk.gov.gchq.gaffer.operation.impl.generate.GenerateElements;
-<<<<<<< HEAD
 import uk.gov.gchq.gaffer.operation.impl.get.GetAdjacentIds;
-import uk.gov.gchq.gaffer.operation.impl.get.GetEntities;
-=======
-import uk.gov.gchq.gaffer.operation.impl.get.GetAdjacentEntitySeeds;
 import uk.gov.gchq.gaffer.operation.impl.get.GetElements;
->>>>>>> 460f2b3d
 import uk.gov.gchq.gaffer.user.User;
 
 /**
@@ -122,23 +116,14 @@
         // Run a query on the graph to fetch average star ratings for all films user02 has watched.
         // Create an operation chain.
         // So the chain operation will get the adjacent review entity seeds then get the review entities.
-<<<<<<< HEAD
-        final OperationChain<CloseableIterable<Entity>> queryChain = new OperationChain.Builder()
+        final OperationChain<CloseableIterable<Element>> queryChain = new OperationChain.Builder()
                 .first(new GetAdjacentIds.Builder()
-=======
-        final OperationChain<CloseableIterable<Element>> queryChain = new OperationChain.Builder()
-                .first(new GetAdjacentEntitySeeds.Builder()
->>>>>>> 460f2b3d
                         .view(new View.Builder()
                                 .edge(Group.VIEWING)
                                 .build())
                         .input(new EntitySeed("user02"))
                         .build())
-<<<<<<< HEAD
-                .then(new GetEntities.Builder<EntityId>()
-=======
                 .then(new GetElements.Builder()
->>>>>>> 460f2b3d
                         .view(new View.Builder()
                                 .entity(Group.REVIEW, new ViewElementDefinition.Builder()
                                         .transientProperty(TransientProperty.FIVE_STAR_RATING, Float.class)
