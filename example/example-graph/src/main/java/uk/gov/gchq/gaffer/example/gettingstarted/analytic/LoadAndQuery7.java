--- conflicted
+++ resolved
@@ -118,16 +118,6 @@
         // Finally finish off by returning all the edges in the export.
         // ---------------------------------------------------------
         final OperationChain opChain = new OperationChain.Builder()
-<<<<<<< HEAD
-                .first(new GetEdges.Builder<EntityId>()
-                        .seeds(seeds)
-                        .inOutType(IncludeIncomingOutgoingType.OUTGOING)
-                        .view(view)
-                        .build())
-                .then(new ExportToSet())
-                .then(new GenerateObjects<Edge, EntityId>(destVerticesExtractor))
-                .then(new GetEdges.Builder<EntityId>()
-=======
                 .first(new GetElements.Builder()
                         .input(seeds)
                         .inOutType(IncludeIncomingOutgoingType.OUTGOING)
@@ -136,7 +126,6 @@
                 .then(new ExportToSet<>())
                 .then(new GenerateObjects<>(destVerticesExtractor))
                 .then(new GetElements.Builder()
->>>>>>> 460f2b3d
                         .inOutType(IncludeIncomingOutgoingType.OUTGOING)
                         .view(view)
                         .build())
