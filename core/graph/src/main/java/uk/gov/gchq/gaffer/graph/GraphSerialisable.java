/*
 * Copyright 2017 Crown Copyright
 *
 * Licensed under the Apache License, Version 2.0 (the "License");
 * you may not use this file except in compliance with the License.
 * You may obtain a copy of the License at
 *
 *     http://www.apache.org/licenses/LICENSE-2.0
 *
 * Unless required by applicable law or agreed to in writing, software
 * distributed under the License is distributed on an "AS IS" BASIS,
 * WITHOUT WARRANTIES OR CONDITIONS OF ANY KIND, either express or implied.
 * See the License for the specific language governing permissions and
 * limitations under the License.
 */

package uk.gov.gchq.gaffer.graph;

import org.apache.commons.lang3.builder.EqualsBuilder;
import org.apache.commons.lang3.builder.HashCodeBuilder;

import uk.gov.gchq.gaffer.commonutil.StringUtil;
import uk.gov.gchq.gaffer.commonutil.ToStringBuilder;
import uk.gov.gchq.gaffer.exception.SerialisationException;
import uk.gov.gchq.gaffer.jsonserialisation.JSONSerialiser;
import uk.gov.gchq.gaffer.store.schema.Schema;

import java.io.Serializable;
import java.util.Properties;

/**
 * A Serialisable object which holds the contents for creating Graphs.
 * Does not store all the graph data, this only is used to recreate the graph
 * after serialisation from the graph elements.
 *
 * @see GraphSerialisable.Builder
 */
public final class GraphSerialisable implements Serializable {
    private static final long serialVersionUID = 2684203367656032583L;
    public static final String COULD_NOT_CONVERT_PROPERTIES_TO_THE_REQUIRED_PROPERTIES_CLASS_S = "Error while creating graph from GraphSerialisable, could not create the required Properties Class: %s";
    private byte[] schema;
    private Properties properties;
    private byte[] config;

    public GraphSerialisable() {
    }

    private GraphSerialisable(final GraphConfig config, final Schema schema, final Properties properties) {
        try {
            this.schema = JSONSerialiser.serialise(schema, true);
            this.config = JSONSerialiser.serialise(config, true);
        } catch (final SerialisationException e) {
            throw new IllegalArgumentException("Unable to serialise given parameter", e);
        }
        this.properties = properties;
    }

    /**
     * @return returns a new {@link Graph} built from the contents of a this
     * class.
     */
    public Graph buildGraph() {
<<<<<<< HEAD
=======
        final String storeClass = properties.getProperty(StoreProperties.STORE_PROPERTIES_CLASS);
        final StoreProperties storeProperties;
        try {
            storeProperties = (StoreProperties) Class.forName(storeClass).newInstance();
        } catch (final InstantiationException | IllegalAccessException | ClassNotFoundException e) {
            throw new RuntimeException(String.format(COULD_NOT_CONVERT_PROPERTIES_TO_THE_REQUIRED_PROPERTIES_CLASS_S, storeClass), e);
        }
        storeProperties.setProperties(properties);

>>>>>>> ff42fea3
        return new Graph.Builder()
                .addSchema(schema)
                .addStoreProperties(properties)
                .config(config)
                .build();
    }

    @Override
    public boolean equals(final Object obj) {
        final Boolean rtn;
        if (null == obj || !(obj instanceof GraphSerialisable)) {
            rtn = false;
        } else {
            final GraphSerialisable that = (GraphSerialisable) obj;
            rtn = new EqualsBuilder()
                    .append(this.getConfig(), that.getConfig())
                    .append(this.getSchema(), that.getSchema())
                    .append(this.getProperties(), that.getProperties())
                    .build();
        }
        return rtn;
    }

    @Override
    public String toString() {
        return new ToStringBuilder(this)
                .append("config", StringUtil.toString(this.getConfig()))
                .append("schema", StringUtil.toString(this.getSchema()))
                .append("properties", this.getProperties())
                .build();
    }

    @Override
    public int hashCode() {
        return new HashCodeBuilder(13, 31)
                .append(this.getConfig())
                .append(this.getSchema())
                .append(this.getProperties())
                .build();
    }

    public byte[] getSchema() {
        return schema;
    }

    public Properties getProperties() {
        return properties;
    }

    public byte[] getConfig() {
        return config;
    }

    public static class Builder {

        private Schema schema;
        private Properties properties;
        private GraphConfig config;

        public Builder setSchema(final Schema schema) {
            this.schema = schema;
            return this;
        }

        public Builder setProperties(final Properties properties) {
            this.properties = properties;
            return this;
        }

        public Builder setConfig(final GraphConfig config) {
            this.config = config;
            return this;
        }

        public Builder graph(final Graph graph) {
            schema = graph.getSchema();
            properties = graph.getStoreProperties().getProperties();
            config = graph.getConfig();
            return _self();
        }

        private Builder _self() {
            return this;
        }

        public GraphSerialisable build() {
            return new GraphSerialisable(config, schema, properties);
        }
    }

}<|MERGE_RESOLUTION|>--- conflicted
+++ resolved
@@ -60,18 +60,6 @@
      * class.
      */
     public Graph buildGraph() {
-<<<<<<< HEAD
-=======
-        final String storeClass = properties.getProperty(StoreProperties.STORE_PROPERTIES_CLASS);
-        final StoreProperties storeProperties;
-        try {
-            storeProperties = (StoreProperties) Class.forName(storeClass).newInstance();
-        } catch (final InstantiationException | IllegalAccessException | ClassNotFoundException e) {
-            throw new RuntimeException(String.format(COULD_NOT_CONVERT_PROPERTIES_TO_THE_REQUIRED_PROPERTIES_CLASS_S, storeClass), e);
-        }
-        storeProperties.setProperties(properties);
-
->>>>>>> ff42fea3
         return new Graph.Builder()
                 .addSchema(schema)
                 .addStoreProperties(properties)
