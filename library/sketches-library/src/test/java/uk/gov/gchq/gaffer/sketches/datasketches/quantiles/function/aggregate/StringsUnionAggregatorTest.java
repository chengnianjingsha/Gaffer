--- conflicted
+++ resolved
@@ -1,187 +1,3 @@
-<<<<<<< HEAD
-///*
-// * Copyright 2017 Crown Copyright
-// *
-// * Licensed under the Apache License, Version 2.0 (the "License");
-// * you may not use this file except in compliance with the License.
-// * You may obtain a copy of the License at
-// *
-// *     http://www.apache.org/licenses/LICENSE-2.0
-// *
-// * Unless required by applicable law or agreed to in writing, software
-// * distributed under the License is distributed on an "AS IS" BASIS,
-// * WITHOUT WARRANTIES OR CONDITIONS OF ANY KIND, either express or implied.
-// * See the License for the specific language governing permissions and
-// * limitations under the License.
-// */
-//package uk.gov.gchq.gaffer.sketches.datasketches.quantiles.function.aggregate;
-//
-//import com.google.common.collect.Ordering;
-//import com.yahoo.sketches.quantiles.ItemsSketch;
-//import com.yahoo.sketches.quantiles.ItemsUnion;
-//import org.junit.Before;
-//import org.junit.Test;
-//import uk.gov.gchq.gaffer.commonutil.JsonUtil;
-//import uk.gov.gchq.gaffer.exception.SerialisationException;
-//import java.util.function.BinaryOperatorTest;
-//import uk.gov.gchq.gaffer.function.Function;
-//import uk.gov.gchq.gaffer.jsonserialisation.JSONSerialiser;
-//
-//import static org.junit.Assert.assertEquals;
-//import static org.junit.Assert.assertNotEquals;
-//import static org.junit.Assert.assertNotNull;
-//import static org.junit.Assert.assertNotSame;
-//// TODO: add tests
-//public class StringsUnionAggregatorTest extends AggregateFunctionTest {
-//    private ItemsUnion<String> union1;
-//    private ItemsUnion<String> union2;
-//
-//    @Before
-//    public void setup() {
-//        union1 = ItemsUnion.getInstance(Ordering.<String>natural());
-//        union1.update("1");
-//        union1.update("2");
-//        union1.update("3");
-//
-//        union2 = ItemsUnion.getInstance(Ordering.<String>natural());
-//        union2.update("4");
-//        union2.update("5");
-//        union2.update("6");
-//        union2.update("7");
-//    }
-//
-//    @Test
-//    public void testAggregate() {
-//        final StringsUnionAggregator unionAggregator = new StringsUnionAggregator();
-//        unionAggregator.init();
-//
-//        unionAggregator._aggregate(union1);
-//        ItemsSketch<String> currentState = unionAggregator._state().getResult();
-//        assertEquals(3L, currentState.getN());
-//        assertEquals("2", currentState.getQuantile(0.5D));
-//
-//        unionAggregator._aggregate(union2);
-//        currentState = unionAggregator._state().getResult();
-//        assertEquals(7L, currentState.getN());
-//        assertEquals("4", currentState.getQuantile(0.5D));
-//    }
-//
-//    @Test
-//    public void testFailedExecuteDueToNullInput() {
-//        final StringsUnionAggregator unionAggregator = new StringsUnionAggregator();
-//        unionAggregator.init();
-//        unionAggregator._aggregate(union1);
-//        try {
-//            unionAggregator.aggregate(null);
-//        } catch (final IllegalArgumentException exception) {
-//            assertEquals("Expected an input array of length 1", exception.getMessage());
-//        }
-//    }
-//
-//    @Test
-//    public void testFailedExecuteDueToEmptyInput() {
-//        final StringsUnionAggregator unionAggregator = new StringsUnionAggregator();
-//        unionAggregator.init();
-//        unionAggregator._aggregate(union1);
-//        try {
-//            unionAggregator.aggregate(new Object[0]);
-//        } catch (final IllegalArgumentException exception) {
-//            assertEquals("Expected an input array of length 1", exception.getMessage());
-//        }
-//    }
-//
-//    @Test
-//    public void testClone() {
-//        final StringsUnionAggregator unionAggregator = new StringsUnionAggregator();
-//        unionAggregator.init();
-//        unionAggregator._aggregate(union1);
-//        final StringsUnionAggregator clone = unionAggregator.statelessClone();
-//        assertNotSame(unionAggregator, clone);
-//        clone._aggregate(union2);
-//        assertEquals(union2.getResult().getQuantile(0.5D), ((ItemsUnion<String>) clone.state()[0]).getResult().getQuantile(0.5D));
-//    }
-//
-//    @Test
-//    public void testCloneWhenEmpty() {
-//        final StringsUnionAggregator unionAggregator = new StringsUnionAggregator();
-//        unionAggregator.init();
-//        final StringsUnionAggregator clone = unionAggregator.statelessClone();
-//        assertNotSame(unionAggregator, clone);
-//        clone._aggregate(union1);
-//        assertEquals(union1.getResult().getQuantile(0.5D), ((ItemsUnion<String>) clone.state()[0]).getResult().getQuantile(0.5D));
-//    }
-//
-//    @Test
-//    public void testCloneOfBusySketch() {
-//        final StringsUnionAggregator unionAggregator = new StringsUnionAggregator();
-//        unionAggregator.init();
-//        for (int i = 0; i < 100; i++) {
-//            final ItemsUnion<String> union = ItemsUnion.getInstance(Ordering.<String>natural());
-//            for (int j = 0; j < 100; j++) {
-//                union.update("" + Math.random());
-//            }
-//            unionAggregator._aggregate(union);
-//        }
-//        final StringsUnionAggregator clone = unionAggregator.statelessClone();
-//        assertNotSame(unionAggregator, clone);
-//        clone._aggregate(union1);
-//        assertEquals(union1.getResult().getQuantile(0.5D), ((ItemsUnion<String>) clone.state()[0]).getResult().getQuantile(0.5D));
-//    }
-//
-//    @Test
-//    public void testEquals() {
-//        final ItemsUnion<String> sketch1 = ItemsUnion.getInstance(Ordering.<String>natural());
-//        sketch1.update("1");
-//        final StringsUnionAggregator sketchAggregator1 = new StringsUnionAggregator();
-//        sketchAggregator1.aggregate(new ItemsUnion[]{sketch1});
-//
-//        final ItemsUnion<String> sketch2 = ItemsUnion.getInstance(Ordering.<String>natural());
-//        sketch2.update("1");
-//        final StringsUnionAggregator sketchAggregator2 = new StringsUnionAggregator();
-//        sketchAggregator2.aggregate(new ItemsUnion[]{sketch2});
-//
-//        assertEquals(sketchAggregator1, sketchAggregator2);
-//
-//        sketch2.update("2");
-//        sketchAggregator2.aggregate(new ItemsUnion[]{sketch2});
-//        assertNotEquals(sketchAggregator1, sketchAggregator2);
-//    }
-//
-//    @Test
-//    public void testEqualsWhenEmpty() {
-//        assertEquals(new StringsUnionAggregator(), new StringsUnionAggregator());
-//    }
-//
-//    @Test
-//    public void shouldJsonSerialiseAndDeserialise() throws SerialisationException {
-//        // Given
-//        final StringsUnionAggregator aggregator = new StringsUnionAggregator();
-//
-//        // When 1
-//        final String json = new String(new JSONSerialiser().serialise(aggregator, true));
-//        // Then 1
-//        JsonUtil.assertEquals(String.format("{%n" +
-//                "  \"class\" : \"uk.gov.gchq.gaffer.sketches.datasketches.quantiles.function.aggregate.StringsUnionAggregator\"%n" +
-//                "}"), json);
-//
-//        // When 2
-//        final StringsUnionAggregator deserialisedAggregator = new JSONSerialiser()
-//                .deserialise(json.getBytes(), StringsUnionAggregator.class);
-//        // Then 2
-//        assertNotNull(deserialisedAggregator);
-//    }
-//
-//    @Override
-//    protected Class<? extends Function> getFunctionClass() {
-//        return StringsUnionAggregator.class;
-//    }
-//
-//    @Override
-//    protected StringsUnionAggregator getInstance() {
-//        return new StringsUnionAggregator();
-//    }
-//}
-=======
 /*
  * Copyright 2017 Crown Copyright
  *
@@ -275,5 +91,4 @@
     protected StringsUnionAggregator getInstance() {
         return new StringsUnionAggregator();
     }
-}
->>>>>>> b89930a3
+}