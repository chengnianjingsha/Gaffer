/*
 * Copyright 2017 Crown Copyright
 *
 * Licensed under the Apache License, Version 2.0 (the "License");
 * you may not use this file except in compliance with the License.
 * You may obtain a copy of the License at
 *
 *     http://www.apache.org/licenses/LICENSE-2.0
 *
 * Unless required by applicable law or agreed to in writing, software
 * distributed under the License is distributed on an "AS IS" BASIS,
 * WITHOUT WARRANTIES OR CONDITIONS OF ANY KIND, either express or implied.
 * See the License for the specific language governing permissions and
 * limitations under the License.
 */

package uk.gov.gchq.gaffer.operation.export.graph.handler;

import uk.gov.gchq.gaffer.graph.Graph;
import uk.gov.gchq.gaffer.graph.Graph.Builder;
import uk.gov.gchq.gaffer.graph.GraphConfig;
import uk.gov.gchq.gaffer.store.Store;
import uk.gov.gchq.gaffer.store.StoreProperties;
import uk.gov.gchq.gaffer.store.library.GraphLibrary;
import uk.gov.gchq.gaffer.store.schema.Schema;
import uk.gov.gchq.koryphe.ValidationResult;

import java.util.List;

import static uk.gov.gchq.gaffer.store.library.GraphLibrary.*;

/**
 * Delegation class used to create a graph from the various combinations of
 * settings.
 * <ul>
 * <li>graphId
 * <li>storeProperties and/or parentPropertiesId</li>
 * <li>schema and/or parentSchemaIds</li>
 * </ul>
 *
 * @see ExportToOtherGraphHandler
 */
public final class GraphDelegate {
    private GraphDelegate() {
        // Private constructor to prevent instantiation.
    }

    public static Graph createGraph(final Store store, final String graphId, final Schema schema, final StoreProperties storeProperties, final List<String> parentSchemaIds, final String parentStorePropertiesId) {
        validate(store, graphId, schema, storeProperties, parentSchemaIds, parentStorePropertiesId);

        final GraphLibrary graphLibrary = store.getGraphLibrary();
        final Graph rtn;

        if (null == graphLibrary) {
            rtn = createGraphWithoutLibrary(store, graphId, schema, storeProperties);
        } else if (graphLibrary.exists(graphId)) {
            rtn = createGraphWithLibraryAndId(graphId, graphLibrary);
        } else {
            rtn = createGraphAfterResolvingSchemaAndProperties(store, graphId, schema, storeProperties, parentSchemaIds, parentStorePropertiesId);
        }
        return rtn;
    }

    private static Graph createGraphAfterResolvingSchemaAndProperties(final Store store, final String graphId, final Schema schema, final StoreProperties storeProperties, final List<String> parentSchemaIds, final String parentStorePropertiesId) {
        StoreProperties resolvedStoreProperties = resolveStoreProperties(store, storeProperties, parentStorePropertiesId);
        Schema resolvedSchema = resolveSchema(store, schema, parentSchemaIds);

        return new Builder()
                .config(new GraphConfig.Builder()
                        .graphId(graphId)
                        .library(store.getGraphLibrary())
                        .build())
                .addSchema(resolvedSchema)
                .storeProperties(resolvedStoreProperties)
                .addToLibrary(false)
                .build();
    }

<<<<<<< HEAD
=======
    private static StoreProperties resolveStoreProperties(final Store store, final StoreProperties properties, final String parentStorePropertiesId) {
        StoreProperties rtn = null;

        if (null != parentStorePropertiesId) {
            rtn = store.getGraphLibrary().getProperties(parentStorePropertiesId);
        }
        if (null != properties) {
            if (null == rtn) {
                rtn = properties;
            } else {
                rtn.merge(properties);
            }
        }
        if (null == rtn) {
            rtn = store.getProperties();
        }
        return rtn;
    }

    private static Schema resolveSchema(final Store store, final Schema schema, final List<String> parentSchemaIds) {
        final GraphLibrary graphLibrary = store.getGraphLibrary();

        Schema rtn = null;
        if (null != parentSchemaIds) {
            if (1 == parentSchemaIds.size()) {
                rtn = graphLibrary.getSchema(parentSchemaIds.get(0));
            } else {
                final Schema.Builder schemaBuilder = new Schema.Builder();
                for (final String id : parentSchemaIds) {
                    schemaBuilder.merge(graphLibrary.getSchema(id));
                }
                rtn = schemaBuilder.build();
            }
        }

        if (null != schema) {
            if (null == rtn) {
                rtn = schema;
            } else {
                // delete the old schema id as we are about to modify the schema
                rtn = new Schema.Builder()
                        .merge(rtn)
                        .id(null)
                        .merge(schema)
                        .build();
            }
        }
        if (null == rtn) {
            rtn = store.getSchema();
        }
        return rtn;
    }

>>>>>>> 269f4cc1
    private static Graph createGraphWithLibraryAndId(final String graphId, final GraphLibrary graphLibrary) {
        // If the graphId exists in the graphLibrary then just use it
        return new Graph.Builder()
                .config(new GraphConfig.Builder()
                        .graphId(graphId)
                        .library(graphLibrary)
                        .build())
                .storeProperties(graphLibrary.get(graphId).getSecond())
                .addSchema(graphLibrary.get(graphId).getFirst())
                .addToLibrary(false)
                .build();
    }

    private static Graph createGraphWithoutLibrary(final Store store, final String graphId, final Schema schema, final StoreProperties storeProperties) {
        // No store graph library so we create a new Graph
        final Schema resolveSchema = (null == schema) ? store.getSchema() : schema;
        final StoreProperties resolveProperties = (null == storeProperties) ? store.getProperties() : storeProperties;

        return new Builder()
                .config(new GraphConfig.Builder()
                        .graphId(graphId)
                        .build())
                .addSchema(resolveSchema)
                .storeProperties(resolveProperties)
                .addToLibrary(false)
                .build();
    }

    public static void validate(final Store store, final String graphId, final Schema schema, final StoreProperties storeProperties, final List<String> parentSchemaIds, final String parentStorePropertiesId) {
        final GraphLibrary graphLibrary = store.getGraphLibrary();

        final ValidationResult result = new ValidationResult();

        if (graphId.equals(store.getGraphId())) {
            result.addError("Cannot export to the same graph: " + graphId);
        }
        if (null == graphLibrary) {
            // No graph library so we cannot look up the graphId/schemaId/storePropertiesId
            if (null != parentSchemaIds) {
                result.addError("parentSchemaIds cannot be used without a GraphLibrary");
            }
            if (null != parentStorePropertiesId) {
                result.addError("parentStorePropertiesId cannot be used without a GraphLibrary");
            }
        } else if (graphLibrary.exists(graphId)) {
            if (null != parentSchemaIds) {
                result.addError("GraphId " + graphId + " already exists so you cannot use a different schema. Do not set the parentSchemaIds field.");
            }
            if (null != schema) {
                result.addError("GraphId " + graphId + " already exists so you cannot provide a different schema. Do not set the schema field.");
            }
            if (null != parentStorePropertiesId) {
                result.addError("GraphId " + graphId + " already exists so you cannot use different store properties. Do not set the parentStorePropertiesId field.");
            }
            if (null != storeProperties) {
                result.addError("GraphId " + graphId + " already exists so you cannot provide different store properties. Do not set the storeProperties field.");
            }
        } else {
            if (null != parentSchemaIds) {
                for (final String exportParentSchemaId : parentSchemaIds) {
                    if (null == store.getGraphLibrary().getSchema(exportParentSchemaId)) {
                        result.addError("Schema could not be found in the graphLibrary with id: " + parentSchemaIds);
                    }
                }
            }
            if (null != parentStorePropertiesId) {
                if (null == store.getGraphLibrary().getProperties(parentStorePropertiesId)) {
                    result.addError("Store properties could not be found in the graphLibrary with id: " + parentStorePropertiesId);
                }
            }
        }

        if (!result.isValid()) {
            throw new IllegalArgumentException(result.getErrorString());
        }
    }
}<|MERGE_RESOLUTION|>--- conflicted
+++ resolved
@@ -76,8 +76,6 @@
                 .build();
     }
 
-<<<<<<< HEAD
-=======
     private static StoreProperties resolveStoreProperties(final Store store, final StoreProperties properties, final String parentStorePropertiesId) {
         StoreProperties rtn = null;
 
@@ -131,7 +129,6 @@
         return rtn;
     }
 
->>>>>>> 269f4cc1
     private static Graph createGraphWithLibraryAndId(final String graphId, final GraphLibrary graphLibrary) {
         // If the graphId exists in the graphLibrary then just use it
         return new Graph.Builder()
