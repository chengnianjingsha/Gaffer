--- conflicted
+++ resolved
@@ -140,26 +140,16 @@
     public JobDetail executeJob(final OperationChain<?> operationChain, final User user) throws OperationException {
         final OperationChain<?> clonedOpChain = operationChain.shallowClone();
         try {
-<<<<<<< HEAD
             for (final GraphHook graphHook : config.getHooks()) {
-                graphHook.preExecute(operationChain, user);
-=======
-            for (final GraphHook graphHook : graphHooks) {
                 graphHook.preExecute(clonedOpChain, user);
->>>>>>> 4d84845e
             }
 
             updateOperationChainView(clonedOpChain);
 
             JobDetail result = store.executeJob(clonedOpChain, user);
 
-<<<<<<< HEAD
             for (final GraphHook graphHook : config.getHooks()) {
-                result = graphHook.postExecute(result, operationChain, user);
-=======
-            for (final GraphHook graphHook : graphHooks) {
                 result = graphHook.postExecute(result, clonedOpChain, user);
->>>>>>> 4d84845e
             }
 
             return result;
@@ -189,26 +179,16 @@
         final OperationChain<O> clonedOpChain = operationChain.shallowClone();
         O result = null;
         try {
-<<<<<<< HEAD
             for (final GraphHook graphHook : config.getHooks()) {
-                graphHook.preExecute(operationChain, user);
-=======
-            for (final GraphHook graphHook : graphHooks) {
                 graphHook.preExecute(clonedOpChain, user);
->>>>>>> 4d84845e
             }
 
             updateOperationChainView(clonedOpChain);
 
             result = store.execute(clonedOpChain, user);
 
-<<<<<<< HEAD
             for (final GraphHook graphHook : config.getHooks()) {
-                result = graphHook.postExecute(result, operationChain, user);
-=======
-            for (final GraphHook graphHook : graphHooks) {
                 result = graphHook.postExecute(result, clonedOpChain, user);
->>>>>>> 4d84845e
             }
         } catch (final Exception e) {
             CloseableUtil.close(clonedOpChain);
