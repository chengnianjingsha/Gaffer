--- conflicted
+++ resolved
@@ -15,45 +15,43 @@
   ~ limitations under the License.
   -->
 
-<project xmlns="http://maven.apache.org/POM/4.0.0" xmlns:xsi="http://www.w3.org/2001/XMLSchema-instance" xsi:schemaLocation="http://maven.apache.org/POM/4.0.0 http://maven.apache.org/xsd/maven-4.0.0.xsd">
-  <modelVersion>4.0.0</modelVersion>
-  <parent>
-    <groupId>gaffer</groupId>
-    <artifactId>gaffer2</artifactId>
-<<<<<<< HEAD
-    <version>0.3.2-SNAPSHOT</version>
-=======
-    <version>0.3.1</version>
->>>>>>> 34e6d4fa
-  </parent>
-  <artifactId>simple-serialisation-library</artifactId>
-  <name>simple-serialisation-library</name>
-  <url>http://maven.apache.org</url>
-  <properties>
-    <project.build.sourceEncoding>UTF-8</project.build.sourceEncoding>
-  </properties>
-  <dependencies>
-      <dependency>
-          <groupId>gaffer</groupId>
-        <artifactId>serialisation</artifactId>
-          <version>${project.parent.version}</version>
-    </dependency>
+<project xmlns="http://maven.apache.org/POM/4.0.0"
+         xmlns:xsi="http://www.w3.org/2001/XMLSchema-instance"
+         xsi:schemaLocation="http://maven.apache.org/POM/4.0.0 http://maven.apache.org/xsd/maven-4.0.0.xsd">
+    <modelVersion>4.0.0</modelVersion>
+    <parent>
+        <groupId>gaffer</groupId>
+        <artifactId>gaffer2</artifactId>
+        <version>0.3.2-SNAPSHOT</version>
+    </parent>
+    <artifactId>simple-serialisation-library</artifactId>
+    <name>simple-serialisation-library</name>
+    <url>http://maven.apache.org</url>
+    <properties>
+        <project.build.sourceEncoding>UTF-8</project.build.sourceEncoding>
+    </properties>
+    <dependencies>
+        <dependency>
+            <groupId>gaffer</groupId>
+            <artifactId>serialisation</artifactId>
+            <version>${project.parent.version}</version>
+        </dependency>
 
-    <!-- External libraries -->
-    <dependency>
-        <groupId>com.clearspring.analytics</groupId>
-        <artifactId>stream</artifactId>
-        <version>2.8.0</version>
-    </dependency>
+        <!-- External libraries -->
+        <dependency>
+            <groupId>com.clearspring.analytics</groupId>
+            <artifactId>stream</artifactId>
+            <version>2.8.0</version>
+        </dependency>
 
-      <dependency>
-          <groupId>commons-io</groupId>
-          <artifactId>commons-io</artifactId>
-          <version>2.4</version>
-          <scope>test</scope>
-      </dependency>
-  </dependencies>
-  <build>
+        <dependency>
+            <groupId>commons-io</groupId>
+            <artifactId>commons-io</artifactId>
+            <version>2.4</version>
+            <scope>test</scope>
+        </dependency>
+    </dependencies>
+    <build>
         <plugins>
             <plugin>
                 <artifactId>maven-shade-plugin</artifactId>
@@ -66,13 +64,18 @@
                             <goal>shade</goal>
                         </goals>
                         <configuration>
-                            <finalName>Simple-Serialisation-Library-${project.parent.version}</finalName>
-                            <shadedArtifactAttached>true</shadedArtifactAttached>
-                            <shadedClassifierName>serialisers</shadedClassifierName>
+                            <finalName>
+                                Simple-Serialisation-Library-${project.parent.version}
+                            </finalName>
+                            <shadedArtifactAttached>true
+                            </shadedArtifactAttached>
+                            <shadedClassifierName>serialisers
+                            </shadedClassifierName>
                             <artifactSet>
                                 <includes>
-                                    <include>com.clearspring.analytics:stream</include>
-                               </includes>
+                                    <include>com.clearspring.analytics:stream
+                                    </include>
+                                </includes>
                             </artifactSet>
                         </configuration>
                     </execution>
