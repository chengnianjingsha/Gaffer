/*
 * Copyright 2016-2017 Crown Copyright
 *
 * Licensed under the Apache License, Version 2.0 (the "License");
 * you may not use this file except in compliance with the License.
 * You may obtain a copy of the License at
 *
 *     http://www.apache.org/licenses/LICENSE-2.0
 *
 * Unless required by applicable law or agreed to in writing, software
 * distributed under the License is distributed on an "AS IS" BASIS,
 * WITHOUT WARRANTIES OR CONDITIONS OF ANY KIND, either express or implied.
 * See the License for the specific language governing permissions and
 * limitations under the License.
 */
package uk.gov.gchq.gaffer.jobtracker;

import org.apache.commons.lang3.builder.EqualsBuilder;
import org.apache.commons.lang3.builder.HashCodeBuilder;
import uk.gov.gchq.gaffer.commonutil.ToStringBuilder;
import uk.gov.gchq.gaffer.operation.Operation;
import java.io.Serializable;

public class JobDetail implements Serializable {
    private static final long serialVersionUID = -1677432285205724269L;
    private String jobId;
    private String userId;
    private JobStatus status;
    private Long startTime;
    private Long endTime;
    private String opChain;
    private String description;

    public JobDetail() {
    }

    public JobDetail(final JobDetail oldJobDetail, final JobDetail newJobDetail) {
        this.jobId = getNewOrOld(oldJobDetail.jobId, newJobDetail.jobId);
        this.userId = getNewOrOld(oldJobDetail.userId, newJobDetail.userId);
        this.opChain = getNewOrOld(oldJobDetail.opChain, newJobDetail.opChain);
        this.description = getNewOrOld(oldJobDetail.description, newJobDetail.description);
        this.status = getNewOrOld(oldJobDetail.status, newJobDetail.status);

        if (null == oldJobDetail.startTime) {
            this.startTime = System.currentTimeMillis();
        } else {
            this.startTime = oldJobDetail.startTime;
            this.endTime = System.currentTimeMillis();
        }
    }

<<<<<<< HEAD
    public JobDetail(final String jobId, final String userId, final Operation operation, final JobStatus jobStatus, final String description) {
        final String opChainString = null != operation ? operation.toString() : "";
=======
    public JobDetail(final String jobId, final String userId, final OperationChain opChain, final JobStatus jobStatus, final String description) {
        final String opChainString = null != opChain ? opChain.toString() : "";
>>>>>>> cb51492b
        this.jobId = jobId;
        this.userId = userId;
        this.startTime = System.currentTimeMillis();
        this.status = jobStatus;
        this.opChain = opChainString;
        this.description = description;
    }

    public String getJobId() {
        return jobId;
    }

    public void setJobId(final String jobId) {
        this.jobId = jobId;
    }

    public String getUserId() {
        return userId;
    }

    public void setUserId(final String userId) {
        this.userId = userId;
    }

    public JobStatus getStatus() {
        return status;
    }

    public void setStatus(final JobStatus status) {
        this.status = status;
    }

    public Long getStartTime() {
        return startTime;
    }

    public void setStartTime(final Long startTime) {
        this.startTime = startTime;
    }

    public Long getEndTime() {
        return endTime;
    }

    public void setEndTime(final Long endTime) {
        this.endTime = endTime;
    }

    public String getOpChain() {
        return opChain;
    }

    public void setOpChain(final String opChain) {
        this.opChain = opChain;
    }

    public String getDescription() {
        return description;
    }

    public void setDescription(final String description) {
        this.description = description;
    }

    @Override
    public boolean equals(final Object obj) {
        if (this == obj) {
            return true;
        }
        if (obj == null || getClass() != obj.getClass()) {
            return false;
        }
        final JobDetail jobDetail = (JobDetail) obj;
        return new EqualsBuilder()
                .append(jobId, jobDetail.jobId)
                .append(userId, jobDetail.userId)
                .append(opChain, jobDetail.opChain)
                .append(startTime, jobDetail.startTime)
                .append(endTime, jobDetail.endTime)
                .append(status, jobDetail.status)
                .append(description, jobDetail.description)
                .isEquals();
    }

    @Override
    public int hashCode() {
        return new HashCodeBuilder(23, 53)
                .append(jobId)
                .append(userId)
                .append(opChain)
                .append(startTime)
                .append(endTime)
                .append(status)
                .append(description)
                .toHashCode();
    }

    @Override
    public String toString() {
        return new ToStringBuilder(this)
                .append("jobId", jobId)
                .append("userId", userId)
                .append("status", status)
                .append("startTime", startTime)
                .append("endTime", endTime)
                .append("opChain", opChain)
                .append("description", description)
                .toString();
    }

    private <T> T getNewOrOld(final T oldValue, final T newValue) {
        return null == newValue ? oldValue : newValue;
    }
}<|MERGE_RESOLUTION|>--- conflicted
+++ resolved
@@ -18,7 +18,7 @@
 import org.apache.commons.lang3.builder.EqualsBuilder;
 import org.apache.commons.lang3.builder.HashCodeBuilder;
 import uk.gov.gchq.gaffer.commonutil.ToStringBuilder;
-import uk.gov.gchq.gaffer.operation.Operation;
+import uk.gov.gchq.gaffer.operation.OperationChain;
 import java.io.Serializable;
 
 public class JobDetail implements Serializable {
@@ -49,13 +49,8 @@
         }
     }
 
-<<<<<<< HEAD
-    public JobDetail(final String jobId, final String userId, final Operation operation, final JobStatus jobStatus, final String description) {
-        final String opChainString = null != operation ? operation.toString() : "";
-=======
     public JobDetail(final String jobId, final String userId, final OperationChain opChain, final JobStatus jobStatus, final String description) {
         final String opChainString = null != opChain ? opChain.toString() : "";
->>>>>>> cb51492b
         this.jobId = jobId;
         this.userId = userId;
         this.startTime = System.currentTimeMillis();
