--- conflicted
+++ resolved
@@ -22,16 +22,6 @@
 import uk.gov.gchq.gaffer.store.Context;
 import uk.gov.gchq.gaffer.store.Store;
 import uk.gov.gchq.gaffer.store.operation.handler.export.ExportToHandler;
-<<<<<<< HEAD
-<<<<<<< HEAD
-=======
-import uk.gov.gchq.gaffer.store.schema.Schema;
-import uk.gov.gchq.koryphe.ValidationResult;
-
-import java.util.List;
->>>>>>> gh-1241-operation-options
-=======
->>>>>>> 4a92098d
 
 public class ExportToOtherGraphHandler extends ExportToHandler<ExportToOtherGraph, OtherGraphExporter> {
     @Override
@@ -46,6 +36,4 @@
                 export.getParentStorePropertiesId());
         return new OtherGraphExporter(context.getUser(), graph);
     }
-
-
 }